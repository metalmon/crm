<template>
  <FrappeUIProvider>
<<<<<<< HEAD
    <div class="app-container">
      <!-- Loading overlay for Redis warmup, network errors, or translations loading -->
      <LoadingView 
        v-if="redisWarmup.isWarmingUp || hasNetworkErrors || translationsLoading"
        :redis-warmup="redisWarmup.isWarmingUp" 
        :redis-warmup-progress="redisWarmup.progress"
        :redis-warmup-details="redisWarmup.details"
        :network-errors="hasNetworkErrors"
        :error-details="networkErrorDetails"
        :translations-loading="translationsLoading"
        @retry="handleRetry"
        class="app-overlay"
      />
      
      <!-- Main app content - only shown when everything is loaded -->
      <div v-show="!redisWarmup.isWarmingUp && !hasNetworkErrors && !translationsLoading" class="app-content">
        <Layout v-if="session().isLoggedIn">
          <router-view :key="$route.fullPath + '::' + translationKey" />
        </Layout>
        <Dialogs />
      </div>
    </div>
=======
    <NotPermitted v-if="$route.name === 'Not Permitted'" />
    <Layout class="isolate" v-else-if="session().isLoggedIn">
      <router-view :key="$route.fullPath" />
    </Layout>
    <Dialogs />
>>>>>>> ec4d7a8e
  </FrappeUIProvider>
</template>

<script setup>
import NotPermitted from '@/pages/NotPermitted.vue'
import { Dialogs } from '@/utils/dialogs'
import { sessionStore as session } from '@/stores/session'
import { setTheme } from '@/stores/theme'
import { setConfig, createResource, FrappeUIProvider } from 'frappe-ui'
import { computed, defineAsyncComponent, onMounted, onUnmounted, ref } from 'vue'
import LoadingView from './components/common/LoadingView.vue'
import { lastTranslationUpdate, translationsLoading } from './translation'

// Redis warmup state
const redisWarmup = ref({
  isWarmingUp: false,
  progress: 0,
  details: null
})

// Network error tracking
const hasNetworkErrors = ref(false)
const networkErrorDetails = ref({
  count: 0,
  failedModules: new Set(),
  lastError: null
})

// Timers for managing Redis checks
let initialLoadTimer = null
let failsafeTimer = null
let redisCheckTimer = null
let networkErrorTimer = null

// Flag to track if Redis check has been started
let redisCheckStarted = false

// Flag to track if we received first response from Redis API
let receivedFirstRedisResponse = false

// Track script loading errors
function handleResourceError(e) {
  // Only track JS module loading errors
  if (e && e.target) {
    const isScript = e.target.tagName === 'SCRIPT';
    const isModuleError = e.message && (
      e.message.includes('error loading dynamically imported module') || 
      e.message.includes('NetworkError when attempting to fetch resource')
    );
    
    if (isScript || isModuleError) {
      // Get the URL of the failed resource
      const resourceUrl = e.target.src || e.target.href || (e.message && e.message.match(/http[s]?:\/\/[^\s]+/)?.[0] || 'Unknown resource');
      
      // Extract module name from URL for better visibility
      const moduleMatch = resourceUrl.match(/\/assets\/([^\/]+)-[a-f0-9]+\.js/);
      const moduleName = moduleMatch ? moduleMatch[1] : 'Unknown module';
      
      // Get more detailed error information
      const errorDetails = {
        type: e.type || 'Unknown error type',
        message: e.message || 'No error message available',
        stack: e.stack || 'No stack trace available',
        resourceType: e.target.tagName || 'Unknown resource type',
        resourceUrl: resourceUrl,
        moduleName: moduleName,
        timestamp: new Date().toISOString()
      };
      
      console.error('Network resource loading error:', errorDetails);
      
      // Add to set of failed modules with more context
      networkErrorDetails.value.failedModules.add(moduleName);
      networkErrorDetails.value.count++;
      networkErrorDetails.value.lastError = {
        message: errorDetails.message,
        type: errorDetails.type,
        resource: errorDetails.resourceType,
        url: errorDetails.resourceUrl
      };
      
      // Show network error state
      hasNetworkErrors.value = true;
      
      // Clear any previous network error reset timer
      if (networkErrorTimer) {
        clearTimeout(networkErrorTimer);
      }
      
      // Auto-hide network errors after a longer timeout (20 seconds)
      networkErrorTimer = setTimeout(() => {
        console.log('Auto-hiding network error screen after timeout');
        hasNetworkErrors.value = false;
      }, 20000);
    }
  }
}

// Check Redis cache status
const redisCacheStatus = createResource({
  url: 'crm.api.system.get_redis_cache_status',
  transform(data) {
    console.log('Redis cache status response:', data)
    receivedFirstRedisResponse = true
    
    if (data.status === 'success' && data.data) {
      const isCurrentlyWarmingUp = data.data.is_warming_up
      console.log('Redis cache warmup status:', isCurrentlyWarmingUp ? 'warming up' : 'ready', data.data)
      
      redisWarmup.value = {
        isWarmingUp: isCurrentlyWarmingUp,
        progress: data.data.progress || 0,
        details: data.data.details || null
      }
      
      if (!isCurrentlyWarmingUp) {
        console.log('Redis cache is ready')
        stopRedisPolling()
      } else {
        console.log(`Redis cache warming up: ${data.data.progress}% complete`)
        startRedisPolling()
      }
      return data.data
    }
    
    console.warn('Invalid Redis cache status response:', data)
    handleRedisError('Invalid response from Redis status check')
    return null
  },
  onError: (error) => {
    console.error('Error checking Redis cache status:', error)
    handleRedisError(error)
  },
  auto: false
})

// Handle Redis errors
function handleRedisError(error) {
  // Stop any existing polling
  stopRedisPolling()
  
  // Continue showing progress but don't set an error state
  redisWarmup.value = {
    isWarmingUp: true,
    progress: 0,
    details: null
  }
  
  // Try to reconnect after delay
  setTimeout(() => {
    console.log('Retrying Redis connection...')
    redisCacheStatus.submit()
  }, 5000) // Retry every 5 seconds
}

// Manage Redis polling
let redisPollingInterval = null;

// Start Redis polling
function startRedisPolling() {
  console.log('Starting Redis cache status polling')
  // Clear any existing interval first
  stopRedisPolling()
  
  // Set up polling every 5 seconds
  redisPollingInterval = setInterval(() => {
    console.log('Polling Redis cache status...')
    redisCacheStatus.submit()
  }, 5000)
}

// Safely stop Redis polling
function stopRedisPolling() {
  if (redisPollingInterval) {
    console.log('Stopping Redis polling')
    clearInterval(redisPollingInterval)
    redisPollingInterval = null
  }
}

const MobileLayout = defineAsyncComponent(
  () => import('./components/Layouts/MobileLayout.vue'),
)
const DesktopLayout = defineAsyncComponent(
  () => import('./components/Layouts/DesktopLayout.vue'),
)
const Layout = computed(() => {
  if (window.innerWidth < 640) {
    return MobileLayout
  } else {
    return DesktopLayout
  }
})

// Start Redis check if application needs it
function startRedisCheck() {
  if (redisCheckStarted) return
  
  console.log('Starting initial Redis cache check')
  redisCheckStarted = true
  
  // Start initial Redis check immediately
  redisCacheStatus.submit()
  
  // Set a short timer to check if Redis responded
  redisCheckTimer = setTimeout(() => {
    if (!receivedFirstRedisResponse) {
      console.warn('No Redis response received, checking system status')
      handleRedisError(__('Checking system readiness...'))
    }
  }, 1500)
}

// Handle retry function
function handleRetry() {
  console.log('Retrying system initialization')
  redisCacheStatus.submit()
}

// This key will force router-view to completely re-render when translations change
const translationKey = computed(() => lastTranslationUpdate.value)

onMounted(() => {
  setTheme()
  window.addEventListener('error', handleResourceError, true)
  window.addEventListener('unhandledrejection', handleResourceError, true)
  
  // Start Redis check immediately after mount
  startRedisCheck()
})

onUnmounted(() => {
  // Clean up event listeners
  window.removeEventListener('error', handleResourceError, true)
  window.removeEventListener('unhandledrejection', handleResourceError, true)
  
  // Stop Redis status polling
  stopRedisPolling()
  
  // Clear all timers
  if (networkErrorTimer) clearTimeout(networkErrorTimer)
})

setConfig('systemTimezone', window.timezone?.system || null)
setConfig('localTimezone', window.timezone?.user || null)
</script>

<style>
.app-container {
  position: relative;
  min-height: 100vh;
  width: 100%;
}

.app-overlay {
  position: fixed;
  top: 0;
  left: 0;
  width: 100%;
  height: 100%;
  z-index: 9999;
}

.app-content {
  position: relative;
  z-index: 1;
}
</style><|MERGE_RESOLUTION|>--- conflicted
+++ resolved
@@ -1,8 +1,10 @@
 <template>
   <FrappeUIProvider>
-<<<<<<< HEAD
-    <div class="app-container">
-      <!-- Loading overlay for Redis warmup, network errors, or translations loading -->
+    <!-- First: NotPermitted check (highest priority) -->
+    <NotPermitted v-if="$route.name === 'Not Permitted'" />
+    
+    <!-- Second: Loading overlay for Redis warmup, network errors, or translations loading -->
+    <div v-else class="app-container">
       <LoadingView 
         v-if="redisWarmup.isWarmingUp || hasNetworkErrors || translationsLoading"
         :redis-warmup="redisWarmup.isWarmingUp" 
@@ -17,19 +19,12 @@
       
       <!-- Main app content - only shown when everything is loaded -->
       <div v-show="!redisWarmup.isWarmingUp && !hasNetworkErrors && !translationsLoading" class="app-content">
-        <Layout v-if="session().isLoggedIn">
+        <Layout v-if="session().isLoggedIn" class="isolate">
           <router-view :key="$route.fullPath + '::' + translationKey" />
         </Layout>
         <Dialogs />
       </div>
     </div>
-=======
-    <NotPermitted v-if="$route.name === 'Not Permitted'" />
-    <Layout class="isolate" v-else-if="session().isLoggedIn">
-      <router-view :key="$route.fullPath" />
-    </Layout>
-    <Dialogs />
->>>>>>> ec4d7a8e
   </FrappeUIProvider>
 </template>
 
@@ -238,7 +233,7 @@
   redisCheckTimer = setTimeout(() => {
     if (!receivedFirstRedisResponse) {
       console.warn('No Redis response received, checking system status')
-      handleRedisError(__('Checking system readiness...'))
+      handleRedisError('Checking system readiness...')
     }
   }, 1500)
 }
