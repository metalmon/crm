--- conflicted
+++ resolved
@@ -12,10 +12,6 @@
 import { setTheme } from '@/stores/theme'
 import { Toasts, setConfig } from 'frappe-ui'
 import { computed, defineAsyncComponent, onMounted } from 'vue'
-<<<<<<< HEAD
-import { useStorage } from '@vueuse/core'
-=======
->>>>>>> 99e62169
 
 const MobileLayout = defineAsyncComponent(
   () => import('./components/Layouts/MobileLayout.vue'),
@@ -35,12 +31,4 @@
 
 setConfig('systemTimezone', window.timezone?.system || null)
 setConfig('localTimezone', window.timezone?.user || null)
-
-const theme = useStorage('theme', 'light')
-
-onMounted(() => {
-  if (['light', 'dark'].includes(theme.value)) {
-    document.documentElement.setAttribute('data-theme', theme.value)
-  }
-})
 </script>