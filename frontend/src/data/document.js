import { getScript } from '@/data/script'
<<<<<<< HEAD
import { runSequentially } from '@/utils'
import { createDocumentResource, toast } from 'frappe-ui'
import { watch } from 'vue'
=======
import { runSequentially, parseAssignees } from '@/utils'
import { createDocumentResource, createResource, toast } from 'frappe-ui'
import { reactive } from 'vue'
>>>>>>> cf9797fb

const documentsCache = {}
const controllersCache = {}

export function useDocument(doctype, docname) {
  const { setupScript } = getScript(doctype)

  documentsCache[doctype] = documentsCache[doctype] || {}

  if (!documentsCache[doctype][docname || '']) {
    if (docname) {
      documentsCache[doctype][docname] = createDocumentResource({
        doctype: doctype,
        name: docname,
        onSuccess: async () => await setupFormScript(),
        setValue: {
          onSuccess: () => {
            triggerOnSave()
            toast.success(__('Document updated successfully'))
          },
          onError: (err) => {
            toast.error(__('Error updating document'))
            console.error(err)
          },
        },
      })
    } else {
      documentsCache[doctype][''] = reactive({
        doc: {},
      })
      setupFormScript()
    }
  }

  const assignees = createResource({
    url: 'crm.api.doc.get_assigned_users',
    cache: `assignees:${doctype}:${docname}`,
    auto: docname ? true : false,
    params: {
      doctype: doctype,
      name: docname,
    },
    transform: (data) => parseAssignees(data),
  })

  async function setupFormScript() {
    if (
      controllersCache[doctype] &&
      typeof controllersCache[doctype][docname || ''] === 'object'
    ) {
      return
    }

    if (!controllersCache[doctype]) {
      controllersCache[doctype] = {}
    }

    controllersCache[doctype][docname || ''] = {}

    const controllersArray = await setupScript(
      documentsCache[doctype][docname || ''],
    )

    if (!controllersArray || controllersArray.length === 0) return

    const organizedControllers = {}
    for (const controller of controllersArray) {
      const controllerKey = controller.constructor.name // e.g., "CRMLead", "CRMProducts"
      if (!organizedControllers[controllerKey]) {
        organizedControllers[controllerKey] = []
      }
      organizedControllers[controllerKey].push(controller)
    }
    controllersCache[doctype][docname || ''] = organizedControllers

    triggerOnLoad()
  }

  // --- Ensure controllers/proxies are always up-to-date after document changes ---
  watch(
    () => documentsCache[doctype][docname]?.doc,
    () => {
      // Ensure the cache object exists
      if (!controllersCache[doctype]) {
        controllersCache[doctype] = {}
      }
      controllersCache[doctype][docname] = setupScript(documentsCache[doctype][docname])
    },
    { immediate: true }
  )
  // -----------------------------------------------------------------------------

  function getControllers(row = null) {
    const _doctype = row?.doctype || doctype
    const controllerKey = _doctype.replace(/\s+/g, '')

    const docControllers = controllersCache[doctype]?.[docname || '']

    if (
      typeof docControllers === 'object' &&
      docControllers !== null &&
      !Array.isArray(docControllers)
    ) {
      return docControllers[controllerKey] || []
    }
    return []
  }

  async function triggerOnLoad() {
    const handler = async function () {
      await (this.onLoad?.() || this.on_load?.() || this.onload?.())
    }
    await trigger(handler)
  }

  async function triggerOnSave() {
    const handler = async function () {
      await (this.onSave?.() || this.on_save?.())
    }
    await trigger(handler)
  }

  async function triggerOnRefresh() {
    const handler = async function () {
      await this.refresh?.()
    }
    await trigger(handler)
  }

  async function triggerOnChange(fieldname, row) {
    const handler = async function () {
      if (row) {
        this.currentRowIdx = row.idx
        this.value = row[fieldname]
        this.oldValue = getOldValue(fieldname, row)
      } else {
        this.value = documentsCache[doctype][docname || ''].doc[fieldname]
        this.oldValue = getOldValue(fieldname)
      }
      await this[fieldname]?.()
    }

    await trigger(handler, row)
  }

  async function triggerOnRowAdd(row) {
    const handler = async function () {
      this.currentRowIdx = row.idx
      this.value = row
      await this[row.parentfield + '_add']?.()
    }

    await trigger(handler, row)
  }

  async function triggerOnRowRemove(selectedRows, rows) {
    const handler = async function () {
      if (selectedRows.size === 1) {
        const selectedRow = Array.from(selectedRows)[0]
        this.currentRowIdx = rows.find((r) => r.name === selectedRow).idx
      } else {
        delete this.currentRowIdx
      }

      this.selectedRows = Array.from(selectedRows)
      this.rows = rows

      await this[rows[0].parentfield + '_remove']?.()
    }

    await trigger(handler, rows[0])
  }

  async function triggerOnCreateLead() {
    const args = Array.from(arguments)
    const handler = async function () {
      await (this.onCreateLead?.(...args) || this.on_create_lead?.(...args))
    }
    await trigger(handler)
  }

  async function triggerConvertToDeal() {
    const args = Array.from(arguments)
    const handler = async function () {
      await (this.convertToDeal?.(...args) ||
        this.on_convert_to_deal?.(...args))
    }
    await trigger(handler)
  }

  async function trigger(taskFn, row = null) {
    const controllers = getControllers(row)
    if (!controllers.length) return

    const tasks = controllers.map(
      (controller) => async () => await taskFn.call(controller),
    )

    await runSequentially(tasks)
  }

  function getOldValue(fieldname, row) {
    if (!documentsCache[doctype][docname || '']) return ''

    const document = documentsCache[doctype][docname || '']
    const oldDoc = document.originalDoc

    if (row?.name) {
      return oldDoc?.[row.parentfield]?.find((r) => r.name === row.name)?.[
        fieldname
      ]
    }

    return oldDoc?.[fieldname] || document.doc[fieldname]
  }

  return {
    document: documentsCache[doctype][docname || ''],
    assignees,
    getControllers,
    triggerOnLoad,
    triggerOnSave,
    triggerOnRefresh,
    triggerOnChange,
    triggerOnRowAdd,
    triggerOnRowRemove,
    setupFormScript,
    triggerOnCreateLead,
    triggerConvertToDeal,
  }
}<|MERGE_RESOLUTION|>--- conflicted
+++ resolved
@@ -1,13 +1,7 @@
 import { getScript } from '@/data/script'
-<<<<<<< HEAD
-import { runSequentially } from '@/utils'
-import { createDocumentResource, toast } from 'frappe-ui'
-import { watch } from 'vue'
-=======
 import { runSequentially, parseAssignees } from '@/utils'
 import { createDocumentResource, createResource, toast } from 'frappe-ui'
 import { reactive } from 'vue'
->>>>>>> cf9797fb
 
 const documentsCache = {}
 const controllersCache = {}
@@ -86,19 +80,6 @@
     triggerOnLoad()
   }
 
-  // --- Ensure controllers/proxies are always up-to-date after document changes ---
-  watch(
-    () => documentsCache[doctype][docname]?.doc,
-    () => {
-      // Ensure the cache object exists
-      if (!controllersCache[doctype]) {
-        controllersCache[doctype] = {}
-      }
-      controllersCache[doctype][docname] = setupScript(documentsCache[doctype][docname])
-    },
-    { immediate: true }
-  )
-  // -----------------------------------------------------------------------------
 
   function getControllers(row = null) {
     const _doctype = row?.doctype || doctype
