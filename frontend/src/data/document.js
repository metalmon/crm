import { getScript } from '@/data/script'
import { runSequentially, parseAssignees } from '@/utils'
import { createDocumentResource, createResource, toast } from 'frappe-ui'
import { reactive } from 'vue'

const documentsCache = {}
const controllersCache = {}

export function useDocument(doctype, docname) {
  const { setupScript } = getScript(doctype)

  documentsCache[doctype] = documentsCache[doctype] || {}

  if (!documentsCache[doctype][docname || '']) {
    if (docname) {
      documentsCache[doctype][docname] = createDocumentResource({
        doctype: doctype,
        name: docname,
        onSuccess: async () => await setupFormScript(),
        setValue: {
          onSuccess: () => {
            triggerOnSave()
            toast.success(__('Document updated successfully'))
          },
          onError: (err) => {
<<<<<<< HEAD
            toast.error(__('Error updating document'))
=======
            let errorMessage = __('Error updating document')
            if (err.exc_type == 'MandatoryError') {
              const fieldName = err.messages
                .map((msg) => {
                  let arr = msg.split(': ')
                  return arr[arr.length - 1].trim()
                })
                .join(', ')
              errorMessage = __('Mandatory field error: {0}', [fieldName])
            }
            toast.error(errorMessage)
>>>>>>> 4017a937
            console.error(err)
          },
        },
      })
    } else {
      documentsCache[doctype][''] = reactive({
        doc: {},
      })
      setupFormScript()
    }
  }

  const assignees = createResource({
    url: 'crm.api.doc.get_assigned_users',
    cache: `assignees:${doctype}:${docname}`,
    auto: docname ? true : false,
    params: {
      doctype: doctype,
      name: docname,
    },
    transform: (data) => parseAssignees(data),
  })

  async function setupFormScript() {
    if (
      controllersCache[doctype] &&
      typeof controllersCache[doctype][docname || ''] === 'object'
    ) {
      return
    }

    if (!controllersCache[doctype]) {
      controllersCache[doctype] = {}
    }

    controllersCache[doctype][docname || ''] = {}

    const controllersArray = await setupScript(
      documentsCache[doctype][docname || ''],
    )

    if (!controllersArray || controllersArray.length === 0) return

    const organizedControllers = {}
    for (const controller of controllersArray) {
      const controllerKey = controller.constructor.name // e.g., "CRMLead", "CRMProducts"
      if (!organizedControllers[controllerKey]) {
        organizedControllers[controllerKey] = []
      }
      organizedControllers[controllerKey].push(controller)
    }
    controllersCache[doctype][docname || ''] = organizedControllers

    triggerOnLoad()
  }


  function getControllers(row = null) {
    const _doctype = row?.doctype || doctype
    const controllerKey = _doctype.replace(/\s+/g, '')

    const docControllers = controllersCache[doctype]?.[docname || '']

    if (
      typeof docControllers === 'object' &&
      docControllers !== null &&
      !Array.isArray(docControllers)
    ) {
      return docControllers[controllerKey] || []
    }
    return []
  }

  async function triggerOnLoad() {
    const handler = async function () {
      await (this.onLoad?.() || this.on_load?.() || this.onload?.())
    }
    await trigger(handler)
  }

  async function triggerOnBeforeCreate() {
    const args = Array.from(arguments)
    const handler = async function () {
      await (this.onBeforeCreate?.(...args) || this.on_before_create?.(...args))
    }
    await trigger(handler)
  }

  async function triggerOnSave() {
    const handler = async function () {
      await (this.onSave?.() || this.on_save?.())
    }
    await trigger(handler)
  }

  async function triggerOnRefresh() {
    const handler = async function () {
      await this.refresh?.()
    }
    await trigger(handler)
  }

<<<<<<< HEAD
  async function triggerOnChange(fieldname, row) {
=======
  async function triggerOnChange(fieldname, value, row) {
    let oldValue = null
    if (row) {
      oldValue = row[fieldname]
      row[fieldname] = value
    } else {
      oldValue = documentsCache[doctype][docname || ''].doc[fieldname]
      documentsCache[doctype][docname || ''].doc[fieldname] = value
    }

>>>>>>> 4017a937
    const handler = async function () {
      if (row) {
        this.currentRowIdx = row.idx
        this.value = row[fieldname]
        this.oldValue = getOldValue(fieldname, row)
      } else {
        this.value = documentsCache[doctype][docname || ''].doc[fieldname]
        this.oldValue = getOldValue(fieldname)
      }
      await this[fieldname]?.()
    }

<<<<<<< HEAD
    await trigger(handler, row)
=======
    try {
      await trigger(handler, row)
    } catch (error) {
      if (row) {
        row[fieldname] = oldValue
      } else {
        documentsCache[doctype][docname || ''].doc[fieldname] = oldValue
      }
      console.error(handler)
      throw error
    }
>>>>>>> 4017a937
  }

  async function triggerOnRowAdd(row) {
    const handler = async function () {
      this.currentRowIdx = row.idx
      this.value = row
      await this[row.parentfield + '_add']?.()
    }

    await trigger(handler, row)
  }

  async function triggerOnRowRemove(selectedRows, rows) {
    const handler = async function () {
      if (selectedRows.size === 1) {
        const selectedRow = Array.from(selectedRows)[0]
        this.currentRowIdx = rows.find((r) => r.name === selectedRow).idx
      } else {
        delete this.currentRowIdx
      }

      this.selectedRows = Array.from(selectedRows)
      this.rows = rows

      await this[rows[0].parentfield + '_remove']?.()
    }

    await trigger(handler, rows[0])
  }

  async function triggerOnCreateLead() {
    const args = Array.from(arguments)
    const handler = async function () {
      await (this.onCreateLead?.(...args) || this.on_create_lead?.(...args))
    }
    await trigger(handler)
  }

  async function triggerConvertToDeal() {
    const args = Array.from(arguments)
    const handler = async function () {
      await (this.convertToDeal?.(...args) || this.convert_to_deal?.(...args))
    }
    await trigger(handler)
  }

  async function trigger(taskFn, row = null) {
    const controllers = getControllers(row)
    if (!controllers.length) return

    const tasks = controllers.map(
      (controller) => async () => await taskFn.call(controller),
    )

    await runSequentially(tasks)
  }

  return {
    document: documentsCache[doctype][docname || ''],
    assignees,
    getControllers,
    triggerOnLoad,
    triggerOnBeforeCreate,
    triggerOnSave,
    triggerOnRefresh,
    triggerOnChange,
    triggerOnRowAdd,
    triggerOnRowRemove,
    setupFormScript,
    triggerOnCreateLead,
    triggerConvertToDeal,
  }
}<|MERGE_RESOLUTION|>--- conflicted
+++ resolved
@@ -23,9 +23,6 @@
             toast.success(__('Document updated successfully'))
           },
           onError: (err) => {
-<<<<<<< HEAD
-            toast.error(__('Error updating document'))
-=======
             let errorMessage = __('Error updating document')
             if (err.exc_type == 'MandatoryError') {
               const fieldName = err.messages
@@ -37,7 +34,6 @@
               errorMessage = __('Mandatory field error: {0}', [fieldName])
             }
             toast.error(errorMessage)
->>>>>>> 4017a937
             console.error(err)
           },
         },
@@ -140,9 +136,6 @@
     await trigger(handler)
   }
 
-<<<<<<< HEAD
-  async function triggerOnChange(fieldname, row) {
-=======
   async function triggerOnChange(fieldname, value, row) {
     let oldValue = null
     if (row) {
@@ -153,7 +146,6 @@
       documentsCache[doctype][docname || ''].doc[fieldname] = value
     }
 
->>>>>>> 4017a937
     const handler = async function () {
       if (row) {
         this.currentRowIdx = row.idx
@@ -166,9 +158,6 @@
       await this[fieldname]?.()
     }
 
-<<<<<<< HEAD
-    await trigger(handler, row)
-=======
     try {
       await trigger(handler, row)
     } catch (error) {
@@ -180,7 +169,6 @@
       console.error(handler)
       throw error
     }
->>>>>>> 4017a937
   }
 
   async function triggerOnRowAdd(row) {
