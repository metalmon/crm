--- conflicted
+++ resolved
@@ -88,7 +88,6 @@
                   <ErrorMessage :message="__(error)" />
                 </div>
               </div>
-<<<<<<< HEAD
               <div class="flex p-3">
                 <div class="flex gap-1.5">
                   <Button
@@ -128,25 +127,11 @@
                   </Button>
                 </div>
 
-=======
-              <div class="flex gap-1.5">
-                <Button
-                  v-if="callEnabled && contact.doc.mobile_no"
-                  :label="__('Make Call')"
-                  size="sm"
-                  @click="callEnabled && makeCall(contact.doc.mobile_no)"
-                >
-                  <template #prefix>
-                    <PhoneIcon class="h-4 w-4" />
-                  </template>
-                </Button>
->>>>>>> 4017a937
                 <Button
                   :label="__('Delete')"
                   variant="ghost"
                   theme="red"
                   size="sm"
-<<<<<<< HEAD
                   class="dark:text-red-400 dark:hover:bg-gray-700"
                   @click="deleteContact"
                 >
@@ -155,11 +140,6 @@
                   </template>
                   {{ __('Delete') }}  
                 </Button>
-=======
-                  icon-left="trash-2"
-                  @click="deleteContact()"
-                />
->>>>>>> 4017a937
               </div>
             </div>
           </template>
@@ -250,12 +230,9 @@
 import { usersStore } from '@/stores/users.js'
 import { organizationsStore } from '@/stores/organizations.js'
 import { statusesStore } from '@/stores/statuses'
-<<<<<<< HEAD
 import { ipTelephonyEnabled } from '@/composables/settings'
-=======
 import { showAddressModal, addressProps } from '@/composables/modals'
 import { callEnabled } from '@/composables/settings'
->>>>>>> 4017a937
 import {
   Breadcrumbs,
   Avatar,
@@ -268,12 +245,8 @@
   toast,
 } from 'frappe-ui'
 import { ref, computed, h } from 'vue'
-<<<<<<< HEAD
 import { useRoute, useRouter } from 'vue-router'
 import { normalizePhoneNumber } from '@/utils/communicationUtils'
-=======
-import { useRoute } from 'vue-router'
->>>>>>> 4017a937
 
 const { brand } = getSettings()
 const { makeCall } = globalStore()
@@ -339,34 +312,12 @@
   showDeleteLinkedDocModal.value = true
 }
 
-<<<<<<< HEAD
-async function deleteContact() {
-  $dialog({
-    title: __('Delete contact'),
-    message: __('Are you sure you want to delete this contact?'),
-    actions: [
-      {
-        label: __('Delete'),
-        theme: 'red',
-        variant: 'solid',
-        async onClick(context) {
-          await call('frappe.client.delete', {
-            doctype: 'Contact',
-            name: props.contactId,
-          })
-          context.close()
-          router.push({ name: 'Contacts' })
-        },
-      },
-    ],
-=======
 function changeContactImage(file) {
   contact.doc.image = file?.file_url || ''
   contact.save.submit(null, {
     onSuccess: () => {
       toast.success(__('Contact image updated'))
     },
->>>>>>> 4017a937
   })
 }
 
