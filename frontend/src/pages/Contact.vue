<template>
  <LayoutHeader v-if="contact.doc">
    <template #left-header>
      <Breadcrumbs :items="breadcrumbs">
        <template #prefix="{ item }">
          <Icon v-if="item.icon" :icon="item.icon" class="mr-2 h-4" />
        </template>
      </Breadcrumbs>
    </template>
    <template #right-header>
      <CustomActions
        v-if="contact._actions?.length"
        :actions="contact._actions"
      />
    </template>
  </LayoutHeader>
  <div v-if="contact.doc" ref="parentRef" class="flex h-full">
    <Resizer
      v-if="contact.doc"
      :parent="$refs.parentRef"
      class="flex h-full flex-col overflow-hidden border-r"
    >
      <div class="border-b">
        <FileUploader
          @success="changeContactImage"
          :validateFile="validateIsImageFile"
        >
          <template #default="{ openFileSelector, error }">
            <div class="flex flex-col items-start justify-start gap-4 p-5">
              <div class="flex gap-4 items-center">
                <div class="group relative h-15.5 w-15.5">
                  <Avatar
                    size="3xl"
                    class="h-15.5 w-15.5"
                    :label="contact.doc.full_name"
                    :image="contact.doc.image"
                  />
                  <component
                    :is="contact.doc.image ? Dropdown : 'div'"
                    v-bind="
                      contact.doc.image
                        ? {
                            options: [
                              {
                                icon: 'upload',
                                label: contact.doc.image
                                  ? __('Change image')
                                  : __('Upload image'),
                                onClick: openFileSelector,
                              },
                              {
                                icon: 'trash-2',
                                label: __('Remove image'),
                                onClick: () => changeContactImage(''),
                              },
                            ],
                          }
                        : { onClick: openFileSelector }
                    "
                    class="!absolute bottom-0 left-0 right-0"
                  >
                    <div
                      class="z-1 absolute bottom-0 left-0 right-0 flex h-14 cursor-pointer items-center justify-center rounded-b-full bg-black bg-opacity-40 pt-5 opacity-0 duration-300 ease-in-out group-hover:opacity-100"
                      style="
                        -webkit-clip-path: inset(22px 0 0 0);
                        clip-path: inset(22px 0 0 0);
                      "
                    >
                      <CameraIcon class="h-6 w-6 cursor-pointer text-white" />
                    </div>
                  </component>
                </div>
                <div class="flex flex-col gap-2 truncate text-ink-gray-9">
                  <div class="truncate text-2xl font-medium">
                    <span v-if="contact.doc.salutation">
                      {{ contact.doc.salutation + '. ' }}
                    </span>
                    <span>{{ contact.doc.full_name }}</span>
                  </div>
                  <div
                    v-if="contact.doc.company_name"
                    class="flex items-center gap-1.5 text-base text-ink-gray-8"
                  >
                    <Avatar
                      size="xs"
                      :label="contact.doc.company_name"
                      :image="
                        getOrganization(contact.doc.company_name)
                          ?.organization_logo
                      "
                    />
                    <span class="">{{ contact.doc.company_name }}</span>
                  </div>
                  <ErrorMessage :message="__(error)" />
                </div>
              </div>
              <div class="flex gap-1.5">
                <Tooltip :text="__('Make Call')">
                  <Button
                    v-if="contact.doc.mobile_no && ipTelephonyEnabled"
                    :label="__('Make Call')"
                    size="sm"
                    :icon="PhoneIcon"
                    @click="makeCall(contact.doc.mobile_no)"
                  />
                </Tooltip>

                <Tooltip :text="__('Make Call')">
                  <Button
                    v-if="contact.doc.mobile_no && !ipTelephonyEnabled"
                    :label="__('Make Call')"
                    size="sm"
                    :icon="PhoneIcon"
                    @click="trackPhoneActivities('phone')"
                  />
                </Tooltip>

                <Tooltip :text="__('Chat')">
                  <Button
                    v-if="contact.doc.mobile_no"
                    :label="__('Chat')"
                    size="sm"
                    :icon="WhatsAppIcon"
                    @click="trackPhoneActivities('whatsapp')"
                  />
                </Tooltip>

                <Button
                  v-if="canDelete"
                  :label="__('Delete')"
                  variant="ghost"
                  theme="red"
                  size="sm"
                  iconLeft="trash-2"
                  @click="deleteContact()"
                />
              </div>
            </div>
          </template>
        </FileUploader>
      </div>
      <div
        v-if="sections.data"
        class="flex flex-1 flex-col justify-between overflow-hidden"
      >
        <SidePanelLayout
          :sections="parsedSections"
          doctype="Contact"
          :docname="contact.doc.name"
          @reload="sections.reload"
        />
      </div>
    </Resizer>
    <Tabs as="div" v-model="tabIndex" :tabs="tabs">
      <template #tab-item="{ tab, selected }">
        <button
          class="group flex items-center gap-2 border-b border-transparent py-2.5 text-base text-ink-gray-5 duration-300 ease-in-out hover:border-outline-gray-3 hover:text-ink-gray-9"
          :class="{ 'text-ink-gray-9': selected }"
        >
          <component v-if="tab.icon" :is="tab.icon" class="h-5" />
          {{ __(tab.label) }}
          <Badge
            class="group-hover:bg-surface-gray-7"
            :class="[selected ? 'bg-surface-gray-7' : 'bg-gray-600']"
            variant="solid"
            theme="gray"
            size="sm"
          >
            {{ tab.count }}
          </Badge>
        </button>
      </template>
      <template #tab-panel="{ tab }">
        <DealsListView
          v-if="tab.label === 'Deals' && rows.length"
          class="mt-4"
          :rows="rows"
          :columns="columns"
          :options="{ selectable: false, showTooltip: false }"
        />
        <div
          v-if="!rows.length"
          class="grid flex-1 place-items-center text-xl font-medium text-ink-gray-4"
        >
          <div class="flex flex-col items-center justify-center space-y-3">
            <component :is="tab.icon" class="!h-10 !w-10" />
            <div>{{ __('No Deals Found') }}</div>
          </div>
        </div>
      </template>
    </Tabs>
  </div>
  <ErrorPage
    v-else-if="errorTitle"
    :errorTitle="errorTitle"
    :errorMessage="errorMessage"
  />
  <DeleteLinkedDocModal
    v-if="showDeleteLinkedDocModal"
    v-model="showDeleteLinkedDocModal"
    :doctype="'Contact'"
    :docname="contact.doc.name"
    name="Contacts"
  />
</template>

<script setup>
import ErrorPage from '@/components/ErrorPage.vue'
import Resizer from '@/components/Resizer.vue'
import Icon from '@/components/Icon.vue'
import SidePanelLayout from '@/components/SidePanelLayout.vue'
import LayoutHeader from '@/components/LayoutHeader.vue'
import PhoneIcon from '@/components/Icons/PhoneIcon.vue'
import CameraIcon from '@/components/Icons/CameraIcon.vue'
import DealsIcon from '@/components/Icons/DealsIcon.vue'
import WhatsAppIcon from '@/components/Icons/WhatsAppIcon.vue'
import DealsListView from '@/components/ListViews/DealsListView.vue'
import CustomActions from '@/components/CustomActions.vue'
import { formatDate, timeAgo, validateIsImageFile, setupCustomizations } from '@/utils'
import { getView } from '@/utils/view'
import { useDocument } from '@/data/document'
import { getSettings } from '@/stores/settings'
import { getMeta } from '@/stores/meta'
import { globalStore } from '@/stores/global.js'
import { usersStore } from '@/stores/users.js'
import { organizationsStore } from '@/stores/organizations.js'
import { statusesStore } from '@/stores/statuses'
import { ipTelephonyEnabled } from '@/composables/settings'
import { showAddressModal, addressProps } from '@/composables/modals'
import { callEnabled } from '@/composables/settings'
import { trackCommunication } from '@/utils/communicationUtils'
import Activities from '@/components/Activities/Activities.vue'
import {
  Breadcrumbs,
  Avatar,
  FileUploader,
  Tabs,
  call,
  createResource,
  usePageMeta,
  Dropdown,
  toast,
  Tooltip,
} from 'frappe-ui'
<<<<<<< HEAD
import { ref, computed, h } from 'vue'
=======
import { ref, computed, h, watch } from 'vue'
>>>>>>> ec4d7a8e
import { useRoute, useRouter } from 'vue-router'

const { brand } = getSettings()
const { makeCall, $dialog, $socket } = globalStore()

const { getUser } = usersStore()
const { getOrganization } = organizationsStore()
const { getDealStatus } = statusesStore()
const { doctypeMeta } = getMeta('Contact')

const props = defineProps({
  contactId: {
    type: String,
    required: true,
  },
})

const route = useRoute()
<<<<<<< HEAD
const activities = ref(null)
=======
const router = useRouter()
>>>>>>> ec4d7a8e

const errorTitle = ref('')
const errorMessage = ref('')

const { document: contact, permissions, scripts } = useDocument('Contact', props.contactId)

const canDelete = computed(() => permissions.data?.permissions?.delete || false)

const breadcrumbs = computed(() => {
  let items = [{ label: __('Contacts'), route: { name: 'Contacts' } }]

  if (route.query.view || route.query.viewType) {
    let view = getView(route.query.view, route.query.viewType, 'Contact')
    if (view) {
      items.push({
        label: __(view.label),
        icon: view.icon,
        route: {
          name: 'Contacts',
          params: { viewType: route.query.viewType },
          query: { view: route.query.view },
        },
      })
    }
  }

  items.push({
    label: title.value,
    route: { name: 'Contact', params: { contactId: props.contactId } },
  })
  return items
})

const title = computed(() => {
  let t = doctypeMeta['Contact']?.title_field || 'name'
  return contact.doc?.[t] || props.contactId
})

usePageMeta(() => {
  return {
    title: title.value,
    icon: brand.favicon,
  }
})
const showDeleteLinkedDocModal = ref(false)

async function deleteContact() {
  showDeleteLinkedDocModal.value = true
}

function changeContactImage(file) {
  contact.doc.image = file?.file_url || ''
  contact.save.submit(null, {
    onSuccess: () => {
      toast.success(__('Contact image updated'))
    },
  })
}

const tabIndex = ref(0)
const tabs = [
  {
    label: 'Deals',
    icon: h(DealsIcon, { class: 'h-4 w-4' }),
    count: computed(() => deals.data?.length),
  },
]

const deals = createResource({
  url: 'crm.api.contact.get_linked_deals',
  cache: ['deals', props.contactId],
  params: { contact: props.contactId },
  auto: true,
})

const rows = computed(() => {
  if (!deals.data || deals.data == []) return []

  return deals.data.map((row) => getDealRowObject(row))
})

const sections = createResource({
  url: 'crm.fcrm.doctype.crm_fields_layout.crm_fields_layout.get_sidepanel_sections',
  cache: ['sidePanelSections', 'Contact'],
  params: { doctype: 'Contact' },
  auto: true,
})

const parsedSections = computed(() => {
  if (!sections.data) return []
  return sections.data.map((section) => ({
    ...section,
    columns: section.columns.map((column) => ({
      ...column,
      fields: column.fields.map((field) => {
        if (field.fieldname === 'email_id') {
          return {
            ...field,
            read_only: false,
            fieldtype: 'Dropdown',
            options: (contact.doc?.email_ids || []).map((email) => ({
              name: email.name,
              value: email.email_id,
              selected: email.email_id === contact.doc.email_id,
              placeholder: 'john@doe.com',
              onClick: () => setAsPrimary('email', email.email_id),
              onSave: (option, isNew) =>
                isNew
                  ? createNew('email', option.value)
                  : editOption(
                      'Contact Email',
                      option.name,
                      'email_id',
                      option.value,
                    ),
              onDelete: async (option, isNew) => {
                contact.doc.email_ids = contact.doc.email_ids.filter(
                  (e) => e.name !== option.name,
                )
                if (!isNew) await deleteOption('Contact Email', option.name)
              },
            })),
            create: () => {
              // Add a temporary new option locally (mirrors original behavior)
              contact.doc.email_ids = [
                ...(contact.doc.email_ids || []),
                {
                  name: 'new-1',
                  value: '',
                  selected: false,
                  isNew: true,
                },
              ]
            },
          }
        }
        if (field.fieldname === 'mobile_no') {
          return {
            ...field,
            read_only: false,
            fieldtype: 'Dropdown',
            options: (contact.doc?.phone_nos || []).map((phone) => ({
              name: phone.name,
              value: phone.phone,
              selected: phone.phone === contact.doc.mobile_no,
              onClick: () => setAsPrimary('mobile_no', phone.phone),
              onSave: (option, isNew) =>
                isNew
                  ? createNew('phone', option.value)
                  : editOption(
                      'Contact Phone',
                      option.name,
                      'phone',
                      option.value,
                    ),
              onDelete: async (option, isNew) => {
                contact.doc.phone_nos = contact.doc.phone_nos.filter(
                  (p) => p.name !== option.name,
                )
                if (!isNew) await deleteOption('Contact Phone', option.name)
              },
            })),
            create: () => {
              contact.doc.phone_nos = [
                ...(contact.doc.phone_nos || []),
                {
                  name: 'new-1',
                  value: '',
                  selected: false,
                  isNew: true,
                },
              ]
            },
          }
        }
        if (field.fieldname === 'address') {
          return {
            ...field,
            create: (_value, close) => {
              openAddressModal()
              close && close()
            },
            edit: (address) => openAddressModal(address),
          }
        }
        return field
      }),
    })),
  }))
})

async function setAsPrimary(field, value) {
  let d = await call('crm.api.contact.set_as_primary', {
    contact: contact.doc.name,
    field,
    value,
  })
  if (d) {
    contact.reload()
    toast.success(__('Contact updated'))
  }
}

async function createNew(field, value) {
  if (!value) return
  let d = await call('crm.api.contact.create_new', {
    contact: contact.doc.name,
    field,
    value,
  })
  if (d) {
    contact.reload()
    toast.success(__('Contact updated'))
  }
}

async function editOption(doctype, name, fieldname, value) {
  let d = await call('frappe.client.set_value', {
    doctype,
    name,
    fieldname,
    value,
  })
  if (d) {
    contact.reload()
    toast.success(__('Contact updated'))
  }
}

async function deleteOption(doctype, name) {
  await call('frappe.client.delete', {
    doctype,
    name,
  })
  await contact.reload()
  toast.success(__('Contact updated'))
}

const { getFormattedCurrency } = getMeta('CRM Deal')

const columns = computed(() => dealColumns)

function getDealRowObject(deal) {
  return {
    name: deal.name,
    organization: {
      label: deal.organization,
      logo: getOrganization(deal.organization)?.organization_logo,
    },
    annual_revenue: getFormattedCurrency('annual_revenue', deal),
    status: {
      label: deal.status,
      color: getDealStatus(deal.status)?.color,
    },
    email: deal.email,
    mobile_no: deal.mobile_no,
    deal_owner: {
      label: deal.deal_owner && getUser(deal.deal_owner).full_name,
      ...(deal.deal_owner && getUser(deal.deal_owner)),
    },
    modified: {
      label: formatDate(deal.modified),
      timeAgo: __(timeAgo(deal.modified)),
    },
  }
}

const dealColumns = [
  {
    label: __('Organization'),
    key: 'organization',
    width: '11rem',
  },
  {
    label: __('Amount'),
    key: 'annual_revenue',
    align: 'right',
    width: '9rem',
  },
  {
    label: __('Status'),
    key: 'status',
    width: '10rem',
  },
  {
    label: __('Email'),
    key: 'email',
    width: '12rem',
  },
  {
    label: __('Mobile no'),
    key: 'mobile_no',
    width: '11rem',
  },
  {
    label: __('Deal owner'),
    key: 'deal_owner',
    width: '10rem',
  },
  {
    label: __('Last modified'),
    key: 'modified',
    width: '8rem',
  },
]

function trackPhoneActivities(type = 'phone') {
  if (!contact.doc || !contact.doc.mobile_no) {
    toast.error(__('No phone number set'))
    return
  }

  trackCommunication({
    type,
    doctype: 'Contact',
    docname: contact.doc.name,
    phoneNumber: contact.doc.mobile_no,
    contactName: contact.doc.full_name,
  })
}

function openAddressModal(_address) {
  showAddressModal.value = true
  addressProps.value = {
    doctype: 'Address',
    address: _address,
  }
}

// Setup custom actions from Form Scripts
watch(
  () => contact.doc,
  async (_doc) => {
    if (scripts.data?.length) {
      let s = await setupCustomizations(scripts.data, {
        doc: _doc,
        $dialog,
        $socket,
        router,
        toast,
        updateField: contact.setValue.submit,
        createToast: toast.create,
        deleteDoc: deleteContact,
        call,
      })
      contact._actions = s.actions || []
    }
  },
  { once: true },
)
</script><|MERGE_RESOLUTION|>--- conflicted
+++ resolved
@@ -225,11 +225,9 @@
 import { usersStore } from '@/stores/users.js'
 import { organizationsStore } from '@/stores/organizations.js'
 import { statusesStore } from '@/stores/statuses'
-import { ipTelephonyEnabled } from '@/composables/settings'
+import { ipTelephonyEnabled, callEnabled } from '@/composables/settings'
 import { showAddressModal, addressProps } from '@/composables/modals'
-import { callEnabled } from '@/composables/settings'
 import { trackCommunication } from '@/utils/communicationUtils'
-import Activities from '@/components/Activities/Activities.vue'
 import {
   Breadcrumbs,
   Avatar,
@@ -242,11 +240,7 @@
   toast,
   Tooltip,
 } from 'frappe-ui'
-<<<<<<< HEAD
-import { ref, computed, h } from 'vue'
-=======
 import { ref, computed, h, watch } from 'vue'
->>>>>>> ec4d7a8e
 import { useRoute, useRouter } from 'vue-router'
 
 const { brand } = getSettings()
@@ -265,11 +259,7 @@
 })
 
 const route = useRoute()
-<<<<<<< HEAD
-const activities = ref(null)
-=======
 const router = useRouter()
->>>>>>> ec4d7a8e
 
 const errorTitle = ref('')
 const errorMessage = ref('')
@@ -393,7 +383,6 @@
               },
             })),
             create: () => {
-              // Add a temporary new option locally (mirrors original behavior)
               contact.doc.email_ids = [
                 ...(contact.doc.email_ids || []),
                 {
