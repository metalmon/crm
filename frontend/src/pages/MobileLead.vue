--- conflicted
+++ resolved
@@ -241,11 +241,8 @@
   callEnabled,
   isMobileView,
 } from '@/composables/settings'
-<<<<<<< HEAD
 import { avitoEnabled } from '@/composables/avito'
-=======
 import { capture } from '@/telemetry'
->>>>>>> 7ca09870
 import { useActiveTabManager } from '@/composables/useActiveTabManager'
 import {
   createResource,
