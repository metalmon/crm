--- conflicted
+++ resolved
@@ -22,15 +22,11 @@
           "
         >
           <template #default="{ open }">
-<<<<<<< HEAD
-            <Button :label="getLeadStatus(document.doc.status).label">
-=======
             <Button
               v-if="doc.status"
-              :label="doc.status"
+              :label="getLeadStatus(doc.status).label"
               :iconRight="open ? 'chevron-up' : 'chevron-down'"
             >
->>>>>>> 066371bd
               <template #prefix>
                 <IndicatorIcon :class="getLeadStatus(doc.status).color" />
               </template>
@@ -61,13 +57,8 @@
       />
     </div>
   </div>
-<<<<<<< HEAD
-  <div v-if="lead?.data" class="flex h-full overflow-hidden">
-    <Tabs as="div" v-model="tabIndex" :tabs="tabs" class="overflow-auto pb-20">
-=======
   <div v-if="doc.name" class="flex h-full overflow-hidden">
     <Tabs as="div" v-model="tabIndex" :tabs="tabs" class="overflow-auto">
->>>>>>> 066371bd
       <TabList class="!px-3" />
       <TabPanel v-slot="{ tab }">
         <div v-if="tab.name == 'Details'">
@@ -103,62 +94,54 @@
       </TabPanel>
     </Tabs>
   </div>
-<<<<<<< HEAD
-  <div class="fixed bottom-0 left-0 right-0 flex justify-center gap-2 border-t bg-white dark:bg-gray-900 dark:border-gray-700 p-3">
+  <div v-if="lead.data" class="fixed bottom-0 left-0 right-0 flex justify-center gap-2 border-t bg-white dark:bg-gray-900 dark:border-gray-700 p-3">
     <div class="flex gap-2 overflow-x-auto scrollbar-hide">
       <Button
         v-if="lead.data?.mobile_no && ipTelephonyEnabled"
         size="lg"
         class="dark:text-white dark:hover:bg-gray-700 !h-10 !w-10 !p-0 flex items-center justify-center"
+        :iconLeft="PhoneIcon"
         @click="triggerCall"
-      >
-        <PhoneIcon class="h-5 w-5" />
-      </Button>
+      />
 
       <Button
         v-if="lead.data?.mobile_no && !ipTelephonyEnabled"
         size="lg"
         class="dark:text-white dark:hover:bg-gray-700 !h-10 !w-10 !p-0 flex items-center justify-center"
         @click="trackPhoneActivities('phone')"
-      >
-        <PhoneIcon class="h-5 w-5" />
-      </Button>
+        :iconLeft="PhoneIcon"
+      />
       
       <Button
         v-if="lead.data?.mobile_no"
         size="lg"
         class="dark:text-white dark:hover:bg-gray-700 !h-10 !w-10 !p-0 flex items-center justify-center"
         @click="trackPhoneActivities('whatsapp')"
-      >
-        <WhatsAppIcon class="h-5 w-5" />
-      </Button>
+        :iconLeft="WhatsAppIcon"
+      />
 
       <Button
         v-if="lead.data?.mobile_no"
         size="lg"
         class="dark:text-white dark:hover:bg-gray-700 !h-10 !w-10 !p-0 flex items-center justify-center"
         @click="showEmailTemplateSelectorModal = true"
-      >
-        <CommentIcon class="h-5 w-5" />
-      </Button>
+        :iconLeft="CommentIcon"
+      />
 
       <Button
         v-if="lead.data?.website"
         size="lg"
         class="dark:text-white dark:hover:bg-gray-700 !h-10 !w-10 !p-0 flex items-center justify-center"
         @click="openWebsite(lead.data.website)"
-      >
-        <LinkIcon class="h-5 w-5" />
-      </Button>
+        :iconLeft="LinkIcon"
+      />
     </div>
   </div>
-=======
   <ErrorPage
     v-else-if="errorTitle"
     :errorTitle="errorTitle"
     :errorMessage="errorMessage"
   />
->>>>>>> 066371bd
   <Dialog
     v-model="showConvertToDealModal"
     :options="{
@@ -235,19 +218,17 @@
       />
     </template>
   </Dialog>
-<<<<<<< HEAD
   <EmailTemplateSelectorModal
     v-model="showEmailTemplateSelectorModal"
     :doctype="doctype"
     @apply="applyMessageTemplate"
-=======
+  />
   <DeleteLinkedDocModal
     v-if="showDeleteLinkedDocModal"
     v-model="showDeleteLinkedDocModal"
     :doctype="'CRM Lead'"
     :docname="leadId"
     name="Leads"
->>>>>>> 066371bd
   />
 </template>
 <script setup>
@@ -303,11 +284,7 @@
   usePageMeta,
   toast,
 } from 'frappe-ui'
-<<<<<<< HEAD
-import { ref, computed, onMounted, watch, onUnmounted, reactive } from 'vue'
-=======
 import { ref, computed, watch } from 'vue'
->>>>>>> 066371bd
 import { useRouter, useRoute } from 'vue-router'
 import { trackCommunication } from '@/utils/communicationUtils'
 import { translateLeadStatus } from '@/utils/leadStatusTranslations'
@@ -330,44 +307,6 @@
   },
 })
 
-<<<<<<< HEAD
-const deal = reactive({})
-
-const lead = createResource({
-  url: 'crm.fcrm.doctype.crm_lead.api.get_lead',
-  params: { name: props.leadId },
-  cache: ['lead', props.leadId],
-  auto: true,
-  onSuccess: (data) => {
-    setupCustomizations(lead, {
-      doc: data,
-      $dialog,
-      $socket,
-      router,
-      toast,
-      updateField,
-      createToast: toast.create,
-      deleteDoc: deleteLead,
-      resource: {
-        lead,
-        sections,
-      },
-      call,
-    })
-  },
-})
-
-const reload = ref(false)
-const activities = ref(null)
-
-onMounted(() => {
-  if (lead.data) return
-  lead.fetch()
-})
-
-function updateLead(fieldname, value, callback) {
-  value = Array.isArray(fieldname) ? '' : value
-=======
 const errorTitle = ref('')
 const errorMessage = ref('')
 const showDeleteLinkedDocModal = ref(false)
@@ -378,7 +317,6 @@
 )
 
 const doc = computed(() => document.doc || {})
->>>>>>> 066371bd
 
 watch(error, (err) => {
   if (err) {
@@ -647,15 +585,9 @@
     existingOrganization.value = ''
   }
 
-<<<<<<< HEAD
-  let _deal = await call('crm.fcrm.doctype.crm_lead.crm_lead.convert_to_deal', {
-    lead: lead.data.name,
-    deal,
-=======
   let deal = await call('crm.fcrm.doctype.crm_lead.crm_lead.convert_to_deal', {
     lead: props.leadId,
     deal: {},
->>>>>>> 066371bd
     existing_contact: existingContact.value,
     existing_organization: existingOrganization.value,
   })
@@ -723,11 +655,6 @@
   makeCall(lead.data.mobile_no)
 }
 
-<<<<<<< HEAD
-const { assignees, document, triggerOnChange } = useDocument('CRM Lead', props.leadId)
-
-=======
->>>>>>> 066371bd
 async function triggerStatusChange(value) {
   await triggerOnChange('status', value)
   document.save.submit()
