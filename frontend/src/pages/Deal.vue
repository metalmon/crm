<template>
  <LayoutHeader v-if="deal.data">
    <template #left-header>
      <Breadcrumbs :items="breadcrumbs">
        <template #prefix="{ item }">
          <Icon v-if="item.icon" :icon="item.icon" class="mr-2 h-4" />
        </template>
      </Breadcrumbs>
    </template>
    <template #right-header>
      <CustomActions
        v-if="deal.data._customActions?.length"
        :actions="deal.data._customActions"
      />
      <AssignTo
        v-model="deal.data._assignedTo"
        :data="deal.data"
        doctype="CRM Deal"
      />
      <Dropdown
        :options="statusOptions('deal', updateField, deal.data._customStatuses)"
      >
        <template #default="{ open }">
<<<<<<< HEAD
          <Button
            :label="translateDealStatus(deal.data.status)"
            :class="getDealStatus(deal.data.status).colorClass"
          >
=======
          <Button :label="deal.data.status">
>>>>>>> 99e62169
            <template #prefix>
              <IndicatorIcon :class="getDealStatus(deal.data.status).color" />
            </template>
            <template #suffix>
              <FeatherIcon
                :name="open ? 'chevron-up' : 'chevron-down'"
                class="h-4"
              />
            </template>
          </Button>
        </template>
      </Dropdown>
    </template>
  </LayoutHeader>
  <div v-if="deal.data" class="flex h-full overflow-hidden">
<<<<<<< HEAD
    <Tabs v-model="tabIndex" :tabs="tabs" class="!h-full">
      <Activities
        ref="activities"
        doctype="CRM Deal"
        :tabs="tabs"
        v-model:reload="reload"
        v-model:tabIndex="tabIndex"
        v-model="deal"
        :doc="deal"
      />
=======
    <Tabs as="div" v-model="tabIndex" :tabs="tabs">
      <template #tab-panel>
        <Activities
          ref="activities"
          doctype="CRM Deal"
          :tabs="tabs"
          v-model:reload="reload"
          v-model:tabIndex="tabIndex"
          v-model="deal"
        />
      </template>
>>>>>>> 99e62169
    </Tabs>
    <Resizer side="right" class="flex flex-col justify-between border-l">
      <div
        class="flex h-10.5 cursor-copy items-center border-b px-5 py-2.5 text-lg font-medium text-ink-gray-9"
        @click="copyToClipboard(deal.data.name)"
      >
        {{ __(deal.data.name) }}
      </div>
      <div class="flex items-center justify-start gap-5 border-b p-5">
        <Tooltip :text="__('Organization logo')">
          <div class="group relative size-12">
            <Avatar
              size="3xl"
              class="size-12"
              :label="displayName"
              :image="organization.data?.organization_logo"
            />
          </div>
        </Tooltip>
        <div class="flex flex-col gap-2.5 truncate text-ink-gray-9">
          <Tooltip :text="displayName">
            <div class="truncate text-2xl font-medium">
              {{ displayName }}
            </div>
          </Tooltip>
          <div class="flex gap-1.5">
            <Tooltip v-if="callEnabled" :text="__('Make a call')">
              <Button class="h-7 w-7" @click="triggerCall">
                <PhoneIcon class="h-4 w-4" />
              </Button>
            </Tooltip>

            <Tooltip :text="__('Call via phone app')">
              <Button
                v-if="primaryContactMobileNo && !callEnabled"
                size="sm"
                @click="trackPhoneActivities('phone')"
              >
                <PhoneIcon class="h-4 w-4" />
              </Button>
            </Tooltip>
            <Tooltip :text="__('Open WhatsApp')">
              <Button
                v-if="primaryContactMobileNo"
                size="sm"
                @click="trackPhoneActivities('whatsapp')"
              >
                <WhatsAppIcon class="h-4 w-4" />
              </Button>
            </Tooltip>
            <Tooltip :text="__('Send an email')">
              <Button class="h-7 w-7">
                <Email2Icon
                  class="h-4 w-4"
                  @click="
                    deal.data.email
                      ? openEmailBox()
                      : errorMessage(__('No email set'))
                  "
                />
              </Button>
            </Tooltip>
            <Tooltip :text="__('Go to website')">
              <Button class="h-7 w-7">
                <LinkIcon
                  class="h-4 w-4"
                  @click="
                    deal.data.website
                      ? openWebsite(deal.data.website)
                      : errorMessage(__('No website set'))
                  "
                />
              </Button>
            </Tooltip>
            <Tooltip :text="__('Attach a file')">
              <Button class="size-7" @click="showFilesUploader = true">
                <AttachmentIcon class="size-4" />
              </Button>
            </Tooltip>
          </div>
        </div>
      </div>
      <SLASection
        v-if="deal.data.sla_status"
        v-model="deal.data"
        @updateField="updateField"
      />
      <div
        v-if="sections.data"
        class="flex flex-1 flex-col justify-between overflow-hidden"
      >
<<<<<<< HEAD
        <div class="flex flex-col overflow-y-auto dark-scrollbar">
          <div
            v-for="(section, i) in fieldsLayout.data"
            :key="section.label"
            class="section flex flex-col p-3"
            :class="{ 'border-b': i !== fieldsLayout.data.length - 1 }"
          >
            <Section
              class="px-2 font-semibold"
              :label="section.label"
              :opened="section.opened"
=======
        <SidePanelLayout
          v-model="deal.data"
          :sections="sections.data"
          :addContact="addContact"
          doctype="CRM Deal"
          v-slot="{ section }"
          @update="updateField"
          @reload="sections.reload"
        >
          <div v-if="section.name == 'contacts_section'" class="contacts-area">
            <div
              v-if="dealContacts?.loading && dealContacts?.data?.length == 0"
              class="flex min-h-20 flex-1 items-center justify-center gap-3 text-base text-ink-gray-4"
>>>>>>> 99e62169
            >
              <LoadingIndicator class="h-4 w-4" />
              <span>{{ __('Loading...') }}</span>
            </div>
            <div
              v-else-if="dealContacts?.data?.length"
              v-for="(contact, i) in dealContacts.data"
              :key="contact.name"
            >
              <div class="px-2 pb-2.5" :class="[i == 0 ? 'pt-5' : 'pt-2.5']">
                <Section :opened="contact.opened">
                  <template #header="{ opened, toggle }">
                    <div
                      class="flex cursor-pointer items-center justify-between gap-2 pr-1 text-base leading-5 text-ink-gray-7"
                    >
                      <div
                        class="flex h-7 items-center gap-2 truncate"
                        @click="toggle()"
                      >
                        <Avatar
                          :label="contact.full_name"
                          :image="contact.image"
                          size="md"
                        />
                        <div class="truncate">
                          {{ contact.full_name }}
                        </div>
                        <Badge
                          v-if="contact.is_primary"
                          class="ml-2"
                          variant="outline"
                          :label="__('Primary')"
                          theme="green"
                        />
                      </div>
                      <div class="flex items-center">
                        <Dropdown :options="contactOptions(contact)">
                          <Button
                            icon="more-horizontal"
                            class="text-ink-gray-5"
                            variant="ghost"
                          />
                        </Dropdown>
                        <Button
                          variant="ghost"
                          @click="
                            router.push({
                              name: 'Contact',
                              params: { contactId: contact.name },
                            })
                          "
                        >
                          <ArrowUpRightIcon class="h-4 w-4" />
                        </Button>
                        <Button variant="ghost" @click="toggle()">
                          <FeatherIcon
                            name="chevron-right"
                            class="h-4 w-4 text-ink-gray-9 transition-all duration-300 ease-in-out"
                            :class="{ 'rotate-90': opened }"
                          />
                        </Button>
                      </div>
                    </div>
                  </template>
                  <div class="flex flex-col gap-1.5 text-base text-ink-gray-8">
                    <div class="flex items-center gap-3 pb-1.5 pl-1 pt-4">
                      <Email2Icon class="h-4 w-4" />
                      {{ contact.email }}
                    </div>
                    <div class="flex items-center gap-3 p-1 py-1.5">
                      <PhoneIcon class="h-4 w-4" />
                      {{ contact.mobile_no }}
                    </div>
                  </div>
                </Section>
              </div>
              <div
                v-if="i != dealContacts.data.length - 1"
                class="mx-2 h-px border-t border-outline-gray-modals"
              />
            </div>
            <div
              v-else
              class="flex h-20 items-center justify-center text-base text-ink-gray-5"
            >
              {{ __('No contacts added') }}
            </div>
          </div>
        </SidePanelLayout>
      </div>
    </Resizer>
  </div>
  <OrganizationModal
    v-if="showOrganizationModal"
    v-model="showOrganizationModal"
    v-model:organization="_organization"
    :options="{
      redirect: false,
      afterInsert: (doc) => updateField('organization', doc.name)
    }"
  />
  <ContactModal
    v-model="showContactModal"
    :contact="_contact"
    :options="{
      redirect: false,
      afterInsert: (doc) => addContact(doc.name),
    }"
  />
  <FilesUploader
    v-if="deal.data?.name"
    v-model="showFilesUploader"
    doctype="CRM Deal"
    :docname="deal.data.name"
    @after="
      () => {
        activities?.all_activities?.reload()
        changeTabTo('attachments')
      }
    "
  />
  <QuickEntryModal
    v-if="showQuickEntryModal"
    v-model="showQuickEntryModal"
    doctype="CRM Organization"
    :options="{
      redirect: false,
      afterInsert: (doc) => updateField('organization', doc.name),
    }"
  />
</template>
<script setup>
import Icon from '@/components/Icon.vue'
import Resizer from '@/components/Resizer.vue'
import LoadingIndicator from '@/components/Icons/LoadingIndicator.vue'
import ActivityIcon from '@/components/Icons/ActivityIcon.vue'
import EmailIcon from '@/components/Icons/EmailIcon.vue'
import Email2Icon from '@/components/Icons/Email2Icon.vue'
import CommentIcon from '@/components/Icons/CommentIcon.vue'
import DetailsIcon from '@/components/Icons/DetailsIcon.vue'
import PhoneIcon from '@/components/Icons/PhoneIcon.vue'
import TaskIcon from '@/components/Icons/TaskIcon.vue'
import NoteIcon from '@/components/Icons/NoteIcon.vue'
import WhatsAppIcon from '@/components/Icons/WhatsAppIcon.vue'
import IndicatorIcon from '@/components/Icons/IndicatorIcon.vue'
import LinkIcon from '@/components/Icons/LinkIcon.vue'
import ArrowUpRightIcon from '@/components/Icons/ArrowUpRightIcon.vue'
import SuccessIcon from '@/components/Icons/SuccessIcon.vue'
import AttachmentIcon from '@/components/Icons/AttachmentIcon.vue'
import LayoutHeader from '@/components/LayoutHeader.vue'
import Activities from '@/components/Activities/Activities.vue'
import OrganizationModal from '@/components/Modals/OrganizationModal.vue'
import AssignTo from '@/components/AssignTo.vue'
import FilesUploader from '@/components/FilesUploader/FilesUploader.vue'
import ContactModal from '@/components/Modals/ContactModal.vue'
import Section from '@/components/Section.vue'
import SidePanelLayout from '@/components/SidePanelLayout.vue'
import SLASection from '@/components/SLASection.vue'
import CustomActions from '@/components/CustomActions.vue'
import QuickEntryModal from '@/components/Modals/QuickEntryModal.vue'
import {
  openWebsite,
  createToast,
  setupAssignees,
  setupCustomizations,
  errorMessage,
  copyToClipboard,
} from '@/utils'
import { getView } from '@/utils/view'
import { getSettings } from '@/stores/settings'
import { globalStore } from '@/stores/global'
import { statusesStore } from '@/stores/statuses'
import { whatsappEnabled, callEnabled } from '@/composables/settings'
import {
  createResource,
  Dropdown,
  Tooltip,
  Avatar,
  Tabs,
  Breadcrumbs,
  call,
  usePageMeta,
  createDocumentResource,
} from 'frappe-ui'
import { ref, computed, h, onMounted, onBeforeUnmount } from 'vue'
import { useRoute, useRouter } from 'vue-router'
import { useActiveTabManager } from '@/composables/useActiveTabManager'
import { trackCommunication } from '@/utils/communicationUtils'
import { translateDealStatus } from '@/utils/dealStatusTranslations'
import { getParsedFields } from '@/utils/getParsedFields'

const { brand } = getSettings()
const { $dialog, $socket, makeCall } = globalStore()
const { statusOptions, getDealStatus } = statusesStore()
const route = useRoute()
const router = useRouter()

const props = defineProps({
  dealId: {
    type: String,
    required: true,
  },
})

const deal = createResource({
  url: 'crm.fcrm.doctype.crm_deal.api.get_deal',
  params: { name: props.dealId },
  cache: ['deal', props.dealId],
  onSuccess: (data) => {
    if (data.organization) {
      organization.update({
        params: { doctype: 'CRM Organization', name: data.organization },
      })
      organization.fetch()
    }

    setupAssignees(deal)
    setupCustomizations(deal, {
      doc: data,
      $dialog,
      $socket,
      router,
      updateField,
      createToast,
      deleteDoc: deleteDeal,
      resource: {
        deal,
        dealContacts,
        sections,
      },
      call,
    })
  },
})

const organization = createResource({
  url: 'frappe.client.get',
  onSuccess: (data) => (deal.data._organizationObj = data),
})

const dealContacts = createResource({
  url: 'crm.fcrm.doctype.crm_deal.api.get_deal_contacts',
  params: { name: props.dealId },
  cache: ['deal_contacts', props.dealId],
  auto: true,
  transform: (data) => {
    data.forEach((contact) => {
      contact.opened = false
    })
    return data
  },
})

onMounted(() => {
  $socket.on('crm_customer_created', () => {
    createToast({
      title: __('Customer created successfully'),
      icon: 'check',
      iconClasses: 'text-ink-green-3',
    })
  })

  if (deal.data) {
    organization.data = deal.data._organizationObj
    return
  }
  deal.fetch()
})

onBeforeUnmount(() => {
  $socket.off('crm_customer_created')
})

const reload = ref(false)
const showOrganizationModal = ref(false)
const showFilesUploader = ref(false)
const showQuickEntryModal = ref(false)
const _organization = ref({})
const _contact = ref({})

function updateField(name, value, callback) {
  if (validateRequired(name, value)) return
  
  updateDeal(name, value, () => {
    deal.data[name] = value
    callback?.()
  })
}

function validateRequired(fieldname, value) {
  let meta = deal.data.fields_meta || {}
  if (meta[fieldname]?.reqd && !value) {
    createToast({
      title: __('Error Updating Deal'),
      text: __('{0} is a required field', [meta[fieldname].label]),
      icon: 'x',
      iconClasses: 'text-ink-red-4',
    })
    return true
  }
  return false
}

function updateDeal(fieldname, value, callback) {
  value = Array.isArray(fieldname) ? '' : value

  createResource({
    url: 'frappe.client.set_value',
    params: {
      doctype: 'CRM Deal',
      name: props.dealId,
      fieldname,
      value,
    },
    auto: true,
    onSuccess: () => {
      deal.reload()
      reload.value = true
      createToast({
        title: __('Deal updated'),
        icon: 'check',
        iconClasses: 'text-ink-green-3',
      })
      callback?.()
    },
    onError: (err) => {
      createToast({
        title: __('Error updating deal'),
        text: __(err.messages?.[0]),
        icon: 'x',
        iconClasses: 'text-ink-red-4',
      })
    },
  })
}

const displayName = computed(() => {
  if (!deal.data) return __('Loading...')
  
  if (organization.data?.name) {
    return organization.data.name
  }
  
  if (dealContacts.data) {
    const primaryContact = dealContacts.data.find(c => c.is_primary)
    if (primaryContact?.full_name) {
      return primaryContact.full_name
    }
  }
  
  return __('Untitled')
})

const breadcrumbs = computed(() => {
  let items = [{ label: __('Deals'), route: { name: 'Deals' } }]

  if (route.query.view || route.query.viewType) {
    let view = getView(route.query.view, route.query.viewType, 'CRM Deal')
    if (view) {
      items.push({
        label: __(view.label),
        icon: view.icon,
        route: {
          name: 'Deals',
          params: { viewType: route.query.viewType },
          query: { view: route.query.view },
        },
      })
    }
  }

  items.push({
    label: displayName.value,
    route: { name: 'Deal', params: { dealId: deal.data.name } },
  })
  return items
})

<<<<<<< HEAD
usePageMeta(() => ({
  title: displayName.value,
}))
=======
usePageMeta(() => {
  return {
    title: organization.data?.name || deal.data?.name,
    icon: brand.favicon,
  }
})
>>>>>>> 99e62169

const tabs = computed(() => {
  let tabOptions = [
    {
      name: 'Activity',
      label: __('Activity'),
      icon: ActivityIcon,
    },
    {
      name: 'Emails',
      label: __('Emails'),
      icon: EmailIcon,
    },
    {
      name: 'Comments',
      label: __('Comments'),
      icon: CommentIcon,
    },
    {
      name: 'Data',
      label: __('Data'),
      icon: DetailsIcon,
    },
    {
      name: 'Calls',
      label: __('Calls'),
      icon: PhoneIcon,
      condition: () => callEnabled.value,
    },
    {
      name: 'Tasks',
      label: __('Tasks'),
      icon: TaskIcon,
    },
    {
      name: 'Notes',
      label: __('Notes'),
      icon: NoteIcon,
    },
    {
      name: 'Attachments',
      label: __('Attachments'),
      icon: AttachmentIcon,
    },
    {
      name: 'WhatsApp',
      label: __('WhatsApp'),
      icon: WhatsAppIcon,
      condition: () => whatsappEnabled.value,
    },
  ]
  return tabOptions.filter((tab) => (tab.condition ? tab.condition() : true))
})
const { tabIndex } = useActiveTabManager(tabs, 'lastDealTab')

const sections = createResource({
  url: 'crm.fcrm.doctype.crm_fields_layout.crm_fields_layout.get_sidepanel_sections',
  cache: ['sidePanelSections', 'CRM Deal'],
  params: { doctype: 'CRM Deal' },
  auto: true,
<<<<<<< HEAD
  transform: (data) => getParsedFields(data, 'CRM Deal', deal.data, {
    organization: {
      create: (value, close) => {
        _organization.value = { organization_name: value }
        showOrganizationModal.value = true
        close()
      },
      link: (org) => router.push({
        name: 'Organization',
        params: { organizationId: org },
      }),
      edit: async (org) => {
        showQuickEntryModal.value = true
=======
  transform: (data) => getParsedSections(data),
})

function getParsedSections(_sections) {
  _sections.forEach((section) => {
    if (section.name == 'contacts_section') return
    section.columns[0].fields.forEach((field) => {
      if (field.fieldname == 'organization') {
        field.create = (value, close) => {
          _organization.value.organization_name = value
          showOrganizationModal.value = true
          close()
        }
        field.link = (org) =>
          router.push({
            name: 'Organization',
            params: { organizationId: org },
          })
>>>>>>> 99e62169
      }
    },
    contact: {
      link: (contact) => router.push({
        name: 'Contact',
        params: { contactId: contact },
      }),
      onChange: (contact) => addContact(contact)
    }
  })
<<<<<<< HEAD
})
=======
  return _sections
}
>>>>>>> 99e62169

const showContactModal = ref(false)

function contactOptions(contact) {
  let options = []

  if (!contact.is_primary) {
    options.push({
      label: __('Set as Primary Contact'),
      icon: h(SuccessIcon, { class: 'h-4 w-4' }),
      onClick: () => setPrimaryContact(contact.name),
    })
  }

  return options
}

async function addContact(contact) {
  let d = await call('crm.fcrm.doctype.crm_deal.crm_deal.add_contact', {
    deal: props.dealId,
    contact,
  })
  if (d) {
    dealContacts.reload()
    fieldsLayout.reload()
    createToast({
      title: __('Contact added'),
      icon: 'check',
      iconClasses: 'text-ink-green-3',
    })
  }
}

async function setPrimaryContact(contact) {
  let d = await call('crm.fcrm.doctype.crm_deal.crm_deal.set_primary_contact', {
    deal: props.dealId,
    contact,
  })
  if (d) {
    dealContacts.reload()
    createToast({
      title: __('Primary contact set'),
      icon: 'check',
      iconClasses: 'text-ink-green-3',
    })
  }
}

function trackPhoneActivities(type = 'phone') {
  const primaryContact = dealContacts.data?.find(c => c.is_primary)
  if (!primaryContact?.mobile_no) {
    errorMessage(__('No phone number set'))
    return
  }
  trackCommunication({
    type,
    doctype: 'CRM Deal',
    docname: deal.data.name,
    phoneNumber: primaryContact.mobile_no,
    activities: activities.value,
    contactName: primaryContact.name
  })
}

function triggerCall() {
  let primaryContact = dealContacts.data?.find((c) => c.is_primary)
  let mobile_no = primaryContact.mobile_no || null

  if (!primaryContact) {
    errorMessage(__('No primary contact set'))
    return
  }

  if (!mobile_no) {
    errorMessage(__('No mobile number set'))
    return
  }

  makeCall(mobile_no)
}

async function deleteDeal(name) {
  await call('frappe.client.delete', {
    doctype: 'CRM Deal',
    name,
  })
  router.push({ name: 'Deals' })
}

const activities = ref(null)

function openEmailBox() {
  activities.value.emailBox.show = true
}
<<<<<<< HEAD

const primaryContactMobileNo = computed(() => {
  return dealContacts.data?.find(c => c.is_primary)?.mobile_no
})
</script>

<style scoped>
:deep(.section:has(.section-field.hidden)) {
  display: none;
}
:deep(.section:has(.section-field:not(.hidden))) {
  display: flex;
}
</style>
=======
</script>
>>>>>>> 99e62169
<|MERGE_RESOLUTION|>--- conflicted
+++ resolved
@@ -21,14 +21,7 @@
         :options="statusOptions('deal', updateField, deal.data._customStatuses)"
       >
         <template #default="{ open }">
-<<<<<<< HEAD
-          <Button
-            :label="translateDealStatus(deal.data.status)"
-            :class="getDealStatus(deal.data.status).colorClass"
-          >
-=======
-          <Button :label="deal.data.status">
->>>>>>> 99e62169
+          <Button :label="translateDealStatus(deal.data.status)">
             <template #prefix>
               <IndicatorIcon :class="getDealStatus(deal.data.status).color" />
             </template>
@@ -44,18 +37,6 @@
     </template>
   </LayoutHeader>
   <div v-if="deal.data" class="flex h-full overflow-hidden">
-<<<<<<< HEAD
-    <Tabs v-model="tabIndex" :tabs="tabs" class="!h-full">
-      <Activities
-        ref="activities"
-        doctype="CRM Deal"
-        :tabs="tabs"
-        v-model:reload="reload"
-        v-model:tabIndex="tabIndex"
-        v-model="deal"
-        :doc="deal"
-      />
-=======
     <Tabs as="div" v-model="tabIndex" :tabs="tabs">
       <template #tab-panel>
         <Activities
@@ -67,7 +48,6 @@
           v-model="deal"
         />
       </template>
->>>>>>> 99e62169
     </Tabs>
     <Resizer side="right" class="flex flex-col justify-between border-l">
       <div
@@ -159,19 +139,6 @@
         v-if="sections.data"
         class="flex flex-1 flex-col justify-between overflow-hidden"
       >
-<<<<<<< HEAD
-        <div class="flex flex-col overflow-y-auto dark-scrollbar">
-          <div
-            v-for="(section, i) in fieldsLayout.data"
-            :key="section.label"
-            class="section flex flex-col p-3"
-            :class="{ 'border-b': i !== fieldsLayout.data.length - 1 }"
-          >
-            <Section
-              class="px-2 font-semibold"
-              :label="section.label"
-              :opened="section.opened"
-=======
         <SidePanelLayout
           v-model="deal.data"
           :sections="sections.data"
@@ -185,7 +152,6 @@
             <div
               v-if="dealContacts?.loading && dealContacts?.data?.length == 0"
               class="flex min-h-20 flex-1 items-center justify-center gap-3 text-base text-ink-gray-4"
->>>>>>> 99e62169
             >
               <LoadingIndicator class="h-4 w-4" />
               <span>{{ __('Loading...') }}</span>
@@ -279,12 +245,11 @@
     </Resizer>
   </div>
   <OrganizationModal
-    v-if="showOrganizationModal"
     v-model="showOrganizationModal"
     v-model:organization="_organization"
     :options="{
       redirect: false,
-      afterInsert: (doc) => updateField('organization', doc.name)
+      afterInsert: (doc) => updateField('organization', doc.name),
     }"
   />
   <ContactModal
@@ -306,15 +271,6 @@
         changeTabTo('attachments')
       }
     "
-  />
-  <QuickEntryModal
-    v-if="showQuickEntryModal"
-    v-model="showQuickEntryModal"
-    doctype="CRM Organization"
-    :options="{
-      redirect: false,
-      afterInsert: (doc) => updateField('organization', doc.name),
-    }"
   />
 </template>
 <script setup>
@@ -345,7 +301,6 @@
 import SidePanelLayout from '@/components/SidePanelLayout.vue'
 import SLASection from '@/components/SLASection.vue'
 import CustomActions from '@/components/CustomActions.vue'
-import QuickEntryModal from '@/components/Modals/QuickEntryModal.vue'
 import {
   openWebsite,
   createToast,
@@ -368,14 +323,12 @@
   Breadcrumbs,
   call,
   usePageMeta,
-  createDocumentResource,
 } from 'frappe-ui'
 import { ref, computed, h, onMounted, onBeforeUnmount } from 'vue'
 import { useRoute, useRouter } from 'vue-router'
 import { useActiveTabManager } from '@/composables/useActiveTabManager'
 import { trackCommunication } from '@/utils/communicationUtils'
 import { translateDealStatus } from '@/utils/dealStatusTranslations'
-import { getParsedFields } from '@/utils/getParsedFields'
 
 const { brand } = getSettings()
 const { $dialog, $socket, makeCall } = globalStore()
@@ -426,19 +379,6 @@
   onSuccess: (data) => (deal.data._organizationObj = data),
 })
 
-const dealContacts = createResource({
-  url: 'crm.fcrm.doctype.crm_deal.api.get_deal_contacts',
-  params: { name: props.dealId },
-  cache: ['deal_contacts', props.dealId],
-  auto: true,
-  transform: (data) => {
-    data.forEach((contact) => {
-      contact.opened = false
-    })
-    return data
-  },
-})
-
 onMounted(() => {
   $socket.on('crm_customer_created', () => {
     createToast({
@@ -462,35 +402,12 @@
 const reload = ref(false)
 const showOrganizationModal = ref(false)
 const showFilesUploader = ref(false)
-const showQuickEntryModal = ref(false)
 const _organization = ref({})
-const _contact = ref({})
-
-function updateField(name, value, callback) {
-  if (validateRequired(name, value)) return
-  
-  updateDeal(name, value, () => {
-    deal.data[name] = value
-    callback?.()
-  })
-}
-
-function validateRequired(fieldname, value) {
-  let meta = deal.data.fields_meta || {}
-  if (meta[fieldname]?.reqd && !value) {
-    createToast({
-      title: __('Error Updating Deal'),
-      text: __('{0} is a required field', [meta[fieldname].label]),
-      icon: 'x',
-      iconClasses: 'text-ink-red-4',
-    })
-    return true
-  }
-  return false
-}
 
 function updateDeal(fieldname, value, callback) {
   value = Array.isArray(fieldname) ? '' : value
+
+  if (validateRequired(fieldname, value)) return
 
   createResource({
     url: 'frappe.client.set_value',
@@ -520,6 +437,20 @@
       })
     },
   })
+}
+
+function validateRequired(fieldname, value) {
+  let meta = deal.data.fields_meta || {}
+  if (meta[fieldname]?.reqd && !value) {
+    createToast({
+      title: __('Error Updating Deal'),
+      text: __('{0} is a required field', [meta[fieldname].label]),
+      icon: 'x',
+      iconClasses: 'text-ink-red-4',
+    })
+    return true
+  }
+  return false
 }
 
 const displayName = computed(() => {
@@ -564,18 +495,12 @@
   return items
 })
 
-<<<<<<< HEAD
-usePageMeta(() => ({
-  title: displayName.value,
-}))
-=======
 usePageMeta(() => {
   return {
-    title: organization.data?.name || deal.data?.name,
+    title: displayName.value,
     icon: brand.favicon,
   }
 })
->>>>>>> 99e62169
 
 const tabs = computed(() => {
   let tabOptions = [
@@ -636,21 +561,6 @@
   cache: ['sidePanelSections', 'CRM Deal'],
   params: { doctype: 'CRM Deal' },
   auto: true,
-<<<<<<< HEAD
-  transform: (data) => getParsedFields(data, 'CRM Deal', deal.data, {
-    organization: {
-      create: (value, close) => {
-        _organization.value = { organization_name: value }
-        showOrganizationModal.value = true
-        close()
-      },
-      link: (org) => router.push({
-        name: 'Organization',
-        params: { organizationId: org },
-      }),
-      edit: async (org) => {
-        showQuickEntryModal.value = true
-=======
   transform: (data) => getParsedSections(data),
 })
 
@@ -669,28 +579,23 @@
             name: 'Organization',
             params: { organizationId: org },
           })
->>>>>>> 99e62169
       }
-    },
-    contact: {
-      link: (contact) => router.push({
-        name: 'Contact',
-        params: { contactId: contact },
-      }),
-      onChange: (contact) => addContact(contact)
-    }
-  })
-<<<<<<< HEAD
-})
-=======
+    })
+  })
   return _sections
 }
->>>>>>> 99e62169
 
 const showContactModal = ref(false)
+const _contact = ref({})
 
 function contactOptions(contact) {
-  let options = []
+  let options = [
+    {
+      label: __('Remove'),
+      icon: 'trash-2',
+      onClick: () => removeContact(contact.name),
+    },
+  ]
 
   if (!contact.is_primary) {
     options.push({
@@ -710,9 +615,23 @@
   })
   if (d) {
     dealContacts.reload()
-    fieldsLayout.reload()
     createToast({
       title: __('Contact added'),
+      icon: 'check',
+      iconClasses: 'text-ink-green-3',
+    })
+  }
+}
+
+async function removeContact(contact) {
+  let d = await call('crm.fcrm.doctype.crm_deal.crm_deal.remove_contact', {
+    deal: props.dealId,
+    contact,
+  })
+  if (d) {
+    dealContacts.reload()
+    createToast({
+      title: __('Contact removed'),
       icon: 'check',
       iconClasses: 'text-ink-green-3',
     })
@@ -749,6 +668,18 @@
     contactName: primaryContact.name
   })
 }
+const dealContacts = createResource({
+  url: 'crm.fcrm.doctype.crm_deal.api.get_deal_contacts',
+  params: { name: props.dealId },
+  cache: ['deal_contacts', props.dealId],
+  auto: true,
+  transform: (data) => {
+    data.forEach((contact) => {
+      contact.opened = false
+    })
+    return data
+  },
+})
 
 function triggerCall() {
   let primaryContact = dealContacts.data?.find((c) => c.is_primary)
@@ -765,6 +696,13 @@
   }
 
   makeCall(mobile_no)
+}
+
+function updateField(name, value, callback) {
+  updateDeal(name, value, () => {
+    deal.data[name] = value
+    callback?.()
+  })
 }
 
 async function deleteDeal(name) {
@@ -780,21 +718,8 @@
 function openEmailBox() {
   activities.value.emailBox.show = true
 }
-<<<<<<< HEAD
 
 const primaryContactMobileNo = computed(() => {
   return dealContacts.data?.find(c => c.is_primary)?.mobile_no
 })
-</script>
-
-<style scoped>
-:deep(.section:has(.section-field.hidden)) {
-  display: none;
-}
-:deep(.section:has(.section-field:not(.hidden))) {
-  display: flex;
-}
-</style>
-=======
-</script>
->>>>>>> 99e62169
+</script>