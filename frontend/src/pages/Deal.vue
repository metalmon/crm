--- conflicted
+++ resolved
@@ -121,29 +121,16 @@
                 </Button>
               </div>
             </Tooltip>
-<<<<<<< HEAD
-<<<<<<< HEAD
-=======
             <Tooltip :text="__('Delete')">
               <div>
                 <Button
                   @click="deleteDeal"
-=======
-            <Tooltip :text="__('Delete')">
-              <div>
-                <Button
-                  @click="deleteDealWithModal"
->>>>>>> d08e15a4
                   variant="subtle"
                   icon="trash-2"
                   theme="red"
                 />
               </div>
             </Tooltip>
-<<<<<<< HEAD
->>>>>>> abc50182 (fix: update delete button click handler in Deal component)
-=======
->>>>>>> d08e15a4
           </div>
         </div>
       </div>
