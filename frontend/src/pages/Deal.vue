--- conflicted
+++ resolved
@@ -26,17 +26,9 @@
         :options="statusOptions('deal', document, deal.data._customStatuses)"
       >
         <template #default="{ open }">
-<<<<<<< HEAD
-          <Button :label="translateDealStatus(deal.data.status)">
+          <Button :label="translateDealStatus(document.doc.status)">
             <template #prefix>
-              <IndicatorIcon :class="getDealStatus(deal.data.status)?.color || 'text-gray-400'" />
-=======
-          <Button :label="document.doc.status">
-            <template #prefix>
-              <IndicatorIcon
-                :class="getDealStatus(document.doc.status).color"
-              />
->>>>>>> cf9797fb
+              <IndicatorIcon :class="getDealStatus(document.doc.status)?.color || 'text-gray-400'" />
             </template>
             <template #suffix>
               <FeatherIcon
@@ -395,12 +387,8 @@
 import { globalStore } from '@/stores/global'
 import { statusesStore } from '@/stores/statuses'
 import { getMeta } from '@/stores/meta'
-<<<<<<< HEAD
 import { whatsappEnabled, callEnabled, ipTelephonyEnabled } from '@/composables/settings'
-=======
 import { useDocument } from '@/data/document'
-import { whatsappEnabled, callEnabled } from '@/composables/settings'
->>>>>>> cf9797fb
 import {
   createResource,
   Dropdown,
@@ -816,7 +804,6 @@
   activities.value.emailBox.show = true
 }
 
-<<<<<<< HEAD
 const primaryContactMobileNo = computed(() => {
   return dealContacts.data?.find(c => c.is_primary)?.mobile_no
 })
@@ -836,13 +823,13 @@
     modelValue: deal.data
   })
   showMessageTemplateModal.value = false
-=======
+}
+
 const { assignees, document } = useDocument('CRM Deal', props.dealId)
 
 function reloadAssignees(data) {
   if (data?.hasOwnProperty('deal_owner')) {
     assignees.reload()
   }
->>>>>>> cf9797fb
 }
 </script>