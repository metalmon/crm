<template>
  <LayoutHeader v-if="deal.data">
    <template #left-header>
      <Breadcrumbs :items="breadcrumbs">
        <template #prefix="{ item }">
          <Icon v-if="item.icon" :icon="item.icon" class="mr-2 h-4" />
        </template>
      </Breadcrumbs>
    </template>
    <template #right-header>
      <CustomActions
        v-if="deal.data._customActions?.length"
        :actions="deal.data._customActions"
      />
      <CustomActions
        v-if="document.actions?.length"
        :actions="document.actions"
      />
      <AssignTo
        v-model="assignees.data"
        :data="document.doc"
        doctype="CRM Deal"
      />
      <Dropdown
        v-if="document.doc"
        :options="
          statusOptions(
            'deal',
            document,
            deal.data._customStatuses,
            triggerOnChange,
          )
        "
      >
        <template #default="{ open }">
          <Button :label="document.doc.status">
            <template #prefix>
              <IndicatorIcon
                :class="getDealStatus(document.doc.status).color"
              />
            </template>
            <template #suffix>
              <FeatherIcon
                :name="open ? 'chevron-up' : 'chevron-down'"
                class="h-4"
              />
            </template>
          </Button>
        </template>
      </Dropdown>
    </template>
  </LayoutHeader>
  <div v-if="deal.data" class="flex h-full overflow-hidden">
    <Tabs as="div" v-model="tabIndex" :tabs="tabs">
      <template #tab-panel>
        <Activities
          ref="activities"
          doctype="CRM Deal"
          :tabs="tabs"
          v-model:reload="reload"
          v-model:tabIndex="tabIndex"
          v-model="deal"
          @afterSave="reloadAssignees"
        />
      </template>
    </Tabs>
    <Resizer side="right" class="flex flex-col justify-between border-l">
      <div
        class="flex h-10.5 cursor-copy items-center border-b px-5 py-2.5 text-lg font-medium text-ink-gray-9"
        @click="copyToClipboard(deal.data.name)"
      >
        {{ __(deal.data.name) }}
      </div>
      <div class="flex items-center justify-start gap-5 border-b p-5">
        <Tooltip :text="__('Organization logo')">
          <div class="group relative size-12">
            <Avatar
              size="3xl"
              class="size-12"
              :label="title"
              :image="organization.data?.organization_logo"
            />
          </div>
        </Tooltip>
        <div class="flex flex-col gap-2.5 truncate text-ink-gray-9">
          <Tooltip :text="organization.data?.name || __('Set an organization')">
            <div class="truncate text-2xl font-medium">
              {{ title }}
            </div>
          </Tooltip>
          <div class="flex gap-1.5">
            <Tooltip v-if="callEnabled" :text="__('Make a call')">
              <div>
                <Button @click="triggerCall">
                  <template #icon><PhoneIcon /></template>
                </Button>
              </div>
            </Tooltip>
            <Tooltip :text="__('Send an email')">
              <div>
                <Button
                  @click="
                    deal.data.email
                      ? openEmailBox()
                      : toast.error(__('No email set'))
                  "
                >
                  <template #icon><Email2Icon /></template>
                </Button>
              </div>
            </Tooltip>
            <Tooltip :text="__('Go to website')">
              <div>
                <Button
                  @click="
                    deal.data.website
                      ? openWebsite(deal.data.website)
                      : toast.error(__('No website set'))
                  "
                >
                  <template #icon><LinkIcon /></template>
                </Button>
              </div>
            </Tooltip>
            <Tooltip :text="__('Attach a file')">
              <div>
                <Button @click="showFilesUploader = true">
                  <template #icon><AttachmentIcon /></template>
                </Button>
              </div>
            </Tooltip>
<<<<<<< HEAD
<<<<<<< HEAD
=======
            <Tooltip :text="__('Delete')">
              <div>
                <Button
                  @click="deleteDealWithModal(deal.data.name)"
                  variant="subtle"
                  icon="trash-2"
                  theme="red"
                />
              </div>
            </Tooltip>
>>>>>>> 65435cf2 (fix: delete icon issue & more cleanup)
=======
            <Tooltip :text="__('Delete')">
              <div>
                <Button
                  class="h-7 w-7"
                  @click="deleteDealWithModal(deal.data.name)"
                  variant="subtle"
                  theme="red"
                >
                  <FeatherIcon name="trash" class="h-4 w-4" />
                </Button>
              </div>
            </Tooltip>
>>>>>>> 5c41df0a
          </div>
        </div>
      </div>
      <SLASection
        v-if="deal.data.sla_status"
        v-model="deal.data"
        @updateField="updateField"
      />
      <div
        v-if="sections.data"
        class="flex flex-1 flex-col justify-between overflow-hidden"
      >
        <SidePanelLayout
          :sections="sections.data"
          :addContact="addContact"
          doctype="CRM Deal"
          :docname="deal.data.name"
          @reload="sections.reload"
          @afterFieldChange="reloadAssignees"
        >
          <template #actions="{ section }">
            <div v-if="section.name == 'contacts_section'" class="pr-2">
              <Link
                value=""
                doctype="Contact"
                @change="(e) => addContact(e)"
                :onCreate="
                  (value, close) => {
                    _contact = {
                      first_name: value,
                      company_name: deal.data.organization,
                    }
                    showContactModal = true
                    close()
                  }
                "
              >
                <template #target="{ togglePopover }">
                  <Button
                    class="h-7 px-3"
                    variant="ghost"
                    icon="plus"
                    @click="togglePopover()"
                  />
                </template>
              </Link>
            </div>
          </template>
          <template #default="{ section }">
            <div
              v-if="section.name == 'contacts_section'"
              class="contacts-area"
            >
              <div
                v-if="dealContacts?.loading && dealContacts?.data?.length == 0"
                class="flex min-h-20 flex-1 items-center justify-center gap-3 text-base text-ink-gray-4"
              >
                <LoadingIndicator class="h-4 w-4" />
                <span>{{ __('Loading...') }}</span>
              </div>
              <div
                v-else-if="dealContacts?.data?.length"
                v-for="(contact, i) in dealContacts.data"
                :key="contact.name"
              >
                <div class="px-2 pb-2.5" :class="[i == 0 ? 'pt-5' : 'pt-2.5']">
                  <Section :opened="contact.opened">
                    <template #header="{ opened, toggle }">
                      <div
                        class="flex cursor-pointer items-center justify-between gap-2 pr-1 text-base leading-5 text-ink-gray-7"
                      >
                        <div
                          class="flex h-7 items-center gap-2 truncate"
                          @click="toggle()"
                        >
                          <Avatar
                            :label="contact.full_name"
                            :image="contact.image"
                            size="md"
                          />
                          <div class="truncate">
                            {{ contact.full_name }}
                          </div>
                          <Badge
                            v-if="contact.is_primary"
                            class="ml-2"
                            variant="outline"
                            :label="__('Primary')"
                            theme="green"
                          />
                        </div>
                        <div class="flex items-center">
                          <Dropdown :options="contactOptions(contact)">
                            <Button
                              icon="more-horizontal"
                              class="text-ink-gray-5"
                              variant="ghost"
                            />
                          </Dropdown>
                          <Button
                            variant="ghost"
                            @click="
                              router.push({
                                name: 'Contact',
                                params: { contactId: contact.name },
                              })
                            "
                          >
                            <template #icon>
                              <ArrowUpRightIcon class="h-4 w-4" />
                            </template>
                          </Button>
                          <Button variant="ghost" @click="toggle()">
                            <template #icon>
                              <FeatherIcon
                                name="chevron-right"
                                class="h-4 w-4 text-ink-gray-9 transition-all duration-300 ease-in-out"
                                :class="{ 'rotate-90': opened }"
                              />
                            </template>
                          </Button>
                        </div>
                      </div>
                    </template>
                    <div
                      class="flex flex-col gap-1.5 text-base text-ink-gray-8"
                    >
                      <div class="flex items-center gap-3 pb-1.5 pl-1 pt-4">
                        <Email2Icon class="h-4 w-4" />
                        {{ contact.email }}
                      </div>
                      <div class="flex items-center gap-3 p-1 py-1.5">
                        <PhoneIcon class="h-4 w-4" />
                        {{ contact.mobile_no }}
                      </div>
                    </div>
                  </Section>
                </div>
                <div
                  v-if="i != dealContacts.data.length - 1"
                  class="mx-2 h-px border-t border-outline-gray-modals"
                />
              </div>
              <div
                v-else
                class="flex h-20 items-center justify-center text-base text-ink-gray-5"
              >
                {{ __('No contacts added') }}
              </div>
            </div>
          </template>
        </SidePanelLayout>
      </div>
    </Resizer>
  </div>
  <ErrorPage
    v-else-if="errorTitle"
    :errorTitle="errorTitle"
    :errorMessage="errorMessage"
  />
  <OrganizationModal
    v-if="showOrganizationModal"
    v-model="showOrganizationModal"
    :data="_organization"
    :options="{
      redirect: false,
      afterInsert: (doc) => updateField('organization', doc.name),
    }"
  />
  <ContactModal
    v-if="showContactModal"
    v-model="showContactModal"
    :contact="_contact"
    :options="{
      redirect: false,
      afterInsert: (doc) => addContact(doc.name),
    }"
  />
  <FilesUploader
    v-if="deal.data?.name"
    v-model="showFilesUploader"
    doctype="CRM Deal"
    :docname="deal.data.name"
    @after="
      () => {
        activities?.all_activities?.reload()
        changeTabTo('attachments')
      }
    "
  />
  <DeleteLinkedDocModal
    v-if="showDeleteLinkedDocModal"
    v-model="showDeleteLinkedDocModal"
    :doctype="'CRM Deal'"
    :docname="props.dealId"
    name="Deals"
  />
</template>
<script setup>
import ErrorPage from '@/components/ErrorPage.vue'
import Icon from '@/components/Icon.vue'
import Resizer from '@/components/Resizer.vue'
import LoadingIndicator from '@/components/Icons/LoadingIndicator.vue'
import ActivityIcon from '@/components/Icons/ActivityIcon.vue'
import EmailIcon from '@/components/Icons/EmailIcon.vue'
import Email2Icon from '@/components/Icons/Email2Icon.vue'
import CommentIcon from '@/components/Icons/CommentIcon.vue'
import DetailsIcon from '@/components/Icons/DetailsIcon.vue'
import PhoneIcon from '@/components/Icons/PhoneIcon.vue'
import TaskIcon from '@/components/Icons/TaskIcon.vue'
import NoteIcon from '@/components/Icons/NoteIcon.vue'
import WhatsAppIcon from '@/components/Icons/WhatsAppIcon.vue'
import IndicatorIcon from '@/components/Icons/IndicatorIcon.vue'
import LinkIcon from '@/components/Icons/LinkIcon.vue'
import ArrowUpRightIcon from '@/components/Icons/ArrowUpRightIcon.vue'
import SuccessIcon from '@/components/Icons/SuccessIcon.vue'
import AttachmentIcon from '@/components/Icons/AttachmentIcon.vue'
import LayoutHeader from '@/components/LayoutHeader.vue'
import Activities from '@/components/Activities/Activities.vue'
import OrganizationModal from '@/components/Modals/OrganizationModal.vue'
import AssignTo from '@/components/AssignTo.vue'
import FilesUploader from '@/components/FilesUploader/FilesUploader.vue'
import ContactModal from '@/components/Modals/ContactModal.vue'
import Link from '@/components/Controls/Link.vue'
import Section from '@/components/Section.vue'
import SidePanelLayout from '@/components/SidePanelLayout.vue'
import SLASection from '@/components/SLASection.vue'
import CustomActions from '@/components/CustomActions.vue'
import { openWebsite, setupCustomizations, copyToClipboard } from '@/utils'
import { getView } from '@/utils/view'
import { getSettings } from '@/stores/settings'
import { globalStore } from '@/stores/global'
import { statusesStore } from '@/stores/statuses'
import { getMeta } from '@/stores/meta'
import { useDocument } from '@/data/document'
import { whatsappEnabled, callEnabled } from '@/composables/settings'
import {
  createResource,
  Dropdown,
  Tooltip,
  Avatar,
  Tabs,
  Breadcrumbs,
  call,
  usePageMeta,
  toast,
} from 'frappe-ui'
import { useOnboarding } from 'frappe-ui/frappe'
import { ref, computed, h, onMounted, onBeforeUnmount, nextTick } from 'vue'
import { useRoute, useRouter } from 'vue-router'
import { useActiveTabManager } from '@/composables/useActiveTabManager'

const { brand } = getSettings()
const { $dialog, $socket, makeCall } = globalStore()
const { statusOptions, getDealStatus } = statusesStore()
const { doctypeMeta } = getMeta('CRM Deal')

const { updateOnboardingStep, isOnboardingStepsCompleted } =
  useOnboarding('frappecrm')

const route = useRoute()
const router = useRouter()

const props = defineProps({
  dealId: {
    type: String,
    required: true,
  },
})

const errorTitle = ref('')
const errorMessage = ref('')

const deal = createResource({
  url: 'crm.fcrm.doctype.crm_deal.api.get_deal',
  params: { name: props.dealId },
  cache: ['deal', props.dealId],
  onSuccess: (data) => {
    errorTitle.value = ''
    errorMessage.value = ''

    if (data.organization) {
      organization.update({
        params: { doctype: 'CRM Organization', name: data.organization },
      })
      organization.fetch()
    }

    setupCustomizations(deal, {
      doc: data,
      $dialog,
      $socket,
      router,
      toast,
      updateField,
      createToast: toast.create,
      deleteDoc: deleteDeal,
      resource: {
        deal,
        dealContacts,
        sections,
      },
      call,
    })
  },
  onError: (err) => {
    if (err.messages?.[0]) {
      errorTitle.value = __('Not permitted')
      errorMessage.value = __(err.messages?.[0])
    } else {
      router.push({ name: 'Deals' })
    }
  },
})

const organization = createResource({
  url: 'frappe.client.get',
  onSuccess: (data) => (deal.data._organizationObj = data),
})

onMounted(() => {
  $socket.on('crm_customer_created', () => {
    toast.success(__('Customer created successfully'))
  })

  if (deal.data) {
    organization.data = deal.data._organizationObj
    return
  }
  deal.fetch()
})

onBeforeUnmount(() => {
  $socket.off('crm_customer_created')
})

const reload = ref(false)
const showOrganizationModal = ref(false)
const showFilesUploader = ref(false)
const _organization = ref({})
const showDeleteLinkedDocModal = ref(false)

async function deleteDealWithModal() {
  showDeleteLinkedDocModal.value = true
}
function updateDeal(fieldname, value, callback) {
  value = Array.isArray(fieldname) ? '' : value

  if (validateRequired(fieldname, value)) return

  createResource({
    url: 'frappe.client.set_value',
    params: {
      doctype: 'CRM Deal',
      name: props.dealId,
      fieldname,
      value,
    },
    auto: true,
    onSuccess: () => {
      deal.reload()
      reload.value = true
      toast.success(__('Deal updated'))
      callback?.()
    },
    onError: (err) => {
      toast.error(__('Error updating deal: {0}', [err.messages?.[0]]))
    },
  })
}

function validateRequired(fieldname, value) {
  let meta = deal.data.fields_meta || {}
  if (meta[fieldname]?.reqd && !value) {
    toast.error(__('{0} is a required field', [meta[fieldname].label]))
    return true
  }
  return false
}

const breadcrumbs = computed(() => {
  let items = [{ label: __('Deals'), route: { name: 'Deals' } }]

  if (route.query.view || route.query.viewType) {
    let view = getView(route.query.view, route.query.viewType, 'CRM Deal')
    if (view) {
      items.push({
        label: __(view.label),
        icon: view.icon,
        route: {
          name: 'Deals',
          params: { viewType: route.query.viewType },
          query: { view: route.query.view },
        },
      })
    }
  }

  items.push({
    label: title.value,
    route: { name: 'Deal', params: { dealId: deal.data.name } },
  })
  return items
})

const title = computed(() => {
  let t = doctypeMeta['CRM Deal']?.title_field || 'name'
  return deal.data?.[t] || props.dealId
})

usePageMeta(() => {
  return {
    title: title.value,
    icon: brand.favicon,
  }
})

const tabs = computed(() => {
  let tabOptions = [
    {
      name: 'Activity',
      label: __('Activity'),
      icon: ActivityIcon,
    },
    {
      name: 'Emails',
      label: __('Emails'),
      icon: EmailIcon,
    },
    {
      name: 'Comments',
      label: __('Comments'),
      icon: CommentIcon,
    },
    {
      name: 'Data',
      label: __('Data'),
      icon: DetailsIcon,
    },
    {
      name: 'Calls',
      label: __('Calls'),
      icon: PhoneIcon,
    },
    {
      name: 'Tasks',
      label: __('Tasks'),
      icon: TaskIcon,
    },
    {
      name: 'Notes',
      label: __('Notes'),
      icon: NoteIcon,
    },
    {
      name: 'Attachments',
      label: __('Attachments'),
      icon: AttachmentIcon,
    },
    {
      name: 'WhatsApp',
      label: __('WhatsApp'),
      icon: WhatsAppIcon,
      condition: () => whatsappEnabled.value,
    },
  ]
  return tabOptions.filter((tab) => (tab.condition ? tab.condition() : true))
})
const { tabIndex } = useActiveTabManager(tabs, 'lastDealTab')

const sections = createResource({
  url: 'crm.fcrm.doctype.crm_fields_layout.crm_fields_layout.get_sidepanel_sections',
  cache: ['sidePanelSections', 'CRM Deal'],
  params: { doctype: 'CRM Deal' },
  transform: (data) => getParsedSections(data),
})

if (!sections.data) sections.fetch()

function getParsedSections(_sections) {
  _sections.forEach((section) => {
    if (section.name == 'contacts_section') return
    section.columns[0].fields.forEach((field) => {
      if (field.fieldname == 'organization') {
        field.create = (value, close) => {
          _organization.value.organization_name = value
          showOrganizationModal.value = true
          close()
        }
        field.link = (org) =>
          router.push({
            name: 'Organization',
            params: { organizationId: org },
          })
      }
    })
  })
  return _sections
}

const showContactModal = ref(false)
const _contact = ref({})

function contactOptions(contact) {
  let options = [
    {
      label: __('Remove'),
      icon: 'trash-2',
      onClick: () => removeContact(contact.name),
    },
  ]

  if (!contact.is_primary) {
    options.push({
      label: __('Set as Primary Contact'),
      icon: h(SuccessIcon, { class: 'h-4 w-4' }),
      onClick: () => setPrimaryContact(contact.name),
    })
  }

  return options
}

async function addContact(contact) {
  if (dealContacts.data?.find((c) => c.name === contact)) {
    toast.error(__('Contact already added'))
    return
  }

  let d = await call('crm.fcrm.doctype.crm_deal.crm_deal.add_contact', {
    deal: props.dealId,
    contact,
  })
  if (d) {
    dealContacts.reload()
    toast.success(__('Contact added'))
  }
}

async function removeContact(contact) {
  let d = await call('crm.fcrm.doctype.crm_deal.crm_deal.remove_contact', {
    deal: props.dealId,
    contact,
  })
  if (d) {
    dealContacts.reload()
    toast.success(__('Contact removed'))
  }
}

async function setPrimaryContact(contact) {
  let d = await call('crm.fcrm.doctype.crm_deal.crm_deal.set_primary_contact', {
    deal: props.dealId,
    contact,
  })
  if (d) {
    dealContacts.reload()
    toast.success(__('Primary contact set'))
  }
}

const dealContacts = createResource({
  url: 'crm.fcrm.doctype.crm_deal.api.get_deal_contacts',
  params: { name: props.dealId },
  cache: ['deal_contacts', props.dealId],
  transform: (data) => {
    data.forEach((contact) => {
      contact.opened = false
    })
    return data
  },
})

if (!dealContacts.data) dealContacts.fetch()

function triggerCall() {
  let primaryContact = dealContacts.data?.find((c) => c.is_primary)
  let mobile_no = primaryContact.mobile_no || null

  if (!primaryContact) {
    toast.error(__('No primary contact set'))
    return
  }

  if (!mobile_no) {
    toast.error(__('No mobile number set'))
    return
  }

  makeCall(mobile_no)
}

function updateField(name, value, callback) {
  if (name == 'status' && !isOnboardingStepsCompleted.value) {
    updateOnboardingStep('change_deal_status')
  }

  updateDeal(name, value, () => {
    deal.data[name] = value
    callback?.()
  })
}

async function deleteDeal(name) {
  await call('frappe.client.delete', {
    doctype: 'CRM Deal',
    name,
  })
  router.push({ name: 'Deals' })
}

const activities = ref(null)

function openEmailBox() {
  let currentTab = tabs.value[tabIndex.value]
  if (!['Emails', 'Comments', 'Activities'].includes(currentTab.name)) {
    activities.value.changeTabTo('emails')
  }
  nextTick(() => (activities.value.emailBox.show = true))
}

const { assignees, document, triggerOnChange } = useDocument(
  'CRM Deal',
  props.dealId,
)

function reloadAssignees(data) {
  if (data?.hasOwnProperty('deal_owner')) {
    assignees.reload()
  }
}
</script><|MERGE_RESOLUTION|>--- conflicted
+++ resolved
@@ -129,34 +129,6 @@
                 </Button>
               </div>
             </Tooltip>
-<<<<<<< HEAD
-<<<<<<< HEAD
-=======
-            <Tooltip :text="__('Delete')">
-              <div>
-                <Button
-                  @click="deleteDealWithModal(deal.data.name)"
-                  variant="subtle"
-                  icon="trash-2"
-                  theme="red"
-                />
-              </div>
-            </Tooltip>
->>>>>>> 65435cf2 (fix: delete icon issue & more cleanup)
-=======
-            <Tooltip :text="__('Delete')">
-              <div>
-                <Button
-                  class="h-7 w-7"
-                  @click="deleteDealWithModal(deal.data.name)"
-                  variant="subtle"
-                  theme="red"
-                >
-                  <FeatherIcon name="trash" class="h-4 w-4" />
-                </Button>
-              </div>
-            </Tooltip>
->>>>>>> 5c41df0a
           </div>
         </div>
       </div>
