<template>
  <LayoutHeader>
    <template #left-header>
      <Breadcrumbs :items="breadcrumbs">
        <template #prefix="{ item }">
          <Icon v-if="item.icon" :icon="item.icon" class="mr-2 h-4" />
        </template>
      </Breadcrumbs>
    </template>
    <template v-if="!errorTitle" #right-header>
      <CustomActions
        v-if="document._actions?.length"
        :actions="document._actions"
      />
      <CustomActions
        v-if="document.actions?.length"
        :actions="document.actions"
      />
      <AssignTo v-model="assignees.data" doctype="CRM Deal" :docname="dealId" />
      <Dropdown
        v-if="doc && document.statuses"
        :options="statuses"
        placement="right"
      >
        <template #default="{ open }">
<<<<<<< HEAD
          <Button :label="translateDealStatus(document.doc.status)">
            <template #prefix>
              <IndicatorIcon :class="getDealStatus(document.doc.status)?.color || 'text-gray-400'" />
            </template>
            <template #suffix>
              <FeatherIcon
                :name="open ? 'chevron-up' : 'chevron-down'"
                class="h-4"
              />
=======
          <Button
            v-if="doc.status"
            :label="doc.status"
            :iconRight="open ? 'chevron-up' : 'chevron-down'"
          >
            <template #prefix>
              <IndicatorIcon :class="getDealStatus(doc.status).color" />
>>>>>>> 066371bd
            </template>
          </Button>
        </template>
      </Dropdown>
    </template>
  </LayoutHeader>
  <div v-if="doc.name" class="flex h-full overflow-hidden">
    <Tabs as="div" v-model="tabIndex" :tabs="tabs">
      <template #tab-panel>
        <Activities
          ref="activities"
          doctype="CRM Deal"
          :docname="dealId"
          :tabs="tabs"
          v-model:reload="reload"
          v-model:tabIndex="tabIndex"
          @beforeSave="beforeStatusChange"
          @afterSave="reloadAssignees"
        />
      </template>
    </Tabs>
    <Resizer side="right" class="flex flex-col justify-between border-l">
      <div
        class="flex h-10.5 cursor-copy items-center border-b px-5 py-2.5 text-lg font-medium text-ink-gray-9"
        @click="copyToClipboard(dealId)"
      >
        {{ __(dealId) }}
      </div>
      <div class="flex items-center justify-start gap-5 border-b p-5">
        <Tooltip :text="__('Organization logo')">
          <div class="group relative size-12">
            <Avatar
              size="3xl"
              class="size-12"
<<<<<<< HEAD
              :label="displayName"
              :image="organization.data?.organization_logo"
=======
              :label="title"
              :image="organization?.organization_logo"
>>>>>>> 066371bd
            />
          </div>
        </Tooltip>
        <div class="flex flex-col gap-2.5 truncate text-ink-gray-9">
<<<<<<< HEAD
          <Tooltip :text="displayName">
=======
          <Tooltip :text="organization?.name || __('Set an organization')">
>>>>>>> 066371bd
            <div class="truncate text-2xl font-medium">
              {{ displayName }}
            </div>
          </Tooltip>
          <div class="flex gap-1.5">
<<<<<<< HEAD
            <Tooltip v-if="ipTelephonyEnabled" :text="__('Make a call')">
              <div>
                <Button @click="triggerCall">
                  <template #icon><PhoneIcon /></template>
                </Button>
              </div>
            </Tooltip>

            <Tooltip :text="__('Call via phone app')">
              <Button
                v-if="primaryContactMobileNo && !ipTelephonyEnabled"
                size="sm"
                @click="trackPhoneActivities('phone')"
              >
                <PhoneIcon class="h-4 w-4" />
              </Button>
            </Tooltip>
            <Tooltip :text="__('Open WhatsApp')">
              <Button
                v-if="primaryContactMobileNo"
                size="sm"
                @click="trackPhoneActivities('whatsapp')"
              >
                <WhatsAppIcon class="h-4 w-4" />
              </Button>
            </Tooltip>
            <Tooltip :text="__('Send WhatsApp Template')">
              <Button
                v-if="primaryContactMobileNo"
                size="sm"
                @click="showEmailTemplateSelectorModal = true"
              >
                <CommentIcon class="h-4 w-4" />
              </Button>
            </Tooltip>
            <Tooltip :text="__('Send an email')">
              <div>
                <Button
                  @click="
                    deal.data.email
                      ? openEmailBox()
                      : toast.error(__('No email set'))
                  "
                >
                  <template #icon><Email2Icon /></template>
                </Button>
              </div>
            </Tooltip>
            <Tooltip :text="__('Go to website')">
              <div>
                <Button
                  @click="
                    deal.data.website
                      ? openWebsite(deal.data.website)
                      : toast.error(__('No website set'))
                  "
                >
                  <template #icon><LinkIcon /></template>
                </Button>
              </div>
            </Tooltip>
            <Tooltip :text="__('Attach a file')">
              <div>
                <Button @click="showFilesUploader = true">
                  <template #icon><AttachmentIcon /></template>
                </Button>
              </div>
            </Tooltip>
=======
            <Button
              v-if="callEnabled"
              :tooltip="__('Make a call')"
              :icon="PhoneIcon"
              @click="triggerCall"
            />

            <Button
              :tooltip="__('Send an email')"
              :icon="Email2Icon"
              @click="
                doc.email ? openEmailBox() : toast.error(__('No email set'))
              "
            />

            <Button
              :tooltip="__('Go to website')"
              :icon="LinkIcon"
              @click="
                doc.website
                  ? openWebsite(doc.website)
                  : toast.error(__('No website set'))
              "
            />

            <Button
              :tooltip="__('Attach a file')"
              :icon="AttachmentIcon"
              @click="showFilesUploader = true"
            />

            <Button
              :tooltip="__('Delete')"
              variant="subtle"
              icon="trash-2"
              theme="red"
              @click="deleteDeal"
            />
>>>>>>> 066371bd
          </div>
        </div>
      </div>
      <SLASection
        v-if="doc.sla_status"
        v-model="doc"
        @updateField="updateField"
      />
      <div
        v-if="sections.data"
        class="flex flex-1 flex-col justify-between overflow-hidden"
      >
        <SidePanelLayout
          :sections="sections.data"
          :addContact="addContact"
          doctype="CRM Deal"
          :docname="dealId"
          @reload="sections.reload"
          @beforeFieldChange="beforeStatusChange"
          @afterFieldChange="reloadAssignees"
        >
          <template #actions="{ section }">
            <div v-if="section.name == 'contacts_section'" class="pr-2">
              <Link
                value=""
                doctype="Contact"
                @change="(e) => addContact(e)"
                :onCreate="
                  (value, close) => {
                    _contact = {
<<<<<<< HEAD
                      company_name: deal.data.organization,
=======
                      first_name: value,
                      company_name: doc.organization,
>>>>>>> 066371bd
                    }
                    showContactModal = true
                    close()
                  }
                "
              >
                <template #target="{ togglePopover }">
                  <Button
                    class="h-7 px-3"
                    variant="ghost"
                    icon="plus"
                    @click="togglePopover()"
                  />
                </template>
              </Link>
            </div>
          </template>
          <template #default="{ section }">
            <div
              v-if="section.name == 'contacts_section'"
              class="contacts-area"
            >
              <div
                v-if="dealContacts?.loading && dealContacts?.data?.length == 0"
                class="flex min-h-20 flex-1 items-center justify-center gap-3 text-base text-ink-gray-4"
              >
                <LoadingIndicator class="h-4 w-4" />
                <span>{{ __('Loading...') }}</span>
              </div>
              <div
                v-else-if="dealContacts?.data?.length"
                v-for="(contact, i) in dealContacts.data"
                :key="contact.name"
              >
                <div class="px-2 pb-2.5" :class="[i == 0 ? 'pt-5' : 'pt-2.5']">
                  <Section :opened="contact.opened">
                    <template #header="{ opened, toggle }">
                      <div
                        class="flex cursor-pointer items-center justify-between gap-2 pr-1 text-base leading-5 text-ink-gray-7"
                      >
                        <div
                          class="flex h-7 items-center gap-2 truncate"
                          @click="toggle()"
                        >
                          <Avatar
                            :label="contact.full_name"
                            :image="contact.image"
                            size="md"
                          />
                          <div class="truncate">
                            {{ contact.full_name }}
                          </div>
                          <Badge
                            v-if="contact.is_primary"
                            class="ml-2"
                            variant="outline"
                            :label="__('Primary')"
                            theme="green"
                          />
                        </div>
                        <div class="flex items-center">
                          <Dropdown :options="contactOptions(contact)">
                            <Button
                              icon="more-horizontal"
                              class="text-ink-gray-5"
                              variant="ghost"
                            />
                          </Dropdown>
                          <Button
                            variant="ghost"
                            :tooltip="__('View contact')"
                            :icon="ArrowUpRightIcon"
                            @click="
                              router.push({
                                name: 'Contact',
                                params: { contactId: contact.name },
                              })
                            "
<<<<<<< HEAD
                          >
                            <ArrowUpRightIcon class="h-4 w-4" />
                          </Button>
                          <Button variant="ghost" @click="toggle()">
                            <FeatherIcon
                              name="chevron-right"
                              class="h-4 w-4 text-ink-gray-9 transition-all duration-300 ease-in-out"
                              :class="{ 'rotate-90': opened }"
                            />
                          </Button>
=======
                          />
                          <Button
                            variant="ghost"
                            class="transition-all duration-300 ease-in-out"
                            :class="{ 'rotate-90': opened }"
                            icon="chevron-right"
                            @click="toggle()"
                          />
>>>>>>> 066371bd
                        </div>
                      </div>
                    </template>
                    <div
                      class="flex flex-col gap-1.5 text-base text-ink-gray-8"
                    >
                      <div class="flex items-center gap-3 pb-1.5 pl-1 pt-4">
                        <Email2Icon class="h-4 w-4" />
                        {{ contact.email }}
                      </div>
                      <div class="flex items-center gap-3 p-1 py-1.5">
                        <PhoneIcon class="h-4 w-4" />
                        {{ contact.mobile_no }}
                      </div>
                    </div>
                  </Section>
                </div>
                <div
                  v-if="i != dealContacts.data.length - 1"
                  class="mx-2 h-px border-t border-outline-gray-modals"
                />
              </div>
              <div
                v-else
                class="flex h-20 items-center justify-center text-base text-ink-gray-5"
              >
                {{ __('No contacts added') }}
              </div>
            </div>
          </template>
        </SidePanelLayout>
      </div>
    </Resizer>
  </div>
  <ErrorPage
    v-else-if="errorTitle"
    :errorTitle="errorTitle"
    :errorMessage="errorMessage"
  />
  <OrganizationModal
    v-if="showOrganizationModal"
    v-model="showOrganizationModal"
    :data="_organization"
    :options="{
      redirect: false,
      afterInsert: (_doc) => updateField('organization', _doc.name),
    }"
  />
  <ContactModal
    v-if="showContactModal"
    v-model="showContactModal"
    v-model:showQuickEntryModal="showQuickEntryModal"
    :contact="_contact"
    :initial-values="{
      company_name: deal.data?.organization,
    }"
    :options="{
      redirect: false,
      afterInsert: (_doc) => addContact(_doc.name),
    }"
  />
  <QuickEntryModal 
    v-if="showQuickEntryModal" 
    v-model="showQuickEntryModal" 
    doctype="Contact"
  />
  <FilesUploader
    v-model="showFilesUploader"
    doctype="CRM Deal"
    :docname="dealId"
    @after="
      () => {
        activities?.all_activities?.reload()
        changeTabTo('attachments')
      }
    "
  />
  <DeleteLinkedDocModal
    v-if="showDeleteLinkedDocModal"
    v-model="showDeleteLinkedDocModal"
    :doctype="'CRM Deal'"
    :docname="dealId"
    name="Deals"
  />
  <LostReasonModal
    v-if="showLostReasonModal"
    v-model="showLostReasonModal"
    :deal="document"
  />
  <EmailTemplateSelectorModal
    v-model="showEmailTemplateSelectorModal"
    :doctype="'CRM Deal'"
    @apply="applyMessageTemplate"
  />
</template>
<script setup>
import DeleteLinkedDocModal from '@/components/DeleteLinkedDocModal.vue'
import ErrorPage from '@/components/ErrorPage.vue'
import Icon from '@/components/Icon.vue'
import Resizer from '@/components/Resizer.vue'
import LoadingIndicator from '@/components/Icons/LoadingIndicator.vue'
import ActivityIcon from '@/components/Icons/ActivityIcon.vue'
import EmailIcon from '@/components/Icons/EmailIcon.vue'
import Email2Icon from '@/components/Icons/Email2Icon.vue'
import CommentIcon from '@/components/Icons/CommentIcon.vue'
import DetailsIcon from '@/components/Icons/DetailsIcon.vue'
import PhoneIcon from '@/components/Icons/PhoneIcon.vue'
import TaskIcon from '@/components/Icons/TaskIcon.vue'
import NoteIcon from '@/components/Icons/NoteIcon.vue'
import WhatsAppIcon from '@/components/Icons/WhatsAppIcon.vue'
import IndicatorIcon from '@/components/Icons/IndicatorIcon.vue'
import LinkIcon from '@/components/Icons/LinkIcon.vue'
import ArrowUpRightIcon from '@/components/Icons/ArrowUpRightIcon.vue'
import SuccessIcon from '@/components/Icons/SuccessIcon.vue'
import AttachmentIcon from '@/components/Icons/AttachmentIcon.vue'
import LayoutHeader from '@/components/LayoutHeader.vue'
import Activities from '@/components/Activities/Activities.vue'
import OrganizationModal from '@/components/Modals/OrganizationModal.vue'
import LostReasonModal from '@/components/Modals/LostReasonModal.vue'
import AssignTo from '@/components/AssignTo.vue'
import FilesUploader from '@/components/FilesUploader/FilesUploader.vue'
import ContactModal from '@/components/Modals/ContactModal.vue'
import QuickEntryModal from '@/components/Modals/QuickEntryModal.vue'
import Link from '@/components/Controls/Link.vue'
import Section from '@/components/Section.vue'
import SidePanelLayout from '@/components/SidePanelLayout.vue'
import SLASection from '@/components/SLASection.vue'
import CustomActions from '@/components/CustomActions.vue'
import { openWebsite, setupCustomizations, copyToClipboard } from '@/utils'
import { getView } from '@/utils/view'
import { getSettings } from '@/stores/settings'
import { globalStore } from '@/stores/global'
import { statusesStore } from '@/stores/statuses'
import { getMeta } from '@/stores/meta'
import { whatsappEnabled, callEnabled, ipTelephonyEnabled } from '@/composables/settings'
import { useDocument } from '@/data/document'
import {
  createResource,
  Dropdown,
  Tooltip,
  Avatar,
  Tabs,
  Breadcrumbs,
  call,
  usePageMeta,
  toast,
} from 'frappe-ui'
<<<<<<< HEAD
import { useOnboarding } from '@/components/custom-ui/onboarding/onboarding'
import { ref, computed, h, onMounted, onBeforeUnmount, nextTick } from 'vue'
=======
import { useOnboarding } from 'frappe-ui/frappe'
import {
  ref,
  computed,
  h,
  onMounted,
  onBeforeUnmount,
  nextTick,
  watch,
} from 'vue'
>>>>>>> 066371bd
import { useRoute, useRouter } from 'vue-router'
import { useActiveTabManager } from '@/composables/useActiveTabManager'
import { trackCommunication } from '@/utils/communicationUtils'
import { translateDealStatus } from '@/utils/dealStatusTranslations'
import { normalizePhoneNumber } from '@/utils/phoneUtils'
import EmailTemplateSelectorModal from '@/components/Modals/EmailTemplateSelectorModal.vue'

const { brand } = getSettings()
const { $dialog, $socket, makeCall } = globalStore()
const { statusOptions, getDealStatus } = statusesStore()
const { doctypeMeta } = getMeta('CRM Deal')

const { updateOnboardingStep, isOnboardingStepsCompleted } =
  useOnboarding('frappecrm')

const route = useRoute()
const router = useRouter()

const props = defineProps({
  dealId: {
    type: String,
    required: true,
  },
})

const errorTitle = ref('')
const errorMessage = ref('')
const showDeleteLinkedDocModal = ref(false)

<<<<<<< HEAD
const deal = createResource({
  url: 'crm.fcrm.doctype.crm_deal.api.get_deal',
  params: { name: props.dealId },
  cache: ['deal', props.dealId],
  auto: true,
  onSuccess: (data) => {
=======
const { triggerOnChange, assignees, document, scripts, error } = useDocument(
  'CRM Deal',
  props.dealId,
)

const doc = computed(() => document.doc || {})

watch(error, (err) => {
  if (err) {
    errorTitle.value = __(
      err.exc_type == 'DoesNotExistError'
        ? 'Document not found'
        : 'Error occurred',
    )
    errorMessage.value = __(err.messages?.[0] || 'An error occurred')
  } else {
>>>>>>> 066371bd
    errorTitle.value = ''
    errorMessage.value = ''
  }
})

watch(
  () => document.doc,
  async (_doc) => {
    if (scripts.data?.length) {
      let s = await setupCustomizations(scripts.data, {
        doc: _doc,
        $dialog,
        $socket,
        router,
        toast,
        updateField,
        createToast: toast.create,
        deleteDoc: deleteDeal,
        call,
      })
      document._actions = s.actions || []
      document._statuses = s.statuses || []
    }
  },
  { once: true },
)

const organizationDocument = ref(null)

watch(
  () => doc.value.organization,
  (org) => {
    if (org && !organizationDocument.value?.doc) {
      let { document: _organizationDocument } = useDocument(
        'CRM Organization',
        org,
      )
      organizationDocument.value = _organizationDocument
    }
  },
  { immediate: true },
)

const organization = computed(() => organizationDocument.value?.doc || {})

onMounted(() => {
  $socket.on('crm_customer_created', () => {
    toast.success(__('Customer created successfully'))
  })
})

onBeforeUnmount(() => {
  $socket.off('crm_customer_created')
})

const reload = ref(false)
const showOrganizationModal = ref(false)
const showFilesUploader = ref(false)
const _organization = ref({})

const displayName = computed(() => {
  if (!deal.data) return __('Loading...')
  
  if (organization.data?.name) {
    return organization.data.name
  }
  
  if (dealContacts.data) {
    const primaryContact = dealContacts.data.find(c => c.is_primary)
    if (primaryContact?.full_name) {
      return primaryContact.full_name
    }
  }
  
  return __('Untitled')
})

const breadcrumbs = computed(() => {
  let items = [{ label: __('Deals'), route: { name: 'Deals' } }]

  if (route.query.view || route.query.viewType) {
    let view = getView(route.query.view, route.query.viewType, 'CRM Deal')
    if (view) {
      items.push({
        label: __(view.label),
        icon: view.icon,
        route: {
          name: 'Deals',
          params: { viewType: route.query.viewType },
          query: { view: route.query.view },
        },
      })
    }
  }

  items.push({
<<<<<<< HEAD
    label: displayName.value,
    route: { name: 'Deal', params: { dealId: deal.data.name } },
=======
    label: title.value,
    route: { name: 'Deal', params: { dealId: props.dealId } },
>>>>>>> 066371bd
  })
  return items
})

const title = computed(() => {
  let t = doctypeMeta['CRM Deal']?.title_field || 'name'
  return doc.value?.[t] || props.dealId
})

const statuses = computed(() => {
  let customStatuses = document.statuses?.length
    ? document.statuses
    : document._statuses || []
  return statusOptions('deal', customStatuses, triggerStatusChange)
})

usePageMeta(() => {
  return {
    title: displayName.value,
    icon: brand.favicon,
  }
})

const tabs = computed(() => {
  let tabOptions = [
    {
      name: 'Activity',
      label: __('Activity'),
      icon: ActivityIcon,
    },
    {
      name: 'Emails',
      label: __('Emails'),
      icon: EmailIcon,
    },
    {
      name: 'Comments',
      label: __('Comments'),
      icon: CommentIcon,
    },
    {
      name: 'Data',
      label: __('Data'),
      icon: DetailsIcon,
    },
    {
      name: 'Calls',
      label: __('Calls'),
      icon: PhoneIcon,
    },
    {
      name: 'Tasks',
      label: __('Tasks'),
      icon: TaskIcon,
    },
    {
      name: 'Notes',
      label: __('Notes'),
      icon: NoteIcon,
    },
    {
      name: 'Attachments',
      label: __('Attachments'),
      icon: AttachmentIcon,
    },
    {
      name: 'WhatsApp',
      label: __('WhatsApp'),
      icon: WhatsAppIcon,
      condition: () => whatsappEnabled.value,
    },
  ]
  return tabOptions.filter((tab) => (tab.condition ? tab.condition() : true))
})
<<<<<<< HEAD
const { tabIndex, changeTabTo } = useActiveTabManager(tabs, 'lastDealTab')
=======

const { tabIndex } = useActiveTabManager(tabs, 'lastDealTab')
>>>>>>> 066371bd

const sections = createResource({
  url: 'crm.fcrm.doctype.crm_fields_layout.crm_fields_layout.get_sidepanel_sections',
  cache: ['sidePanelSections', 'CRM Deal'],
  params: { doctype: 'CRM Deal' },
  transform: (data) => getParsedSections(data),
})

if (!sections.data) sections.fetch()

function getParsedSections(_sections) {
  _sections.forEach((section) => {
    if (section.name == 'contacts_section') return
    section.columns[0].fields.forEach((field) => {
      if (field.fieldname == 'organization') {
        field.create = (value, close) => {
          _organization.value.organization_name = value
          showOrganizationModal.value = true
          close()
        }
        field.link = (org) =>
          router.push({
            name: 'Organization',
            params: { organizationId: org },
          })
      }
    })
  })
  return _sections
}

const showContactModal = ref(false)
const showQuickEntryModal = ref(false)
const _contact = ref({})

function contactOptions(contact) {
  let options = [
    {
      label: __('Remove'),
      icon: 'trash-2',
      onClick: () => removeContact(contact.name),
    },
  ]

  if (!contact.is_primary) {
    options.push({
      label: __('Set as Primary Contact'),
      icon: h(SuccessIcon, { class: 'h-4 w-4' }),
      onClick: () => setPrimaryContact(contact.name),
    })
  }

  return options
}

async function addContact(contact) {
  if (dealContacts.data?.find((c) => c.name === contact)) {
    toast.error(__('Contact already added'))
    return
  }

  let d = await call('crm.fcrm.doctype.crm_deal.crm_deal.add_contact', {
    deal: props.dealId,
    contact,
  })
  if (d) {
    dealContacts.reload()
    toast.success(__('Contact added'))
  }
}

async function removeContact(contact) {
  let d = await call('crm.fcrm.doctype.crm_deal.crm_deal.remove_contact', {
    deal: props.dealId,
    contact,
  })
  if (d) {
    dealContacts.reload()
    toast.success(__('Contact removed'))
  }
}

async function setPrimaryContact(contact) {
  let d = await call('crm.fcrm.doctype.crm_deal.crm_deal.set_primary_contact', {
    deal: props.dealId,
    contact,
  })
  if (d) {
    dealContacts.reload()
    toast.success(__('Primary contact set'))
  }
}

function trackPhoneActivities(type = 'phone') {
  if (!primaryContact.value?.mobile_no) {
    toast.error(__('No phone number set'))
    return
  }
  
  trackCommunication({
    type,
    doctype: 'CRM Deal',
    docname: deal.data.name,
    phoneNumber: primaryContact.value.mobile_no,
    activities: activities.value,
    contactName: primaryContact.value.name
  })
}
const dealContacts = createResource({
  url: 'crm.fcrm.doctype.crm_deal.api.get_deal_contacts',
  params: { name: props.dealId },
  cache: ['deal_contacts', props.dealId],
  transform: (data) => {
    data.forEach((contact) => {
      contact.opened = false
    })
    return data
  },
})

if (!dealContacts.data) dealContacts.fetch()

function triggerCall() {
  if (!primaryContact.value) {
    toast.error(__('No primary contact set'))
    return
  }

  const mobile_no = primaryContact.value.mobile_no

  if (!mobile_no) {
    toast.error(__('No mobile number set'))
    return
  }

  makeCall(mobile_no)
}

async function triggerStatusChange(value) {
  await triggerOnChange('status', value)
  setLostReason()
}

function updateField(name, value) {
  if (name == 'status' && !isOnboardingStepsCompleted.value) {
    updateOnboardingStep('change_deal_status')
  }

  value = Array.isArray(name) ? '' : value
  let oldValues = Array.isArray(name) ? {} : doc.value[name]

  if (Array.isArray(name)) {
    name.forEach((field) => (doc.value[field] = value))
  } else {
    doc.value[name] = value
  }

  document.save.submit(null, {
    onSuccess: () => (reload.value = true),
    onError: (err) => {
      if (Array.isArray(name)) {
        name.forEach((field) => (doc.value[field] = oldValues[field]))
      } else {
        doc.value[name] = oldValues
      }
      toast.error(err.messages?.[0] || __('Error updating field'))
    },
  })
}

function deleteDeal() {
  showDeleteLinkedDocModal.value = true
}

const activities = ref(null)
const showEmailTemplateSelectorModal = ref(false)

function openEmailBox() {
  let currentTab = tabs.value[tabIndex.value]
  if (!['Emails', 'Comments', 'Activity'].includes(currentTab.name)) {
    activities.value.changeTabTo('emails')
  }
  nextTick(() => (activities.value.emailBox.show = true))
}

<<<<<<< HEAD
const primaryContactMobileNo = computed(() => {
  return dealContacts.data?.find(c => c.is_primary)?.mobile_no
})

const primaryContact = computed(() => {
  return dealContacts.data?.find(c => c.is_primary)
})

function applyMessageTemplate(template) {
  if (!primaryContact.value) return toast.error(__('No primary contact set'))
  
  trackCommunication({
    type: 'whatsapp',
    doctype: 'CRM Deal',
    docname: deal.data.name,
    phoneNumber: primaryContactMobileNo.value,
    activities: activities.value,
    contactName: primaryContact.value.full_name,
    message: template,
    modelValue: deal.data
  })
  showEmailTemplateSelectorModal.value = false
}

const { assignees, document, triggerOnChange } = useDocument('CRM Deal', props.dealId)

async function triggerStatusChange(value) {
  await triggerOnChange('status', value)
  setLostReason()
}

=======
>>>>>>> 066371bd
const showLostReasonModal = ref(false)

function setLostReason() {
  if (
    getDealStatus(document.doc.status).type !== 'Lost' ||
    (document.doc.lost_reason && document.doc.lost_reason !== 'Other') ||
    (document.doc.lost_reason === 'Other' && document.doc.lost_notes)
  ) {
    document.save.submit()
    return
  }

  showLostReasonModal.value = true
}

function beforeStatusChange(data) {
  if (
    data?.hasOwnProperty('status') &&
    getDealStatus(data.status).type == 'Lost'
  ) {
    setLostReason()
  } else {
    document.save.submit(null, {
      onSuccess: () => reloadAssignees(data),
    })
  }
}

function reloadAssignees(data) {
  if (data?.hasOwnProperty('deal_owner')) {
    assignees.reload()
  }
}
</script><|MERGE_RESOLUTION|>--- conflicted
+++ resolved
@@ -23,25 +23,19 @@
         placement="right"
       >
         <template #default="{ open }">
-<<<<<<< HEAD
-          <Button :label="translateDealStatus(document.doc.status)">
+          <Button 
+            v-if="doc.status"
+            :label="translateDealStatus(doc.status)"
+            :iconRight="open ? 'chevron-up' : 'chevron-down'"
+          >
             <template #prefix>
-              <IndicatorIcon :class="getDealStatus(document.doc.status)?.color || 'text-gray-400'" />
+              <IndicatorIcon :class="getDealStatus(doc.status).color" />
             </template>
             <template #suffix>
               <FeatherIcon
                 :name="open ? 'chevron-up' : 'chevron-down'"
                 class="h-4"
               />
-=======
-          <Button
-            v-if="doc.status"
-            :label="doc.status"
-            :iconRight="open ? 'chevron-up' : 'chevron-down'"
-          >
-            <template #prefix>
-              <IndicatorIcon :class="getDealStatus(doc.status).color" />
->>>>>>> 066371bd
             </template>
           </Button>
         </template>
@@ -76,136 +70,68 @@
             <Avatar
               size="3xl"
               class="size-12"
-<<<<<<< HEAD
               :label="displayName"
-              :image="organization.data?.organization_logo"
-=======
-              :label="title"
               :image="organization?.organization_logo"
->>>>>>> 066371bd
             />
           </div>
         </Tooltip>
         <div class="flex flex-col gap-2.5 truncate text-ink-gray-9">
-<<<<<<< HEAD
           <Tooltip :text="displayName">
-=======
-          <Tooltip :text="organization?.name || __('Set an organization')">
->>>>>>> 066371bd
             <div class="truncate text-2xl font-medium">
               {{ displayName }}
             </div>
           </Tooltip>
           <div class="flex gap-1.5">
-<<<<<<< HEAD
-            <Tooltip v-if="ipTelephonyEnabled" :text="__('Make a call')">
-              <div>
-                <Button @click="triggerCall">
-                  <template #icon><PhoneIcon /></template>
-                </Button>
-              </div>
-            </Tooltip>
-
-            <Tooltip :text="__('Call via phone app')">
-              <Button
-                v-if="primaryContactMobileNo && !ipTelephonyEnabled"
-                size="sm"
-                @click="trackPhoneActivities('phone')"
-              >
-                <PhoneIcon class="h-4 w-4" />
-              </Button>
-            </Tooltip>
-            <Tooltip :text="__('Open WhatsApp')">
-              <Button
-                v-if="primaryContactMobileNo"
-                size="sm"
-                @click="trackPhoneActivities('whatsapp')"
-              >
-                <WhatsAppIcon class="h-4 w-4" />
-              </Button>
-            </Tooltip>
-            <Tooltip :text="__('Send WhatsApp Template')">
-              <Button
-                v-if="primaryContactMobileNo"
-                size="sm"
-                @click="showEmailTemplateSelectorModal = true"
-              >
-                <CommentIcon class="h-4 w-4" />
-              </Button>
-            </Tooltip>
-            <Tooltip :text="__('Send an email')">
-              <div>
-                <Button
-                  @click="
-                    deal.data.email
-                      ? openEmailBox()
-                      : toast.error(__('No email set'))
-                  "
-                >
-                  <template #icon><Email2Icon /></template>
-                </Button>
-              </div>
-            </Tooltip>
-            <Tooltip :text="__('Go to website')">
-              <div>
-                <Button
-                  @click="
-                    deal.data.website
-                      ? openWebsite(deal.data.website)
-                      : toast.error(__('No website set'))
-                  "
-                >
-                  <template #icon><LinkIcon /></template>
-                </Button>
-              </div>
-            </Tooltip>
-            <Tooltip :text="__('Attach a file')">
-              <div>
-                <Button @click="showFilesUploader = true">
-                  <template #icon><AttachmentIcon /></template>
-                </Button>
-              </div>
-            </Tooltip>
-=======
             <Button
-              v-if="callEnabled"
+              v-if="ipTelephonyEnabled"
               :tooltip="__('Make a call')"
-              :icon="PhoneIcon"
+              :iconLeft="PhoneIcon"
               @click="triggerCall"
             />
 
             <Button
+              v-if="primaryContactMobileNo && !ipTelephonyEnabled"
+              :tooltip="__('Call via phone app')"
+              :iconLeft="PhoneIcon"
+              @click="trackPhoneActivities('phone')"
+            />
+
+            <Button
+              v-if="primaryContactMobileNo"
+              :tooltip="__('Open WhatsApp')"
+              :iconLeft="WhatsAppIcon"
+              @click="trackPhoneActivities('whatsapp')"
+            />
+
+            <Button
+              v-if="primaryContactMobileNo"
+              :tooltip="__('Send WhatsApp Template')"
+              :iconLeft="CommentIcon"
+              @click="showEmailTemplateSelectorModal = true"
+            />
+            <Button
               :tooltip="__('Send an email')"
-              :icon="Email2Icon"
+              :iconLeft="Email2Icon"
               @click="
-                doc.email ? openEmailBox() : toast.error(__('No email set'))
+                deal.data.email
+                  ? openEmailBox()
+                  : toast.error(__('No email set'))
               "
             />
-
             <Button
               :tooltip="__('Go to website')"
-              :icon="LinkIcon"
+              :iconLeft="LinkIcon"
               @click="
-                doc.website
-                  ? openWebsite(doc.website)
+                deal.data.website
+                  ? openWebsite(deal.data.website)
                   : toast.error(__('No website set'))
               "
             />
-
             <Button
               :tooltip="__('Attach a file')"
-              :icon="AttachmentIcon"
+              :iconLeft="AttachmentIcon"
               @click="showFilesUploader = true"
             />
-
-            <Button
-              :tooltip="__('Delete')"
-              variant="subtle"
-              icon="trash-2"
-              theme="red"
-              @click="deleteDeal"
-            />
->>>>>>> 066371bd
           </div>
         </div>
       </div>
@@ -236,12 +162,8 @@
                 :onCreate="
                   (value, close) => {
                     _contact = {
-<<<<<<< HEAD
-                      company_name: deal.data.organization,
-=======
                       first_name: value,
                       company_name: doc.organization,
->>>>>>> 066371bd
                     }
                     showContactModal = true
                     close()
@@ -320,18 +242,6 @@
                                 params: { contactId: contact.name },
                               })
                             "
-<<<<<<< HEAD
-                          >
-                            <ArrowUpRightIcon class="h-4 w-4" />
-                          </Button>
-                          <Button variant="ghost" @click="toggle()">
-                            <FeatherIcon
-                              name="chevron-right"
-                              class="h-4 w-4 text-ink-gray-9 transition-all duration-300 ease-in-out"
-                              :class="{ 'rotate-90': opened }"
-                            />
-                          </Button>
-=======
                           />
                           <Button
                             variant="ghost"
@@ -340,7 +250,6 @@
                             icon="chevron-right"
                             @click="toggle()"
                           />
->>>>>>> 066371bd
                         </div>
                       </div>
                     </template>
@@ -488,11 +397,7 @@
   usePageMeta,
   toast,
 } from 'frappe-ui'
-<<<<<<< HEAD
 import { useOnboarding } from '@/components/custom-ui/onboarding/onboarding'
-import { ref, computed, h, onMounted, onBeforeUnmount, nextTick } from 'vue'
-=======
-import { useOnboarding } from 'frappe-ui/frappe'
 import {
   ref,
   computed,
@@ -502,7 +407,6 @@
   nextTick,
   watch,
 } from 'vue'
->>>>>>> 066371bd
 import { useRoute, useRouter } from 'vue-router'
 import { useActiveTabManager } from '@/composables/useActiveTabManager'
 import { trackCommunication } from '@/utils/communicationUtils'
@@ -532,14 +436,6 @@
 const errorMessage = ref('')
 const showDeleteLinkedDocModal = ref(false)
 
-<<<<<<< HEAD
-const deal = createResource({
-  url: 'crm.fcrm.doctype.crm_deal.api.get_deal',
-  params: { name: props.dealId },
-  cache: ['deal', props.dealId],
-  auto: true,
-  onSuccess: (data) => {
-=======
 const { triggerOnChange, assignees, document, scripts, error } = useDocument(
   'CRM Deal',
   props.dealId,
@@ -556,7 +452,6 @@
     )
     errorMessage.value = __(err.messages?.[0] || 'An error occurred')
   } else {
->>>>>>> 066371bd
     errorTitle.value = ''
     errorMessage.value = ''
   }
@@ -653,13 +548,8 @@
   }
 
   items.push({
-<<<<<<< HEAD
-    label: displayName.value,
-    route: { name: 'Deal', params: { dealId: deal.data.name } },
-=======
     label: title.value,
     route: { name: 'Deal', params: { dealId: props.dealId } },
->>>>>>> 066371bd
   })
   return items
 })
@@ -734,12 +624,8 @@
   ]
   return tabOptions.filter((tab) => (tab.condition ? tab.condition() : true))
 })
-<<<<<<< HEAD
-const { tabIndex, changeTabTo } = useActiveTabManager(tabs, 'lastDealTab')
-=======
 
 const { tabIndex } = useActiveTabManager(tabs, 'lastDealTab')
->>>>>>> 066371bd
 
 const sections = createResource({
   url: 'crm.fcrm.doctype.crm_fields_layout.crm_fields_layout.get_sidepanel_sections',
@@ -925,7 +811,6 @@
   nextTick(() => (activities.value.emailBox.show = true))
 }
 
-<<<<<<< HEAD
 const primaryContactMobileNo = computed(() => {
   return dealContacts.data?.find(c => c.is_primary)?.mobile_no
 })
@@ -950,15 +835,6 @@
   showEmailTemplateSelectorModal.value = false
 }
 
-const { assignees, document, triggerOnChange } = useDocument('CRM Deal', props.dealId)
-
-async function triggerStatusChange(value) {
-  await triggerOnChange('status', value)
-  setLostReason()
-}
-
-=======
->>>>>>> 066371bd
 const showLostReasonModal = ref(false)
 
 function setLostReason() {
