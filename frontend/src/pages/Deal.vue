<template>
  <LayoutHeader>
    <template #left-header>
      <Breadcrumbs :items="breadcrumbs">
        <template #prefix="{ item }">
          <Icon v-if="item.icon" :icon="item.icon" class="mr-2 h-4" />
        </template>
      </Breadcrumbs>
    </template>
    <template v-if="!errorTitle" #right-header>
      <CustomActions
        v-if="document.actions?.length"
        :actions="document.actions"
      />
      <AssignTo v-model="assignees.data" doctype="CRM Deal" :docname="dealId" />
      <Dropdown
        v-if="doc && document.statuses"
        :options="statuses"
        placement="right"
      >
        <template #default="{ open }">
          <Button 
            v-if="doc.status"
            :label="translateDealStatus(doc.status)"
            :iconRight="open ? 'chevron-up' : 'chevron-down'"
          >
            <template #prefix>
              <IndicatorIcon :class="getDealStatus(doc.status).color" />
            </template>
            <template #suffix>
              <FeatherIcon
                :name="open ? 'chevron-up' : 'chevron-down'"
                class="h-4"
              />
            </template>
          </Button>
        </template>
      </Dropdown>
    </template>
  </LayoutHeader>
  <div v-if="doc.name" class="flex h-full overflow-hidden">
    <Tabs as="div" v-model="tabIndex" :tabs="tabs">
      <template #tab-panel>
        <Activities
          ref="activities"
          doctype="CRM Deal"
          :docname="dealId"
          :tabs="tabs"
          v-model:reload="reload"
          v-model:tabIndex="tabIndex"
          @beforeSave="beforeStatusChange"
          @afterSave="reloadAssignees"
        />
      </template>
    </Tabs>
    <Resizer side="right" class="flex flex-col justify-between border-l">
      <div
        class="flex h-10.5 cursor-copy items-center border-b px-5 py-2.5 text-lg font-medium text-ink-gray-9"
        @click="copyToClipboard(dealId)"
      >
        <span v-if="!doc.name" class="mr-2">
          <LoadingIndicator class="h-4 w-4" />
        </span>
        {{ __(dealId) }}
      </div>
      <div class="flex items-center justify-start gap-5 border-b p-5">
        <Tooltip :text="__('Organization logo')">
          <div class="group relative size-12">
            <Avatar
              size="3xl"
              class="size-12"
              :label="displayName.data || __('Loading...')"
              :image="doc.organization_logo"
            />
          </div>
        </Tooltip>
        <div class="flex flex-col gap-2.5 truncate text-ink-gray-9">
          <Tooltip :text="displayName.data || __('Loading...')">
            <div class="truncate text-2xl font-medium">
              {{ displayName.data || __('Loading...') }}
            </div>
          </Tooltip>
          <div class="flex gap-1.5">
<<<<<<< HEAD
            <Tooltip :text="__('Make a call')">
              <Button
                v-if="ipTelephonyEnabled"
                :icon="PhoneIcon"
                @click="triggerCall"
              />
            </Tooltip>

            <Tooltip :text="__('Call via phone app')">
              <Button
                v-if="primaryContactMobileNo && !ipTelephonyEnabled"
                :icon="PhoneIcon"
                @click="trackPhoneActivities('phone')"
              />
            </Tooltip>

            <Tooltip :text="__('Open WhatsApp')">
              <Button
                v-if="primaryContactMobileNo"
                :icon="WhatsAppIcon"
                @click="trackPhoneActivities('whatsapp')"
              />
            </Tooltip>

            <Tooltip :text="__('Send WhatsApp Template')">
              <Button
                v-if="primaryContactMobileNo"
                :icon="CommentIcon"
                @click="showEmailTemplateSelectorModal = true"
              />
            </Tooltip>
            <Tooltip :text="__('Send an email')">
              <Button
                :icon="Email2Icon"
                @click="
                  doc.email
                    ? openEmailBox()
                    : toast.error(__('No email set'))
                "
              />
            </Tooltip>
            <Tooltip :text="__('Go to website')">
              <Button
                :icon="LinkIcon"
                @click="
                  doc.website
                    ? openWebsite(doc.website)
                    : toast.error(__('No website set'))
                "
              />
            </Tooltip>
            <Tooltip :text="__('Attach a file')">
              <Button
                :icon="AttachmentIcon"
                @click="showFilesUploader = true"
              />
            </Tooltip>
=======
            <Button
              v-if="callEnabled"
              :tooltip="__('Make a call')"
              :icon="PhoneIcon"
              @click="triggerCall"
            />

            <Button
              :tooltip="__('Send an email')"
              :icon="Email2Icon"
              @click="
                doc.email ? openEmailBox() : toast.error(__('No email set'))
              "
            />

            <Button
              :tooltip="__('Go to website')"
              :icon="LinkIcon"
              @click="
                doc.website
                  ? openWebsite(doc.website)
                  : toast.error(__('No website set'))
              "
            />

            <Button
              :tooltip="__('Attach a file')"
              :icon="AttachmentIcon"
              @click="showFilesUploader = true"
            />

            <Button
              v-if="canDelete"
              :tooltip="__('Delete')"
              variant="subtle"
              icon="trash-2"
              theme="red"
              @click="deleteDeal"
            />
>>>>>>> ec4d7a8e
          </div>
        </div>
      </div>
      <SLASection
        v-if="doc.sla_status"
        v-model="doc"
        @updateField="updateField"
      />
      <div
        v-if="sections.data"
        class="flex flex-1 flex-col justify-between overflow-hidden"
      >
        <SidePanelLayout
          :sections="sections.data"
          :addContact="addContact"
          doctype="CRM Deal"
          :docname="dealId"
          @reload="sections.reload"
          @beforeFieldChange="beforeStatusChange"
          @afterFieldChange="reloadAssignees"
        >
          <template #actions="{ section }">
            <div v-if="section.name == 'contacts_section'" class="pr-2">
              <Link
                value=""
                doctype="Contact"
                @change="(e) => addContact(e)"
                :onCreate="
                  (value, close) => {
                    _contact = {
                      first_name: value,
                      company_name: doc.organization,
                    }
                    showContactModal = true
                    close()
                  }
                "
              >
                <template #target="{ togglePopover }">
                  <Button
                    class="h-7 px-3"
                    variant="ghost"
                    icon="plus"
                    @click="togglePopover()"
                  />
                </template>
              </Link>
            </div>
          </template>
          <template #default="{ section }">
            <div
              v-if="section.name == 'contacts_section'"
              class="contacts-area"
            >
              <div
                v-if="dealContacts?.loading && dealContacts?.data?.length == 0"
                class="flex min-h-20 flex-1 items-center justify-center gap-3 text-base text-ink-gray-4"
              >
                <LoadingIndicator class="h-4 w-4" />
                <span>{{ __('Loading...') }}</span>
              </div>
              <div
                v-else-if="dealContacts?.data?.length"
                v-for="(contact, i) in dealContacts.data"
                :key="contact.name"
              >
                <div class="px-2 pb-2.5" :class="[i == 0 ? 'pt-5' : 'pt-2.5']">
                  <Section :opened="contact.opened">
                    <template #header="{ opened, toggle }">
                      <div
                        class="flex cursor-pointer items-center justify-between gap-2 pr-1 text-base leading-5 text-ink-gray-7"
                      >
                        <div
                          class="flex h-7 items-center gap-2 truncate"
                          @click="toggle()"
                        >
                          <Avatar
                            :label="contact.full_name"
                            :image="contact.image"
                            size="md"
                          />
                          <div class="truncate">
                            {{ contact.full_name }}
                          </div>
                          <Badge
                            v-if="contact.is_primary"
                            class="ml-2"
                            variant="outline"
                            :label="__('Primary')"
                            theme="green"
                          />
                        </div>
                        <div class="flex items-center">
                          <Dropdown :options="contactOptions(contact)">
                            <Button
                              icon="more-horizontal"
                              class="text-ink-gray-5"
                              variant="ghost"
                            />
                          </Dropdown>
                          <Button
                            variant="ghost"
                            :tooltip="__('View contact')"
                            :icon="ArrowUpRightIcon"
                            @click="
                              router.push({
                                name: 'Contact',
                                params: { contactId: contact.name },
                              })
                            "
                          />
                          <Button
                            variant="ghost"
                            class="transition-all duration-300 ease-in-out"
                            :class="{ 'rotate-90': opened }"
                            icon="chevron-right"
                            @click="toggle()"
                          />
                        </div>
                      </div>
                    </template>
                    <div class="flex flex-col gap-1.5 text-base">
                      <div
                        v-if="contact.email"
                        class="flex items-center gap-3 pb-1.5 pl-1 pt-4 text-ink-gray-8"
                      >
                        <Email2Icon class="h-4 w-4" />
                        {{ contact.email }}
                      </div>
                      <div
                        v-if="contact.mobile_no"
                        class="flex items-center gap-3 p-1 py-1.5 text-ink-gray-8"
                      >
                        <PhoneIcon class="h-4 w-4" />
                        {{ contact.mobile_no }}
                      </div>
                      <div
                        v-if="!contact.email && !contact.mobile_no"
                        class="flex items-center justify-center py-4 text-sm text-ink-gray-4"
                      >
                        {{ __('No details added') }}
                      </div>
                    </div>
                  </Section>
                </div>
                <div
                  v-if="i != dealContacts.data.length - 1"
                  class="mx-2 h-px border-t border-outline-gray-modals"
                />
              </div>
              <div
                v-else
                class="flex h-20 items-center justify-center text-base text-ink-gray-5"
              >
                {{ __('No contacts added') }}
              </div>
            </div>
          </template>
        </SidePanelLayout>
      </div>
    </Resizer>
  </div>
  <ErrorPage
    v-else-if="errorTitle"
    :errorTitle="errorTitle"
    :errorMessage="errorMessage"
  />
  <OrganizationModal
    v-if="showOrganizationModal"
    v-model="showOrganizationModal"
    :options="{
      redirect: false,
      afterInsert: (_doc) => updateField('organization', _doc.name),
    }"
  />
  <ContactModal
    v-if="showContactModal"
    v-model="showContactModal"
    v-model:showQuickEntryModal="showQuickEntryModal"
    :contact="_contact"
    :initial-values="{
      company_name: deal.data?.organization,
    }"
    :options="{
      redirect: false,
      afterInsert: (_doc) => addContact(_doc.name),
    }"
  />
  <QuickEntryModal 
    v-if="showQuickEntryModal" 
    v-model="showQuickEntryModal" 
    doctype="Contact"
  />
  <FilesUploader
    v-model="showFilesUploader"
    doctype="CRM Deal"
    :docname="dealId"
    @after="
      () => {
        activities?.all_activities?.reload()
        changeTabTo('attachments')
      }
    "
  />
  <DeleteLinkedDocModal
    v-if="showDeleteLinkedDocModal"
    v-model="showDeleteLinkedDocModal"
    :doctype="'CRM Deal'"
    :docname="dealId"
    name="Deals"
  />
  <LostReasonModal
    v-if="showLostReasonModal"
    v-model="showLostReasonModal"
    :deal="document"
  />
  <EmailTemplateSelectorModal
    v-model="showEmailTemplateSelectorModal"
    :doctype="'CRM Deal'"
    @apply="applyMessageTemplate"
  />
</template>
<script setup>
import DeleteLinkedDocModal from '@/components/DeleteLinkedDocModal.vue'
import ErrorPage from '@/components/ErrorPage.vue'
import Icon from '@/components/Icon.vue'
import Resizer from '@/components/Resizer.vue'
import LoadingIndicator from '@/components/Icons/LoadingIndicator.vue'
import ActivityIcon from '@/components/Icons/ActivityIcon.vue'
import EmailIcon from '@/components/Icons/EmailIcon.vue'
import Email2Icon from '@/components/Icons/Email2Icon.vue'
import CommentIcon from '@/components/Icons/CommentIcon.vue'
import DetailsIcon from '@/components/Icons/DetailsIcon.vue'
import PhoneIcon from '@/components/Icons/PhoneIcon.vue'
import TaskIcon from '@/components/Icons/TaskIcon.vue'
import NoteIcon from '@/components/Icons/NoteIcon.vue'
import WhatsAppIcon from '@/components/Icons/WhatsAppIcon.vue'
import IndicatorIcon from '@/components/Icons/IndicatorIcon.vue'
import LinkIcon from '@/components/Icons/LinkIcon.vue'
import ArrowUpRightIcon from '@/components/Icons/ArrowUpRightIcon.vue'
import SuccessIcon from '@/components/Icons/SuccessIcon.vue'
import AttachmentIcon from '@/components/Icons/AttachmentIcon.vue'
import LayoutHeader from '@/components/LayoutHeader.vue'
import Activities from '@/components/Activities/Activities.vue'
import OrganizationModal from '@/components/Modals/OrganizationModal.vue'
import LostReasonModal from '@/components/Modals/LostReasonModal.vue'
import AssignTo from '@/components/AssignTo.vue'
import FilesUploader from '@/components/FilesUploader/FilesUploader.vue'
import ContactModal from '@/components/Modals/ContactModal.vue'
import QuickEntryModal from '@/components/Modals/QuickEntryModal.vue'
import Link from '@/components/Controls/Link.vue'
import Section from '@/components/Section.vue'
import SidePanelLayout from '@/components/SidePanelLayout.vue'
import SLASection from '@/components/SLASection.vue'
import CustomActions from '@/components/CustomActions.vue'
import { openWebsite, setupCustomizations, copyToClipboard } from '@/utils'
import { getView } from '@/utils/view'
import { getSettings } from '@/stores/settings'
import { globalStore } from '@/stores/global'
import { statusesStore } from '@/stores/statuses'
import { getMeta } from '@/stores/meta'
import { whatsappEnabled, callEnabled, ipTelephonyEnabled } from '@/composables/settings'
import { useDocument } from '@/data/document'
import {
  createResource,
  Dropdown,
  Tooltip,
  Avatar,
  Tabs,
  Breadcrumbs,
  call,
  usePageMeta,
  toast,
} from 'frappe-ui'
import { useOnboarding } from '@/components/custom-ui/onboarding/onboarding'
import {
  ref,
  computed,
  h,
  onMounted,
  onBeforeUnmount,
  nextTick,
  watch,
} from 'vue'
import { useRoute, useRouter } from 'vue-router'
import { useActiveTabManager } from '@/composables/useActiveTabManager'
import { trackCommunication } from '@/utils/communicationUtils'
import { translateDealStatus } from '@/utils/dealStatusTranslations'
import { normalizePhoneNumber } from '@/utils/phoneUtils'
import EmailTemplateSelectorModal from '@/components/Modals/EmailTemplateSelectorModal.vue'

const { brand } = getSettings()
const { $dialog, $socket, makeCall } = globalStore()
const { statusOptions, getDealStatus } = statusesStore()
const { doctypeMeta } = getMeta('CRM Deal')

const { updateOnboardingStep, isOnboardingStepsCompleted } =
  useOnboarding('frappecrm')

const route = useRoute()
const router = useRouter()

const props = defineProps({
  dealId: {
    type: String,
    required: true,
  },
})

const errorTitle = ref('')
const errorMessage = ref('')
const showDeleteLinkedDocModal = ref(false)

const { triggerOnChange, assignees, permissions, document, scripts, error } = useDocument(
  'CRM Deal',
  props.dealId,
)

const canDelete = computed(() => permissions.data?.permissions?.delete || false)

const doc = computed(() => document.doc || {})

watch(error, (err) => {
  if (err) {
    errorTitle.value = __(
      err.exc_type == 'DoesNotExistError'
        ? 'Document not found'
        : 'Error occurred',
    )
    errorMessage.value = __(err.messages?.[0] || 'An error occurred')
  } else {
    errorTitle.value = ''
    errorMessage.value = ''
  }
})

watch(
  () => document.doc,
  async (_doc) => {
    if (scripts.data?.length) {
      let s = await setupCustomizations(scripts.data, {
        doc: _doc,
        $dialog,
        $socket,
        router,
        toast,
        updateField,
        createToast: toast.create,
        deleteDoc: deleteDeal,
        call,
      })
      document._actions = s.actions || []
      document._statuses = s.statuses || []
    }
  },
  { once: true },
)

// Organization data is automatically loaded by Frappe when accessing doc.value.organization
// No need for separate resource

onMounted(() => {
  $socket.on('crm_customer_created', () => {
    toast.success(__('Customer created successfully'))
  })
})

onBeforeUnmount(() => {
  $socket.off('crm_customer_created')
})

const reload = ref(false)
const showOrganizationModal = ref(false)
const showFilesUploader = ref(false)

const displayName = createResource({
  url: 'crm.fcrm.doctype.crm_deal.api.get_deal_display_name',
  params: { name: props.dealId },
  cache: ['deal_display_name', props.dealId],
  transform: (data) => data.display_name || __('Untitled'),
  auto: true,
})

const breadcrumbs = computed(() => {
  let items = [{ label: __('Deals'), route: { name: 'Deals' } }]

  if (route.query.view || route.query.viewType) {
    let view = getView(route.query.view, route.query.viewType, 'CRM Deal')
    if (view) {
      items.push({
        label: __(view.label),
        icon: view.icon,
        route: {
          name: 'Deals',
          params: { viewType: route.query.viewType },
          query: { view: route.query.view },
        },
      })
    }
  }

  // Use displayName which now properly handles loading states
  items.push({
    label: displayName.data || __('Loading...'),
    route: { name: 'Deal', params: { dealId: props.dealId } },
  })
  return items
})

const title = computed(() => {
  let t = doctypeMeta['CRM Deal']?.title_field || 'name'
  return doc.value?.[t] || props.dealId
})

const statuses = computed(() => {
  let customStatuses = document.statuses?.length
    ? document.statuses
    : document._statuses || []
  return statusOptions('deal', customStatuses, triggerStatusChange)
})

usePageMeta(() => {
  return {
    title: displayName.data || props.dealId,
    icon: brand.favicon,
  }
})

const tabs = computed(() => {
  let tabOptions = [
    {
      name: 'Activity',
      label: __('Activity'),
      icon: ActivityIcon,
    },
    {
      name: 'Emails',
      label: __('Emails'),
      icon: EmailIcon,
    },
    {
      name: 'Comments',
      label: __('Comments'),
      icon: CommentIcon,
    },
    {
      name: 'Data',
      label: __('Data'),
      icon: DetailsIcon,
    },
    {
      name: 'Calls',
      label: __('Calls'),
      icon: PhoneIcon,
    },
    {
      name: 'Tasks',
      label: __('Tasks'),
      icon: TaskIcon,
    },
    {
      name: 'Notes',
      label: __('Notes'),
      icon: NoteIcon,
    },
    {
      name: 'Attachments',
      label: __('Attachments'),
      icon: AttachmentIcon,
    },
    {
      name: 'WhatsApp',
      label: __('WhatsApp'),
      icon: WhatsAppIcon,
      condition: () => whatsappEnabled.value,
    },
  ]
  return tabOptions.filter((tab) => (tab.condition ? tab.condition() : true))
})

const { tabIndex } = useActiveTabManager(tabs, 'lastDealTab')

const sections = createResource({
  url: 'crm.fcrm.doctype.crm_fields_layout.crm_fields_layout.get_sidepanel_sections',
  cache: ['sidePanelSections', 'CRM Deal'],
  params: { doctype: 'CRM Deal' },
  transform: (data) => getParsedSections(data),
})

if (!sections.data) sections.fetch()

function getParsedSections(_sections) {
  _sections.forEach((section) => {
    if (section.name == 'contacts_section') return
    section.columns[0].fields.forEach((field) => {
      if (field.fieldname == 'organization') {
        field.create = (value, close) => {
          showOrganizationModal.value = true
          close()
        }
        field.link = (org) =>
          router.push({
            name: 'Organization',
            params: { organizationId: org },
          })
      }
    })
  })
  return _sections
}

const showContactModal = ref(false)
const showQuickEntryModal = ref(false)
const _contact = ref({})

function contactOptions(contact) {
  let options = [
    {
      label: __('Remove'),
      icon: 'trash-2',
      onClick: () => removeContact(contact.name),
    },
  ]

  if (!contact.is_primary) {
    options.push({
      label: __('Set as Primary Contact'),
      icon: h(SuccessIcon, { class: 'h-4 w-4' }),
      onClick: () => setPrimaryContact(contact.name),
    })
  }

  return options
}

async function addContact(contact) {
  if (dealContacts.data?.find((c) => c.name === contact)) {
    toast.error(__('Contact already added'))
    return
  }

  let d = await call('crm.fcrm.doctype.crm_deal.crm_deal.add_contact', {
    deal: props.dealId,
    contact,
  })
  if (d) {
    dealContacts.reload()
    toast.success(__('Contact added'))
  }
}

async function removeContact(contact) {
  let d = await call('crm.fcrm.doctype.crm_deal.crm_deal.remove_contact', {
    deal: props.dealId,
    contact,
  })
  if (d) {
    dealContacts.reload()
    toast.success(__('Contact removed'))
  }
}

async function setPrimaryContact(contact) {
  let d = await call('crm.fcrm.doctype.crm_deal.crm_deal.set_primary_contact', {
    deal: props.dealId,
    contact,
  })
  if (d) {
    dealContacts.reload()
    toast.success(__('Primary contact set'))
  }
}

function trackPhoneActivities(type = 'phone') {
  if (!primaryContact.value?.mobile_no) {
    toast.error(__('No phone number set'))
    return
  }
  
  trackCommunication({
    type,
    doctype: 'CRM Deal',
    docname: doc.value.name,
    phoneNumber: primaryContact.value.mobile_no,
    activities: activities.value,
    contactName: primaryContact.value.name
  })
}
const dealContacts = createResource({
  url: 'crm.fcrm.doctype.crm_deal.api.get_deal_contacts',
  params: { name: props.dealId },
  cache: ['deal_contacts', props.dealId],
  transform: (data) => {
    data.forEach((contact) => {
      contact.opened = false
    })
    return data
  },
})

// Fetch contacts if not already loaded
if (!dealContacts.data) {
  dealContacts.fetch()
}



function triggerCall() {
  if (!primaryContact.value) {
    toast.error(__('No primary contact set'))
    return
  }

  const mobile_no = primaryContact.value.mobile_no

  if (!mobile_no) {
    toast.error(__('No mobile number set'))
    return
  }

  makeCall(mobile_no)
}

async function triggerStatusChange(value) {
  await triggerOnChange('status', value)
  setLostReason()
}

function updateField(name, value) {
  if (name == 'status' && !isOnboardingStepsCompleted.value) {
    updateOnboardingStep('change_deal_status')
  }

  value = Array.isArray(name) ? '' : value
  let oldValues = Array.isArray(name) ? {} : doc.value[name]

  if (Array.isArray(name)) {
    name.forEach((field) => (doc.value[field] = value))
  } else {
    doc.value[name] = value
  }

  document.save.submit(null, {
    onSuccess: () => (reload.value = true),
    onError: (err) => {
      if (Array.isArray(name)) {
        name.forEach((field) => (doc.value[field] = oldValues[field]))
      } else {
        doc.value[name] = oldValues
      }
      toast.error(err.messages?.[0] || __('Error updating field'))
    },
  })
}

function deleteDeal() {
  showDeleteLinkedDocModal.value = true
}

const showEmailTemplateSelectorModal = ref(false)

function openEmailBox() {
  let currentTab = tabs.value[tabIndex.value]
  if (!['Emails', 'Comments', 'Activity'].includes(currentTab.name)) {
    activities.value.changeTabTo('emails')
  }
  nextTick(() => (activities.value.emailBox.show = true))
}

const primaryContactMobileNo = computed(() => {
  return dealContacts.data?.find(c => c.is_primary)?.mobile_no
})

const primaryContact = computed(() => {
  return dealContacts.data?.find(c => c.is_primary)
})

function applyMessageTemplate(template) {
  if (!primaryContact.value) return toast.error(__('No primary contact set'))
  
  trackCommunication({
    type: 'whatsapp',
    doctype: 'CRM Deal',
    docname: doc.value.name,
    phoneNumber: primaryContactMobileNo.value,
    activities: activities.value,
    contactName: primaryContact.value.full_name,
    message: template,
    modelValue: doc.value
  })
  showEmailTemplateSelectorModal.value = false
}

const showLostReasonModal = ref(false)

function setLostReason() {
  if (
    getDealStatus(document.doc.status).type !== 'Lost' ||
    (document.doc.lost_reason && document.doc.lost_reason !== 'Other') ||
    (document.doc.lost_reason === 'Other' && document.doc.lost_notes)
  ) {
    document.save.submit()
    return
  }

  showLostReasonModal.value = true
}

function beforeStatusChange(data) {
  if (
    data?.hasOwnProperty('status') &&
    getDealStatus(data.status).type == 'Lost'
  ) {
    setLostReason()
  } else {
    document.save.submit(null, {
      onSuccess: () => reloadAssignees(data),
    })
  }
}

function reloadAssignees(data) {
  if (data?.hasOwnProperty('deal_owner')) {
    assignees.reload()
  }
}
</script><|MERGE_RESOLUTION|>--- conflicted
+++ resolved
@@ -8,6 +8,10 @@
       </Breadcrumbs>
     </template>
     <template v-if="!errorTitle" #right-header>
+      <CustomActions
+        v-if="document._actions?.length"
+        :actions="document._actions"
+      />
       <CustomActions
         v-if="document.actions?.length"
         :actions="document.actions"
@@ -81,7 +85,6 @@
             </div>
           </Tooltip>
           <div class="flex gap-1.5">
-<<<<<<< HEAD
             <Tooltip :text="__('Make a call')">
               <Button
                 v-if="ipTelephonyEnabled"
@@ -139,37 +142,6 @@
                 @click="showFilesUploader = true"
               />
             </Tooltip>
-=======
-            <Button
-              v-if="callEnabled"
-              :tooltip="__('Make a call')"
-              :icon="PhoneIcon"
-              @click="triggerCall"
-            />
-
-            <Button
-              :tooltip="__('Send an email')"
-              :icon="Email2Icon"
-              @click="
-                doc.email ? openEmailBox() : toast.error(__('No email set'))
-              "
-            />
-
-            <Button
-              :tooltip="__('Go to website')"
-              :icon="LinkIcon"
-              @click="
-                doc.website
-                  ? openWebsite(doc.website)
-                  : toast.error(__('No website set'))
-              "
-            />
-
-            <Button
-              :tooltip="__('Attach a file')"
-              :icon="AttachmentIcon"
-              @click="showFilesUploader = true"
-            />
 
             <Button
               v-if="canDelete"
@@ -179,7 +151,6 @@
               theme="red"
               @click="deleteDeal"
             />
->>>>>>> ec4d7a8e
           </div>
         </div>
       </div>
@@ -350,6 +321,7 @@
   <OrganizationModal
     v-if="showOrganizationModal"
     v-model="showOrganizationModal"
+    :data="_organization"
     :options="{
       redirect: false,
       afterInsert: (_doc) => updateField('organization', _doc.name),
@@ -453,6 +425,7 @@
   call,
   usePageMeta,
   toast,
+  FeatherIcon,
 } from 'frappe-ui'
 import { useOnboarding } from '@/components/custom-ui/onboarding/onboarding'
 import {
@@ -499,7 +472,6 @@
 )
 
 const canDelete = computed(() => permissions.data?.permissions?.delete || false)
-
 const doc = computed(() => document.doc || {})
 
 watch(error, (err) => {
@@ -538,22 +510,23 @@
   { once: true },
 )
 
-// Organization data is automatically loaded by Frappe when accessing doc.value.organization
-// No need for separate resource
-
-onMounted(() => {
-  $socket.on('crm_customer_created', () => {
-    toast.success(__('Customer created successfully'))
-  })
-})
-
-onBeforeUnmount(() => {
-  $socket.off('crm_customer_created')
-})
-
-const reload = ref(false)
-const showOrganizationModal = ref(false)
-const showFilesUploader = ref(false)
+const organizationDocument = ref(null)
+
+watch(
+  () => doc.value.organization,
+  (org) => {
+    if (org && !organizationDocument.value?.doc) {
+      let { document: _organizationDocument } = useDocument(
+        'CRM Organization',
+        org,
+      )
+      organizationDocument.value = _organizationDocument
+    }
+  },
+  { immediate: true },
+)
+
+const organization = computed(() => organizationDocument.value?.doc || {})
 
 const displayName = createResource({
   url: 'crm.fcrm.doctype.crm_deal.api.get_deal_display_name',
@@ -562,6 +535,23 @@
   transform: (data) => data.display_name || __('Untitled'),
   auto: true,
 })
+
+onMounted(() => {
+  $socket.on('crm_customer_created', () => {
+    toast.success(__('Customer created successfully'))
+  })
+})
+
+onBeforeUnmount(() => {
+  $socket.off('crm_customer_created')
+})
+
+const reload = ref(false)
+const showOrganizationModal = ref(false)
+const showFilesUploader = ref(false)
+const _organization = ref({})
+const showEmailTemplateSelectorModal = ref(false)
+const activities = ref(null)
 
 const breadcrumbs = computed(() => {
   let items = [{ label: __('Deals'), route: { name: 'Deals' } }]
@@ -581,7 +571,6 @@
     }
   }
 
-  // Use displayName which now properly handles loading states
   items.push({
     label: displayName.data || __('Loading...'),
     route: { name: 'Deal', params: { dealId: props.dealId } },
@@ -677,6 +666,7 @@
     section.columns[0].fields.forEach((field) => {
       if (field.fieldname == 'organization') {
         field.create = (value, close) => {
+          _organization.value.organization_name = value
           showOrganizationModal.value = true
           close()
         }
@@ -753,21 +743,6 @@
   }
 }
 
-function trackPhoneActivities(type = 'phone') {
-  if (!primaryContact.value?.mobile_no) {
-    toast.error(__('No phone number set'))
-    return
-  }
-  
-  trackCommunication({
-    type,
-    doctype: 'CRM Deal',
-    docname: doc.value.name,
-    phoneNumber: primaryContact.value.mobile_no,
-    activities: activities.value,
-    contactName: primaryContact.value.name
-  })
-}
 const dealContacts = createResource({
   url: 'crm.fcrm.doctype.crm_deal.api.get_deal_contacts',
   params: { name: props.dealId },
@@ -785,7 +760,29 @@
   dealContacts.fetch()
 }
 
-
+const primaryContactMobileNo = computed(() => {
+  return dealContacts.data?.find(c => c.is_primary)?.mobile_no
+})
+
+const primaryContact = computed(() => {
+  return dealContacts.data?.find(c => c.is_primary)
+})
+
+function trackPhoneActivities(type = 'phone') {
+  if (!primaryContact.value?.mobile_no) {
+    toast.error(__('No phone number set'))
+    return
+  }
+  
+  trackCommunication({
+    type,
+    doctype: 'CRM Deal',
+    docname: doc.value.name,
+    phoneNumber: primaryContact.value.mobile_no,
+    activities: activities.value,
+    contactName: primaryContact.value.name
+  })
+}
 
 function triggerCall() {
   if (!primaryContact.value) {
@@ -839,8 +836,6 @@
   showDeleteLinkedDocModal.value = true
 }
 
-const showEmailTemplateSelectorModal = ref(false)
-
 function openEmailBox() {
   let currentTab = tabs.value[tabIndex.value]
   if (!['Emails', 'Comments', 'Activity'].includes(currentTab.name)) {
@@ -848,14 +843,6 @@
   }
   nextTick(() => (activities.value.emailBox.show = true))
 }
-
-const primaryContactMobileNo = computed(() => {
-  return dealContacts.data?.find(c => c.is_primary)?.mobile_no
-})
-
-const primaryContact = computed(() => {
-  return dealContacts.data?.find(c => c.is_primary)
-})
 
 function applyMessageTemplate(template) {
   if (!primaryContact.value) return toast.error(__('No primary contact set'))
@@ -872,7 +859,6 @@
   })
   showEmailTemplateSelectorModal.value = false
 }
-
 const showLostReasonModal = ref(false)
 
 function setLostReason() {
