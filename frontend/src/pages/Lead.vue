--- conflicted
+++ resolved
@@ -23,15 +23,11 @@
         placement="right"
       >
         <template #default="{ open }">
-<<<<<<< HEAD
-          <Button :label="getLeadStatus(document.doc.status).label">
-=======
           <Button
             v-if="doc.status"
-            :label="doc.status"
+            :label="getLeadStatus(doc.status).label"
             :iconRight="open ? 'chevron-up' : 'chevron-down'"
           >
->>>>>>> 066371bd
             <template #prefix>
               <IndicatorIcon :class="getLeadStatus(doc.status).color" />
             </template>
@@ -122,92 +118,10 @@
                 </div>
               </Tooltip>
               <div class="flex gap-1.5">
-<<<<<<< HEAD
-                <Tooltip v-if="ipTelephonyEnabled" :text="__('Make a call')">
-                  <div>
-                    <Button
-                      @click="
-                        () =>
-                          lead.data.mobile_no
-                            ? makeCall(lead.data.mobile_no)
-                            : toast.error(__('No phone number set'))
-                      "
-                    >
-                      <PhoneIcon class="h-4 w-4" />
-                    </Button>
-                  </div>
-                </Tooltip>
-                <Tooltip :text="__('Call via phone app')">
-                  <Button
-                    v-if="lead.data.mobile_no && !ipTelephonyEnabled"
-                    size="sm"
-                    @click="trackPhoneActivities('phone')"
-                  >
-                    <PhoneIcon class="h-4 w-4" />
-                  </Button>
-                </Tooltip>
-                <Tooltip :text="__('Open WhatsApp')">
-                  <Button
-                    v-if="lead.data.mobile_no"
-                    size="sm"
-                    @click="trackPhoneActivities('whatsapp')"
-                  >
-                    <WhatsAppIcon class="h-4 w-4" />
-                  </Button>
-                </Tooltip>
-                <Tooltip :text="__('Send WhatsApp Template')">
-                  <Button
-                    v-if="lead.data.mobile_no"
-                    size="sm"
-                    @click="showEmailTemplateSelectorModal = true"
-                  >
-                    <CommentIcon class="h-4 w-4" />
-                  </Button>
-                </Tooltip>
-                <Tooltip :text="__('Send an email')">
-                  <div>
-                    <Button
-                      @click="
-                        lead.data.email
-                          ? openEmailBox()
-                          : toast.error(__('No email set'))
-                      "
-                    >
-                      <template #icon>
-                        <Email2Icon />
-                      </template>
-                    </Button>
-                  </div>
-                </Tooltip>
-                <Tooltip :text="__('Go to website')">
-                  <div>
-                    <Button
-                      @click="
-                        lead.data.website
-                          ? openWebsite(lead.data.website)
-                          : toast.error(__('No website set'))
-                      "
-                    >
-                      <template #icon>
-                        <LinkIcon />
-                      </template>
-                    </Button>
-                  </div>
-                </Tooltip>
-                <Tooltip :text="__('Attach a file')">
-                  <div>
-                    <Button @click="showFilesUploader = true">
-                      <template #icon>
-                        <AttachmentIcon />
-                      </template>
-                    </Button>
-                  </div>
-                </Tooltip>
-=======
-                <Button
-                  v-if="callEnabled"
+                <Button
+                  v-if="ipTelephonyEnabled"
                   :tooltip="__('Make a call')"
-                  :icon="PhoneIcon"
+                  :iconLeft="PhoneIcon"
                   @click="
                     () =>
                       doc.mobile_no
@@ -215,38 +129,47 @@
                         : toast.error(__('No phone number set'))
                   "
                 />
-
+                <Button
+                  v-if="doc.mobile_no && !ipTelephonyEnabled"
+                  :tooltip="__('Call via phone app')"
+                  :iconLeft="PhoneIcon"
+                  @click="trackPhoneActivities('phone')"
+                />
+                <Button
+                  v-if="doc.mobile_no"
+                  :tooltip="__('Open WhatsApp')"
+                  :iconLeft="WhatsAppIcon"
+                  @click="trackPhoneActivities('whatsapp')"
+                />
+                <Button
+                  v-if="doc.mobile_no"
+                  :tooltip="__('Send WhatsApp Template')"
+                  :iconLeft="CommentIcon"
+                  @click="showEmailTemplateSelectorModal = true"
+                />
                 <Button
                   :tooltip="__('Send an email')"
-                  :icon="Email2Icon"
-                  @click="
-                    doc.email ? openEmailBox() : toast.error(__('No email set'))
-                  "
+                  :iconLeft="Email2Icon"
+                      @click="
+                        doc.email
+                          ? openEmailBox()
+                          : toast.error(__('No email set'))
+                      "
                 />
                 <Button
                   :tooltip="__('Go to website')"
-                  :icon="LinkIcon"
-                  @click="
-                    doc.website
-                      ? openWebsite(doc.website)
-                      : toast.error(__('No website set'))
-                  "
-                />
-
+                  :iconLeft="LinkIcon"
+                      @click="
+                        doc.website
+                          ? openWebsite(doc.website)
+                          : toast.error(__('No website set'))
+                      "
+                />
                 <Button
                   :tooltip="__('Attach a file')"
-                  :icon="AttachmentIcon"
+                  :iconLeft="AttachmentIcon"
                   @click="showFilesUploader = true"
                 />
-
-                <Button
-                  :tooltip="__('Delete')"
-                  variant="subtle"
-                  theme="red"
-                  icon="trash-2"
-                  @click="deleteLead"
-                />
->>>>>>> 066371bd
               </div>
               <ErrorMessage :message="__(error)" />
             </div>
@@ -363,11 +286,7 @@
   usePageMeta,
   toast,
 } from 'frappe-ui'
-<<<<<<< HEAD
-import { ref, computed, onMounted, watch, nextTick, getCurrentInstance } from 'vue'
-=======
 import { ref, computed, watch, nextTick } from 'vue'
->>>>>>> 066371bd
 import { useRouter, useRoute } from 'vue-router'
 import { useActiveTabManager } from '@/composables/useActiveTabManager'
 import { trackCommunication } from '@/utils/communicationUtils'
@@ -391,25 +310,14 @@
   },
 })
 
-<<<<<<< HEAD
-const emit = defineEmits(['beforeSave', 'afterSave'])
-
-const instance = getCurrentInstance()
-const attrs = instance?.vnode?.props ?? {}
-
-=======
 const reload = ref(false)
 const activities = ref(null)
->>>>>>> 066371bd
 const errorTitle = ref('')
 const errorMessage = ref('')
 const showDeleteLinkedDocModal = ref(false)
 const showConvertToDealModal = ref(false)
-<<<<<<< HEAD
 const showEmailTemplateSelectorModal = ref(false)
-=======
 const showFilesUploader = ref(false)
->>>>>>> 066371bd
 
 const { triggerOnChange, assignees, document, scripts, error } = useDocument(
   'CRM Lead',
@@ -418,77 +326,6 @@
 
 const doc = computed(() => document.doc || {})
 
-<<<<<<< HEAD
-const lead = createResource({
-  url: 'crm.fcrm.doctype.crm_lead.api.get_lead',
-  params: { name: props.leadId },
-  cache: ['lead', props.leadId],
-  auto: true,
-  onSuccess: (data) => {
-    errorTitle.value = ''
-    errorMessage.value = ''
-    setupCustomizations(lead, {
-      doc: data,
-      $dialog,
-      $socket,
-      router,
-      toast,
-      updateField,
-      createToast: toast.create,
-      deleteDoc: deleteLead,
-      resource: { lead, sections },
-      call,
-    })
-  },
-  onError: (err) => {
-    if (err.messages?.[0]) {
-      errorTitle.value = __('Not permitted')
-      errorMessage.value = __(err.messages?.[0])
-    } else {
-      router.push({ name: 'Leads' })
-    }
-  },
-})
-
-const reload = ref(false)
-const showFilesUploader = ref(false)
-const showMessageTemplateModal = ref(false)
-
-function updateLead(fieldname, value, callback) {
-  value = Array.isArray(fieldname) ? '' : value
-
-  if (!Array.isArray(fieldname) && validateRequired(fieldname, value)) return
-
-  createResource({
-    url: 'frappe.client.set_value',
-    params: {
-      doctype: 'CRM Lead',
-      name: props.leadId,
-      fieldname,
-      value,
-    },
-    auto: true,
-    onSuccess: () => {
-      lead.reload()
-      reload.value = true
-      toast.success(__('Lead updated successfully'))
-      callback?.()
-    },
-    onError: (err) => {
-      toast.error(err.messages?.[0] || __('Error updating lead'))
-    },
-  })
-}
-
-function validateRequired(fieldname, value) {
-  let meta = lead.data.fields_meta || {}
-  if (meta[fieldname]?.reqd && !value) {
-    toast.error(__('{0} is a required field', [meta[fieldname].label]))
-    return true
-  }
-  return false
-}
-=======
 watch(error, (err) => {
   if (err) {
     errorTitle.value = __(
@@ -524,7 +361,6 @@
   },
   { once: true },
 )
->>>>>>> 066371bd
 
 const breadcrumbs = computed(() => {
   let items = [{ label: __('Leads'), route: { name: 'Leads' } }]
@@ -666,11 +502,8 @@
   showDeleteLinkedDocModal.value = true
 }
 
-<<<<<<< HEAD
-const activities = ref(null)
-
 function trackPhoneActivities(type = 'phone') {
-  if (!lead.data?.mobile_no) {
+  if (!doc.value?.mobile_no) {
     toast.error(__('No phone number set'))
     return
   }
@@ -678,15 +511,13 @@
   trackCommunication({
     type,
     doctype: 'CRM Lead',
-    docname: lead.data.name,
-    phoneNumber: lead.data.mobile_no,
+    docname: doc.value.name,
+    phoneNumber: doc.value.mobile_no,
     activities: activities.value,
-    contactName: lead.data.lead_name,
+    contactName: doc.value.lead_name,
   })
 }
 
-=======
->>>>>>> 066371bd
 function openEmailBox() {
   let currentTab = tabs.value[tabIndex.value]
   if (!['Emails', 'Comments', 'Activity'].includes(currentTab.name)) {
