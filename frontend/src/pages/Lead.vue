--- conflicted
+++ resolved
@@ -8,21 +8,6 @@
       </Breadcrumbs>
     </template>
     <template #right-header>
-<<<<<<< HEAD
-      <CustomActions v-if="customActions" :actions="customActions" />
-      <component :is="assignedToComponent">
-        <MultipleAvatar
-          :avatars="lead.data._assignedTo"
-          @click="showAssignmentModal = true"
-        />
-      </component>
-      <Dropdown :options="statusOptions('lead', updateField, customStatuses)">
-        <template v-slot:default="{ open }">
-          <Button
-            :label="translateLeadStatus(lead.data.status)"
-            :class="getLeadStatus(lead.data.status).colorClass"
-          >
-=======
       <CustomActions
         v-if="lead.data._customActions?.length"
         :actions="lead.data._customActions"
@@ -36,8 +21,7 @@
         :options="statusOptions('lead', updateField, lead.data._customStatuses)"
       >
         <template #default="{ open }">
-          <Button :label="lead.data.status">
->>>>>>> 99e62169
+          <Button :label="translateLeadStatus(lead.data.status)">
             <template #prefix>
               <IndicatorIcon :class="getLeadStatus(lead.data.status).color" />
             </template>
@@ -52,32 +36,12 @@
       </Dropdown>
       <Button
         :label="__('Convert to Deal')"
-        :class="{ 'min-w-[90px]': true, 'overflow-hidden': true }"
         variant="solid"
         @click="showConvertToDealModal = true"
-      >
-        <template #prefix>
-          <FeatherIcon name="plus" class="h-4 w-4" />
-        </template>
-        <template #default>
-          <span class="truncate">{{ __('Convert') }}</span>
-        </template>
-      </Button>
+      />
     </template>
   </LayoutHeader>
   <div v-if="lead?.data" class="flex h-full overflow-hidden">
-<<<<<<< HEAD
-    <Tabs v-model="tabIndex" class="!h-full" :tabs="tabs">
-      <Activities
-        ref="activities"
-        doctype="CRM Lead"
-        :tabs="tabs"
-        v-model:reload="reload"
-        v-model:tabIndex="tabIndex"
-        v-model="lead"
-        :doc="lead"
-      />
-=======
     <Tabs as="div" v-model="tabIndex" :tabs="tabs">
       <template #tab-panel>
         <Activities
@@ -89,7 +53,6 @@
           v-model="lead"
         />
       </template>
->>>>>>> 99e62169
     </Tabs>
     <Resizer class="flex flex-col justify-between border-l" side="right">
       <div
@@ -102,7 +65,7 @@
         @success="(file) => updateField('image', file.file_url)"
         :validateFile="validateFile"
       >
-        <template v-slot:default="{ openFileSelector, error }">
+        <template #default="{ openFileSelector, error }">
           <div class="flex items-center justify-start gap-5 border-b p-5">
             <div class="group relative size-12">
               <Avatar
@@ -156,7 +119,12 @@
                 <Tooltip v-if="callEnabled" :text="__('Make a call')">
                   <Button
                     class="h-7 w-7"
-                    @click="handleMobileClick"
+                    @click="
+                      () =>
+                        lead.data.mobile_no
+                          ? makeCall(lead.data.mobile_no)
+                          : errorMessage(__('No phone number set'))
+                    "
                   >
                     <PhoneIcon class="h-4 w-4" />
                   </Button>
@@ -223,66 +191,6 @@
         v-if="sections.data"
         class="flex flex-1 flex-col justify-between overflow-hidden"
       >
-<<<<<<< HEAD
-        <div class="flex flex-col overflow-y-auto dark-scrollbar">
-          <div
-            v-for="(section, i) in fieldsLayout.data"
-            :key="section.label"
-            class="flex flex-col p-3"
-            :class="{ 'border-b': i !== fieldsLayout.data.length - 1 }"
-          >
-            <Section
-              class="px-2 font-semibold"
-              :label="section.label"
-              :opened="section.opened"
-            >
-              <template #actions>
-                <div v-if="section.contacts" class="pr-2">
-                  <Link
-                    value=""
-                    doctype="Contact"
-                    @change="(e) => addContact(e)"
-                    :onCreate="
-                      (value, close) => {
-                        _contact = {
-                          first_name: value,
-                          company_name: lead.data.organization,
-                        }
-                        showContactModal = true
-                        close()
-                      }
-                    "
-                  >
-                    <template #target="{ togglePopover }">
-                      <Button
-                        class="h-7 px-3"
-                        variant="ghost"
-                        icon="plus"
-                        @click="togglePopover()"
-                      />
-                    </template>
-                  </Link>
-                </div>
-                <Button
-                  v-else-if="((!section.contacts && i == 1) || i == 0) && isManager()"
-                  variant="ghost"
-                  class="w-7 mr-2"
-                  @click="showSidePanelModal = true"
-                >
-                  <EditIcon class="h-4 w-4" />
-                </Button>
-              </template>
-              <SidePanelLayout
-                v-if="section.fields"
-                :fields="section.fields"
-                :isLastSection="i == fieldsLayout.data.length - 1"
-                v-model="lead.data"
-                @update="updateField"
-              />
-            </Section>
-          </div>
-        </div>
-=======
         <SidePanelLayout
           v-model="lead.data"
           :sections="sections.data"
@@ -290,13 +198,22 @@
           @update="updateField"
           @reload="sections.reload"
         />
->>>>>>> 99e62169
       </div>
     </Resizer>
   </div>
   <Dialog
     v-model="showConvertToDealModal"
-    :options="convertToDealOptions"
+    :options="{
+      title: __('Convert to Deal'),
+      size: 'xl',
+      actions: [
+        {
+          label: __('Convert'),
+          variant: 'solid',
+          onClick: convertToDeal,
+        },
+      ],
+    }"
   >
     <template #body-content>
       <div class="mb-4 flex items-center gap-2 text-ink-gray-5">
@@ -315,7 +232,7 @@
           size="md"
           :value="existingOrganization"
           doctype="CRM Organization"
-          @change="(data) => existingOrganization = data"
+          @change="(data) => (existingOrganization = data)"
         />
         <div v-else class="mt-2.5 text-base">
           {{
@@ -350,15 +267,6 @@
       </div>
     </template>
   </Dialog>
-<<<<<<< HEAD
-  <SidePanelModal
-    v-if="showSidePanelModal"
-    v-model="showSidePanelModal"
-    doctype="CRM Lead"
-    @reload="() => fieldsLayout.reload()"
-  />
-=======
->>>>>>> 99e62169
   <FilesUploader
     v-if="lead.data?.name"
     v-model="showFilesUploader"
@@ -370,14 +278,6 @@
         changeTabTo('attachments')
       }
     "
-  />
-  <ContactModal
-    v-model="showContactModal"
-    :contact="_contact"
-    :options="{
-      redirect: false,
-      afterInsert: (doc) => addContact(doc.name),
-    }"
   />
 </template>
 <script setup>
@@ -435,23 +335,16 @@
   call,
   usePageMeta,
 } from 'frappe-ui'
-import { ref, computed, onMounted, watch, onBeforeUpdate } from 'vue'
+import { ref, computed, onMounted, watch } from 'vue'
 import { useRouter, useRoute } from 'vue-router'
 import { useActiveTabManager } from '@/composables/useActiveTabManager'
 import { trackCommunication } from '@/utils/communicationUtils'
-import ContactModal from '@/components/Modals/ContactModal.vue'
 import { translateLeadStatus } from '@/utils/leadStatusTranslations'
-import { getParsedFields } from '@/utils/getParsedFields'
 
 const { brand } = getSettings()
 const { $dialog, $socket, makeCall } = globalStore()
 const { getContactByName, contacts } = contactsStore()
-<<<<<<< HEAD
-const { statusOptions, getLeadStatus, getStatusLabel } = statusesStore()
-const { isManager } = usersStore()
-=======
 const { statusOptions, getLeadStatus } = statusesStore()
->>>>>>> 99e62169
 const route = useRoute()
 const router = useRouter()
 
@@ -489,8 +382,6 @@
 
 const reload = ref(false)
 const showFilesUploader = ref(false)
-const showContactModal = ref(false)
-const _contact = ref({})
 
 function updateLead(fieldname, value, callback) {
   value = Array.isArray(fieldname) ? '' : value
@@ -657,7 +548,6 @@
   cache: ['sidePanelSections', 'CRM Lead'],
   params: { doctype: 'CRM Lead' },
   auto: true,
-  transform: (data) => getParsedFields(data, 'CRM Lead', lead.data)
 })
 
 function updateField(name, value, callback) {
@@ -682,18 +572,6 @@
 
 const existingContact = ref('')
 const existingOrganization = ref('')
-
-const convertToDealOptions = computed(() => ({
-  title: __('Convert to Deal'),
-  size: 'xl',
-  actions: [
-    {
-      label: __('Convert'),
-      variant: 'solid',
-      onClick: convertToDeal,
-    },
-  ],
-}))
 
 async function convertToDeal(updated) {
   let valueUpdated = false
@@ -781,31 +659,4 @@
     contactName: lead.data.lead_name,
   })
 }
-
-async function addContact(contact) {
-  let d = await call('crm.fcrm.doctype.crm_lead.crm_lead.add_contact', {
-    lead: props.leadId,
-    contact,
-  })
-  if (d) {
-    fieldsLayout.reload()
-    createToast({
-      title: __('Contact added'),
-      icon: 'check',
-      iconClasses: 'text-ink-green-3',
-    })
-  }
-}
-
-function handleMobileClick() {
-  if (lead.data.mobile_no) {
-    makeCall(lead.data.mobile_no)
-  } else {
-    errorMessage(__('No phone number set'))
-  }
-}
-
-const assignedToComponent = computed(() => 
-  lead.data._assignedTo?.length == 1 ? 'Button' : 'div'
-)
 </script>