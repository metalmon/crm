--- conflicted
+++ resolved
@@ -186,34 +186,6 @@
                     </Button>
                   </div>
                 </Tooltip>
-<<<<<<< HEAD
-<<<<<<< HEAD
-=======
-                <Tooltip :text="__('Delete')">
-                  <div>
-                    <Button
-                      @click="deleteLeadWithModal(lead.data.name)"
-                      variant="subtle"
-                      theme="red"
-                      icon="trash-2"
-                    />
-                  </div>
-                </Tooltip>
->>>>>>> 65435cf2 (fix: delete icon issue & more cleanup)
-=======
-                <Tooltip :text="__('Delete')">
-                  <div>
-                    <Button
-                      class="h-7 w-7"
-                      @click="deleteLeadWithModal(lead.data.name)"
-                      variant="subtle"
-                      theme="red"
-                    >
-                      <FeatherIcon name="trash" class="h-4 w-4" />
-                    </Button>
-                  </div>
-                </Tooltip>
->>>>>>> 5c41df0a
               </div>
               <ErrorMessage :message="__(error)" />
             </div>
