--- conflicted
+++ resolved
@@ -244,11 +244,7 @@
         </div>
         <div class="flex items-center gap-1">
           <Button
-<<<<<<< HEAD
-            v-if="isManager && !isMobileView"
-=======
             v-if="!isMobileView"
->>>>>>> 359c741e
             variant="ghost"
             class="w-7"
             @click="openQuickEntryModal"
@@ -788,25 +784,6 @@
   showMessageTemplateModal.value = false
 }
 
-<<<<<<< HEAD
-function applyMessageTemplate(template) {
-  if (!lead.data.lead_name) return errorMessage(__('Contact name not set'))
-  
-  trackCommunication({
-    type: 'whatsapp',
-    doctype: 'CRM Lead',
-    docname: lead.data.name,
-    phoneNumber: lead.data.mobile_no,
-    activities: activities.value,
-    contactName: lead.data.lead_name,
-    message: template,
-    modelValue: lead.data
-  })
-  showMessageTemplateModal.value = false
-}
-
-=======
->>>>>>> 359c741e
 // Watch for the modal opening
 watch(showConvertToDealModal, async (newValue) => {
   if (newValue && lead.data?.email) { // Check when modal opens & email exists
