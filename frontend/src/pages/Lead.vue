--- conflicted
+++ resolved
@@ -118,7 +118,6 @@
                 </div>
               </Tooltip>
               <div class="flex gap-1.5">
-<<<<<<< HEAD
                 <Tooltip :text="__('Make a call')">
                   <Button
                     v-if="ipTelephonyEnabled"
@@ -178,42 +177,6 @@
                     @click="showFilesUploader = true"
                   />
                 </Tooltip>
-=======
-                <Button
-                  v-if="callEnabled"
-                  :tooltip="__('Make a call')"
-                  :icon="PhoneIcon"
-                  @click="
-                    () =>
-                      doc.mobile_no
-                        ? makeCall(doc.mobile_no)
-                        : toast.error(__('No phone number set'))
-                  "
-                />
-
-                <Button
-                  :tooltip="__('Send an email')"
-                  :icon="Email2Icon"
-                  @click="
-                    doc.email ? openEmailBox() : toast.error(__('No email set'))
-                  "
-                />
-                <Button
-                  :tooltip="__('Go to website')"
-                  :icon="LinkIcon"
-                  @click="
-                    doc.website
-                      ? openWebsite(doc.website)
-                      : toast.error(__('No website set'))
-                  "
-                />
-
-                <Button
-                  :tooltip="__('Attach a file')"
-                  :icon="AttachmentIcon"
-                  @click="showFilesUploader = true"
-                />
-
                 <Button
                   v-if="canDelete"
                   :tooltip="__('Delete')"
@@ -222,7 +185,6 @@
                   icon="trash-2"
                   @click="deleteLead"
                 />
->>>>>>> ec4d7a8e
               </div>
               <ErrorMessage :message="__(error)" />
             </div>
