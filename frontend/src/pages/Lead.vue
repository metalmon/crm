<template>
  <LayoutHeader v-if="lead.data">
    <template #left-header>
      <Breadcrumbs :items="breadcrumbs">
        <template #prefix="{ item }">
          <Icon v-if="item.icon" :icon="item.icon" class="mr-2 h-4" />
        </template>
      </Breadcrumbs>
    </template>
    <template #right-header>
      <CustomActions
        v-if="lead.data._customActions?.length"
        :actions="lead.data._customActions"
      />
      <CustomActions
        v-if="document.actions?.length"
        :actions="document.actions"
      />
      <AssignTo
        v-model="assignees.data"
        :data="document.doc"
        doctype="CRM Lead"
      />
      <Dropdown
        v-if="document.doc"
        :options="statusOptions('lead', document, lead.data._customStatuses)"
      >
        <template #default="{ open }">
<<<<<<< HEAD
          <Button :label="translateLeadStatus(lead.data.status)">
=======
          <Button :label="document.doc.status">
>>>>>>> cf9797fb
            <template #prefix>
              <IndicatorIcon
                :class="getLeadStatus(document.doc.status).color"
              />
            </template>
            <template #suffix>
              <FeatherIcon
                :name="open ? 'chevron-up' : 'chevron-down'"
                class="h-4"
              />
            </template>
          </Button>
        </template>
      </Dropdown>
      <Button
        :label="__('Convert to Deal')"
        variant="solid"
        @click="showConvertToDealModal = true"
      />
    </template>
  </LayoutHeader>
  <div v-if="lead?.data" class="flex h-full overflow-hidden">
    <Tabs as="div" v-model="tabIndex" :tabs="tabs">
      <template #tab-panel>
        <Activities
          ref="activities"
          doctype="CRM Lead"
          :tabs="tabs"
          v-model:reload="reload"
          v-model:tabIndex="tabIndex"
          v-model="lead"
          @afterSave="reloadAssignees"
        />
      </template>
    </Tabs>
    <Resizer class="flex flex-col justify-between border-l" side="right">
      <div
        class="flex h-10.5 cursor-copy items-center border-b px-5 py-2.5 text-lg font-medium text-ink-gray-9"
        @click="copyToClipboard(lead.data.name)"
      >
        {{ __(lead.data.name) }}
      </div>
      <FileUploader
        @success="(file) => updateField('image', file.file_url)"
        :validateFile="validateIsImageFile"
      >
        <template #default="{ openFileSelector, error }">
          <div class="flex items-center justify-start gap-5 border-b p-5">
            <div class="group relative size-12">
              <Avatar
                size="3xl"
                class="size-12"
                :label="title"
                :image="lead.data.image"
              />
              <component
                :is="lead.data.image ? Dropdown : 'div'"
                v-bind="
                  lead.data.image
                    ? {
                        options: [
                          {
                            icon: 'upload',
                            label: lead.data.image
                              ? __('Change image')
                              : __('Upload image'),
                            onClick: openFileSelector,
                          },
                          {
                            icon: 'trash-2',
                            label: __('Remove image'),
                            onClick: () => updateField('image', ''),
                          },
                        ],
                      }
                    : { onClick: openFileSelector }
                "
                class="!absolute bottom-0 left-0 right-0"
              >
                <div
                  class="z-1 absolute bottom-0.5 left-0 right-0.5 flex h-9 cursor-pointer items-center justify-center rounded-b-full bg-black bg-opacity-40 pt-3 opacity-0 duration-300 ease-in-out group-hover:opacity-100"
                  style="
                    -webkit-clip-path: inset(12px 0 0 0);
                    clip-path: inset(12px 0 0 0);
                  "
                >
                  <CameraIcon class="size-4 cursor-pointer text-white" />
                </div>
              </component>
            </div>
            <div class="flex flex-col gap-2.5 truncate">
              <Tooltip :text="lead.data.lead_name || __('Set first name')">
                <div class="truncate text-2xl font-medium text-ink-gray-9">
                  {{ title }}
                </div>
              </Tooltip>
              <div class="flex gap-1.5">
                <Tooltip v-if="ipTelephonyEnabled" :text="__('Make a call')">
                  <div>
                    <Button
                      class="h-7 w-7"
                      @click="
                        () =>
                          lead.data.mobile_no
                            ? makeCall(lead.data.mobile_no)
                            : toast.error(__('No phone number set'))
                      "
                    >
                      <PhoneIcon class="h-4 w-4" />
                    </Button>
                  </div>
                </Tooltip>
                <Tooltip :text="__('Call via phone app')">
                  <Button
                    v-if="lead.data.mobile_no && !ipTelephonyEnabled"
                    size="sm"
                    @click="trackPhoneActivities('phone')"
                  >
                    <PhoneIcon class="h-4 w-4" />
                  </Button>
                </Tooltip>
                <Tooltip :text="__('Open WhatsApp')">
                  <Button
                    v-if="lead.data.mobile_no"
                    size="sm"
                    @click="trackPhoneActivities('whatsapp')"
                  >
                    <WhatsAppIcon class="h-4 w-4" />
                  </Button>
                </Tooltip>
                <Tooltip :text="__('Send WhatsApp Template')">
                  <Button
                    v-if="lead.data.mobile_no"
                    size="sm"
                    @click="showMessageTemplateModal = true"
                  >
                    <CommentIcon class="h-4 w-4" />
                  </Button>
                </Tooltip>
                <Tooltip :text="__('Send an email')">
                  <div>
                    <Button class="h-7 w-7">
                      <Email2Icon
                        class="h-4 w-4"
                        @click="
                          lead.data.email
                            ? openEmailBox()
                            : toast.error(__('No email set'))
                        "
                      />
                    </Button>
                  </div>
                </Tooltip>
                <Tooltip :text="__('Go to website')">
                  <div>
                    <Button class="h-7 w-7">
                      <LinkIcon
                        class="h-4 w-4"
                        @click="
                          lead.data.website
                            ? openWebsite(lead.data.website)
                            : toast.error(__('No website set'))
                        "
                      />
                    </Button>
                  </div>
                </Tooltip>
                <Tooltip :text="__('Attach a file')">
                  <div>
                    <Button class="h-7 w-7" @click="showFilesUploader = true">
                      <AttachmentIcon class="h-4 w-4" />
                    </Button>
                  </div>
                </Tooltip>
              </div>
              <ErrorMessage :message="__(error)" />
            </div>
          </div>
        </template>
      </FileUploader>
      <SLASection
        v-if="lead.data.sla_status"
        v-model="lead.data"
        @updateField="updateField"
      />
      <div
        v-if="sections.data"
        class="flex flex-1 flex-col justify-between overflow-hidden"
      >
        <SidePanelLayout
          :sections="sections.data"
          doctype="CRM Lead"
          :docname="lead.data.name"
          @reload="sections.reload"
          @afterFieldChange="reloadAssignees"
        />
      </div>
    </Resizer>
  </div>
  <ErrorPage
    v-else-if="errorTitle"
    :errorTitle="errorTitle"
    :errorMessage="errorMessage"
  />
  <Dialog
    v-model="showConvertToDealModal"
    :options="{
      size: 'xl',
      actions: [
        {
          label: __('Convert'),
          variant: 'solid',
          onClick: convertToDeal,
        },
      ],
    }"
  >
    <template #body-header>
      <div class="mb-6 flex items-center justify-between">
        <div>
          <h3 class="text-2xl font-semibold leading-6 text-ink-gray-9">
            {{ __('Convert to Deal') }}
          </h3>
        </div>
        <div class="flex items-center gap-1">
          <Button
            v-if="!isMobileView"
            variant="ghost"
            class="w-7"
            @click="openQuickEntryModal"
          >
            <EditIcon class="h-4 w-4" />
          </Button>
          <Button
            variant="ghost"
            class="w-7"
            @click="showConvertToDealModal = false"
          >
            <FeatherIcon name="x" class="h-4 w-4" />
          </Button>
        </div>
      </div>
    </template>
    <template #body-content>
      <div class="mb-4 flex items-center gap-2 text-ink-gray-5">
        <OrganizationsIcon class="h-4 w-4" />
        <label class="block text-base">{{ __('Organization') }}</label>
      </div>
      <div class="ml-6 text-ink-gray-9">
        <div class="flex items-center justify-between text-base">
          <div>{{ __('Choose Existing') }}</div>
          <Switch v-model="existingOrganizationChecked" />
        </div>
        <Link
          v-if="existingOrganizationChecked"
          class="form-control mt-2.5"
          size="md"
          :value="existingOrganization"
          doctype="CRM Organization"
          @change="(data) => (existingOrganization = data)"
        />
        <div v-else class="mt-2.5 text-base">
          {{
            __(
              'New organization will be created based on the data in details section',
            )
          }}
        </div>
      </div>

      <div class="mb-4 mt-6 flex items-center gap-2 text-ink-gray-5">
        <ContactsIcon class="h-4 w-4" />
        <label class="block text-base">{{ __('Contact') }}</label>
      </div>
      <div class="ml-6 text-ink-gray-9">
        <div class="flex items-center justify-between text-base">
          <div>{{ __('Choose Existing') }}</div>
          <Switch v-model="existingContactChecked" />
        </div>
        <Link
          v-if="existingContactChecked"
          class="form-control mt-2.5"
          size="md"
          :value="existingContact"
          doctype="Contact"
          @change="(data) => (existingContact = data)"
        />
        <div v-else class="mt-2.5 text-base">
          {{ __("New contact will be created based on the person's details") }}
        </div>
      </div>

      <div v-if="dealTabs.data?.length" class="h-px w-full border-t my-6" />

      <FieldLayout
        v-if="dealTabs.data?.length"
        :tabs="dealTabs.data"
        :data="deal"
        doctype="CRM Deal"
      />
    </template>
  </Dialog>
  <FilesUploader
    v-if="lead.data?.name"
    v-model="showFilesUploader"
    doctype="CRM Lead"
    :docname="lead.data.name"
    @after="
      () => {
        activities?.all_activities?.reload()
        changeTabTo('attachments')
      }
    "
  />
  <MessageTemplateSelectorModal
    v-model="showMessageTemplateModal"
    doctype="CRM Lead"
    @apply="applyMessageTemplate"
  />
</template>
<script setup>
import ErrorPage from '@/components/ErrorPage.vue'
import Icon from '@/components/Icon.vue'
import Resizer from '@/components/Resizer.vue'
import ActivityIcon from '@/components/Icons/ActivityIcon.vue'
import EmailIcon from '@/components/Icons/EmailIcon.vue'
import Email2Icon from '@/components/Icons/Email2Icon.vue'
import CommentIcon from '@/components/Icons/CommentIcon.vue'
import DetailsIcon from '@/components/Icons/DetailsIcon.vue'
import PhoneIcon from '@/components/Icons/PhoneIcon.vue'
import TaskIcon from '@/components/Icons/TaskIcon.vue'
import NoteIcon from '@/components/Icons/NoteIcon.vue'
import WhatsAppIcon from '@/components/Icons/WhatsAppIcon.vue'
import AvitoIcon from '@/components/Icons/AvitoIcon.vue'
import IndicatorIcon from '@/components/Icons/IndicatorIcon.vue'
import CameraIcon from '@/components/Icons/CameraIcon.vue'
import LinkIcon from '@/components/Icons/LinkIcon.vue'
import OrganizationsIcon from '@/components/Icons/OrganizationsIcon.vue'
import ContactsIcon from '@/components/Icons/ContactsIcon.vue'
import AttachmentIcon from '@/components/Icons/AttachmentIcon.vue'
import LayoutHeader from '@/components/LayoutHeader.vue'
import Activities from '@/components/Activities/Activities.vue'
import AssignTo from '@/components/AssignTo.vue'
import FilesUploader from '@/components/FilesUploader/FilesUploader.vue'
import Link from '@/components/Controls/Link.vue'
import SidePanelLayout from '@/components/SidePanelLayout.vue'
<<<<<<< HEAD
=======
import FieldLayout from '@/components/FieldLayout/FieldLayout.vue'
>>>>>>> cf9797fb
import SLASection from '@/components/SLASection.vue'
import CustomActions from '@/components/CustomActions.vue'
import {
  openWebsite,
  setupCustomizations,
  copyToClipboard,
  validateIsImageFile,
} from '@/utils'
import { showQuickEntryModal, quickEntryProps } from '@/composables/modals'
import { getView } from '@/utils/view'
import { getSettings } from '@/stores/settings'
import { sessionStore } from '@/stores/session'
import { usersStore } from '@/stores/users'
import { globalStore } from '@/stores/global'
import { statusesStore } from '@/stores/statuses'
import { getMeta } from '@/stores/meta'
import { useDocument } from '@/data/document'
import {
  whatsappEnabled,
  isMobileView,
  ipTelephonyEnabled,
} from '@/composables/settings'
import { avitoEnabled } from '@/composables/avito'
import { capture } from '@/telemetry'
import {
  createResource,
  FileUploader,
  Dropdown,
  Tooltip,
  Avatar,
  Tabs,
  Switch,
  Breadcrumbs,
  call,
  usePageMeta,
  toast,
} from 'frappe-ui'
import { useOnboarding } from '@/components/custom-ui/onboarding/onboarding'
import { ref, reactive, computed, onMounted, watch } from 'vue'
import { useRouter, useRoute } from 'vue-router'
import { useActiveTabManager } from '@/composables/useActiveTabManager'
import { trackCommunication } from '@/utils/communicationUtils'
import { findContactByEmail } from '@/utils/contactUtils'
import { translateLeadStatus } from '@/utils/leadStatusTranslations'
import { translateDealStatus } from '@/utils/dealStatusTranslations'
import MessageTemplateSelectorModal from '@/components/Modals/MessageTemplateSelectorModal.vue'
import QuickEntryModal from '@/components/Modals/QuickEntryModal.vue'
import FieldLayout from '@/components/FieldLayout/FieldLayout.vue'
import EditIcon from '@/components/Icons/EditIcon.vue'

const { brand } = getSettings()
const { user } = sessionStore()
//Import for strict conversion to deal
//TODO: Uncomment this after implementing option in settings
//const { isManager } = usersStore()
const { $dialog, $socket, makeCall } = globalStore()
const { statusOptions, getLeadStatus, getDealStatus } = statusesStore()
const { doctypeMeta } = getMeta('CRM Lead')

const { updateOnboardingStep } = useOnboarding('frappecrm')

const route = useRoute()
const router = useRouter()

const props = defineProps({
  leadId: {
    type: String,
    required: true,
  },
})

const errorTitle = ref('')
const errorMessage = ref('')

const lead = createResource({
  url: 'crm.fcrm.doctype.crm_lead.api.get_lead',
  params: { name: props.leadId },
  cache: ['lead', props.leadId],
  auto: true,
  onSuccess: (data) => {
    errorTitle.value = ''
    errorMessage.value = ''
    setupCustomizations(lead, {
      doc: data,
      $dialog,
      $socket,
      router,
      toast,
      updateField,
      createToast: toast.create,
      deleteDoc: deleteLead,
      resource: { lead, sections },
      call,
    })
  },
  onError: (err) => {
    if (err.messages?.[0]) {
      errorTitle.value = __('Not permitted')
      errorMessage.value = __(err.messages?.[0])
    } else {
      router.push({ name: 'Leads' })
    }
  },
})

const reload = ref(false)
const showFilesUploader = ref(false)
const showMessageTemplateModal = ref(false)

function updateLead(fieldname, value, callback) {
  value = Array.isArray(fieldname) ? '' : value

  if (!Array.isArray(fieldname) && validateRequired(fieldname, value)) return

  createResource({
    url: 'frappe.client.set_value',
    params: {
      doctype: 'CRM Lead',
      name: props.leadId,
      fieldname,
      value,
    },
    auto: true,
    onSuccess: () => {
      lead.reload()
      reload.value = true
      toast.success(__('Lead updated successfully'))
      callback?.()
    },
    onError: (err) => {
      toast.error(err.messages?.[0] || __('Error updating lead'))
    },
  })
}

function validateRequired(fieldname, value) {
  let meta = lead.data.fields_meta || {}
  if (meta[fieldname]?.reqd && !value) {
    toast.error(__('{0} is a required field', [meta[fieldname].label]))
    return true
  }
  return false
}

const breadcrumbs = computed(() => {
  let items = [{ label: __('Leads'), route: { name: 'Leads' } }]

  if (route.query.view || route.query.viewType) {
    let view = getView(route.query.view, route.query.viewType, 'CRM Lead')
    if (view) {
      items.push({
        label: __(view.label),
        icon: view.icon,
        route: {
          name: 'Leads',
          params: { viewType: route.query.viewType },
          query: { view: route.query.view },
        },
      })
    }
  }

  items.push({
    label: title.value,
    route: { name: 'Lead', params: { leadId: lead.data.name } },
  })
  return items
})

const title = computed(() => {
  let t = doctypeMeta['CRM Lead']?.title_field || 'name'
  return lead.data?.[t] || props.leadId
})

usePageMeta(() => {
  return {
    title: title.value,
    icon: brand.favicon,
  }
})

const tabs = computed(() => {
  let tabOptions = [
    {
      name: 'Activity',
      label: __('Activity'),
      icon: ActivityIcon,
    },
    {
      name: 'Emails',
      label: __('Emails'),
      icon: EmailIcon,
    },
    {
      name: 'Comments',
      label: __('Comments'),
      icon: CommentIcon,
    },
    {
      name: 'Data',
      label: __('Data'),
      icon: DetailsIcon,
    },
    {
      name: 'Calls',
      label: __('Calls'),
      icon: PhoneIcon,
    },
    {
      name: 'Tasks',
      label: __('Tasks'),
      icon: TaskIcon,
    },
    {
      name: 'Notes',
      label: __('Notes'),
      icon: NoteIcon,
    },
    {
      name: 'Attachments',
      label: __('Attachments'),
      icon: AttachmentIcon,
    },
    {
      name: 'WhatsApp',
      label: __('WhatsApp'),
      icon: WhatsAppIcon,
      condition: () => whatsappEnabled.value,
    },
    {
      name: 'Avito',
      label: __('Avito'),
      icon: AvitoIcon,
      condition: () => avitoEnabled.value,
    },
  ]
  return tabOptions.filter((tab) => (tab.condition ? tab.condition() : true))
})

const { tabIndex, changeTabTo } = useActiveTabManager(tabs, 'lastLeadTab')

watch(tabs, (value) => {
  if (value && route.params.tabName) {
    let index = value.findIndex(
      (tab) => tab.name.toLowerCase() === route.params.tabName.toLowerCase(),
    )
    if (index !== -1) {
      tabIndex.value = index
    }
  }
})

const sections = createResource({
  url: 'crm.fcrm.doctype.crm_fields_layout.crm_fields_layout.get_sidepanel_sections',
  cache: ['sidePanelSections', 'CRM Lead'],
  params: { doctype: 'CRM Lead' },
  auto: true,
})

function updateField(name, value, callback) {
  updateLead(name, value, () => {
    lead.data[name] = value
    callback?.()
  })
}

async function deleteLead(name) {
  await call('frappe.client.delete', {
    doctype: 'CRM Lead',
    name,
  })
  router.push({ name: 'Leads' })
}

// Convert to Deal
const showConvertToDealModal = ref(false)
const existingContactChecked = ref(false)
const existingOrganizationChecked = ref(false)

const existingContact = ref('')
const existingOrganization = ref('')

<<<<<<< HEAD
const deal = reactive({})

const dealStatuses = computed(() => {
  let statuses = statusOptions('deal')
  if (!deal.status) {
    deal.status = statuses[0].value
  }
  return statuses
})

const dealTabs = createResource({
  url: 'crm.fcrm.doctype.crm_fields_layout.crm_fields_layout.get_fields_layout',
  cache: ['RequiredFields', 'CRM Deal'],
  params: { doctype: 'CRM Deal', type: 'Required Fields' },
  auto: true,
  transform: (_tabs) => {
    let hasFields = false;
    
    const parsedTabs = _tabs.map((tab) => {
      tab.sections.forEach((section) => {
        section.columns.forEach((column) => {
          column.fields.forEach((field) => {
            hasFields = true;
            if (field.fieldname == 'status') {
              field.fieldtype = 'Select';
              field.options = dealStatuses.value.map(status => ({
                ...status,
                label: translateDealStatus(status.label)
              }));
              field.prefix = getDealStatus(deal.status).color;
            }

            if (field.fieldtype === 'Table') {
              deal[field.fieldname] = [];
            }
          });
        });
      });
      return tab;
    });
    
    return hasFields ? parsedTabs : [];
  },
})

const showQuickEntryModal = ref(false)

function openQuickEntryModal() {
  showQuickEntryModal.value = true
  showConvertToDealModal.value = false
}
=======
const { triggerConvertToDeal, assignees, document } = useDocument(
  'CRM Lead',
  props.leadId,
)
>>>>>>> cf9797fb

async function convertToDeal() {
  if (existingContactChecked.value && !existingContact.value) {
    toast.error(__('Please select an existing contact'))
    return
  }

  if (existingOrganizationChecked.value && !existingOrganization.value) {
    toast.error(__('Please select an existing organization'))
    return
  }

  if (!existingContactChecked.value && existingContact.value) {
    existingContact.value = ''
  }

  if (!existingOrganizationChecked.value && existingOrganization.value) {
    existingOrganization.value = ''
  }

  await triggerConvertToDeal?.(
    lead.data,
    deal,
    () => (showConvertToDealModal.value = false),
  )

  let _deal = await call('crm.fcrm.doctype.crm_lead.crm_lead.convert_to_deal', {
    lead: lead.data.name,
    deal,
    existing_contact: existingContact.value,
    existing_organization: existingOrganization.value,
  }).catch((err) => {
    toast.error(__('Error converting to deal: {0}', [err.messages?.[0]]))
  })
  if (_deal) {
    showConvertToDealModal.value = false
    existingContactChecked.value = false
    existingOrganizationChecked.value = false
    existingContact.value = ''
    existingOrganization.value = ''
    updateOnboardingStep('convert_lead_to_deal', true, false, () => {
      localStorage.setItem('firstDeal' + user, _deal)
    })
    capture('convert_lead_to_deal')
    router.push({ name: 'Deal', params: { dealId: _deal } })
  }
}

const activities = ref(null)

function openEmailBox() {
  activities.value.emailBox.show = true
}

<<<<<<< HEAD
function trackPhoneActivities(type = 'phone') {
  trackCommunication({
    type,
    doctype: 'CRM Lead',
    docname: lead.data.name,
    phoneNumber: lead.data.mobile_no,
    activities: activities.value,
    contactName: lead.data.lead_name,
  })
}

function applyMessageTemplate(template) {
  if (!lead.data.lead_name) return errorMessage(__('Contact name not set'))
  
  trackCommunication({
    type: 'whatsapp',
    doctype: 'CRM Lead',
    docname: lead.data.name,
    phoneNumber: lead.data.mobile_no,
    activities: activities.value,
    contactName: lead.data.lead_name,
    message: template,
    modelValue: lead.data
  })
  showMessageTemplateModal.value = false
}

// Watch for the modal opening
watch(showConvertToDealModal, async (newValue) => {
  if (newValue && lead.data?.email) { // Check when modal opens & email exists
    const contactName = await findContactByEmail(lead.data.email);
    if (contactName) {
      existingContact.value = contactName;
      existingContactChecked.value = true;
    } else {
      // Reset if no contact is found this time
      existingContact.value = '';
      existingContactChecked.value = false;
    }
  } else if (!newValue) {
    // Optional: Reset when modal closes, if desired
    // existingContact.value = '';
    // existingContactChecked.value = false;
  }
});
=======
const deal = reactive({})

const dealStatuses = computed(() => {
  let statuses = statusOptions('deal')
  if (!deal.status) {
    deal.status = statuses[0].value
  }
  return statuses
})

const dealTabs = createResource({
  url: 'crm.fcrm.doctype.crm_fields_layout.crm_fields_layout.get_fields_layout',
  cache: ['RequiredFields', 'CRM Deal'],
  params: { doctype: 'CRM Deal', type: 'Required Fields' },
  auto: true,
  transform: (_tabs) => {
    let hasFields = false
    let parsedTabs = _tabs?.forEach((tab) => {
      tab.sections?.forEach((section) => {
        section.columns?.forEach((column) => {
          column.fields?.forEach((field) => {
            hasFields = true
            if (field.fieldname == 'status') {
              field.fieldtype = 'Select'
              field.options = dealStatuses.value
              field.prefix = getDealStatus(deal.status).color
            }

            if (field.fieldtype === 'Table') {
              deal[field.fieldname] = []
            }
          })
        })
      })
    })
    return hasFields ? parsedTabs : []
  },
})

function openQuickEntryModal() {
  showQuickEntryModal.value = true
  quickEntryProps.value = {
    doctype: 'CRM Deal',
    onlyRequired: true,
  }
  showConvertToDealModal.value = false
}

function reloadAssignees(data) {
  if (data?.hasOwnProperty('lead_owner')) {
    assignees.reload()
  }
}
>>>>>>> cf9797fb
</script><|MERGE_RESOLUTION|>--- conflicted
+++ resolved
@@ -26,11 +26,7 @@
         :options="statusOptions('lead', document, lead.data._customStatuses)"
       >
         <template #default="{ open }">
-<<<<<<< HEAD
-          <Button :label="translateLeadStatus(lead.data.status)">
-=======
-          <Button :label="document.doc.status">
->>>>>>> cf9797fb
+          <Button :label="translateLeadStatus(document.doc.status)">
             <template #prefix>
               <IndicatorIcon
                 :class="getLeadStatus(document.doc.status).color"
@@ -377,10 +373,7 @@
 import FilesUploader from '@/components/FilesUploader/FilesUploader.vue'
 import Link from '@/components/Controls/Link.vue'
 import SidePanelLayout from '@/components/SidePanelLayout.vue'
-<<<<<<< HEAD
-=======
 import FieldLayout from '@/components/FieldLayout/FieldLayout.vue'
->>>>>>> cf9797fb
 import SLASection from '@/components/SLASection.vue'
 import CustomActions from '@/components/CustomActions.vue'
 import {
@@ -393,7 +386,6 @@
 import { getView } from '@/utils/view'
 import { getSettings } from '@/stores/settings'
 import { sessionStore } from '@/stores/session'
-import { usersStore } from '@/stores/users'
 import { globalStore } from '@/stores/global'
 import { statusesStore } from '@/stores/statuses'
 import { getMeta } from '@/stores/meta'
@@ -427,8 +419,6 @@
 import { translateLeadStatus } from '@/utils/leadStatusTranslations'
 import { translateDealStatus } from '@/utils/dealStatusTranslations'
 import MessageTemplateSelectorModal from '@/components/Modals/MessageTemplateSelectorModal.vue'
-import QuickEntryModal from '@/components/Modals/QuickEntryModal.vue'
-import FieldLayout from '@/components/FieldLayout/FieldLayout.vue'
 import EditIcon from '@/components/Icons/EditIcon.vue'
 
 const { brand } = getSettings()
@@ -663,7 +653,11 @@
 const existingContact = ref('')
 const existingOrganization = ref('')
 
-<<<<<<< HEAD
+const { triggerConvertToDeal, assignees, document } = useDocument(
+  'CRM Lead',
+  props.leadId,
+)
+
 const deal = reactive({})
 
 const dealStatuses = computed(() => {
@@ -681,11 +675,11 @@
   auto: true,
   transform: (_tabs) => {
     let hasFields = false;
-    
-    const parsedTabs = _tabs.map((tab) => {
-      tab.sections.forEach((section) => {
-        section.columns.forEach((column) => {
-          column.fields.forEach((field) => {
+
+    const parsedTabs = _tabs?.map((tab) => {
+      tab.sections?.forEach((section) => {
+        section.columns?.forEach((column) => {
+          column.fields?.forEach((field) => {
             hasFields = true;
             if (field.fieldname == 'status') {
               field.fieldtype = 'Select';
@@ -704,7 +698,7 @@
       });
       return tab;
     });
-    
+
     return hasFields ? parsedTabs : [];
   },
 })
@@ -713,14 +707,12 @@
 
 function openQuickEntryModal() {
   showQuickEntryModal.value = true
+  quickEntryProps.value = {
+    doctype: 'CRM Deal',
+    onlyRequired: true,
+  }
   showConvertToDealModal.value = false
 }
-=======
-const { triggerConvertToDeal, assignees, document } = useDocument(
-  'CRM Lead',
-  props.leadId,
-)
->>>>>>> cf9797fb
 
 async function convertToDeal() {
   if (existingContactChecked.value && !existingContact.value) {
@@ -741,18 +733,13 @@
     existingOrganization.value = ''
   }
 
-  await triggerConvertToDeal?.(
+  const _deal = await triggerConvertToDeal?.(
     lead.data,
     deal,
     () => (showConvertToDealModal.value = false),
-  )
-
-  let _deal = await call('crm.fcrm.doctype.crm_lead.crm_lead.convert_to_deal', {
-    lead: lead.data.name,
-    deal,
-    existing_contact: existingContact.value,
-    existing_organization: existingOrganization.value,
-  }).catch((err) => {
+    existingContact.value,
+    existingOrganization.value
+  ).catch((err) => {
     toast.error(__('Error converting to deal: {0}', [err.messages?.[0]]))
   })
   if (_deal) {
@@ -775,7 +762,6 @@
   activities.value.emailBox.show = true
 }
 
-<<<<<<< HEAD
 function trackPhoneActivities(type = 'phone') {
   trackCommunication({
     type,
@@ -789,7 +775,7 @@
 
 function applyMessageTemplate(template) {
   if (!lead.data.lead_name) return errorMessage(__('Contact name not set'))
-  
+
   trackCommunication({
     type: 'whatsapp',
     doctype: 'CRM Lead',
@@ -821,59 +807,10 @@
     // existingContactChecked.value = false;
   }
 });
-=======
-const deal = reactive({})
-
-const dealStatuses = computed(() => {
-  let statuses = statusOptions('deal')
-  if (!deal.status) {
-    deal.status = statuses[0].value
-  }
-  return statuses
-})
-
-const dealTabs = createResource({
-  url: 'crm.fcrm.doctype.crm_fields_layout.crm_fields_layout.get_fields_layout',
-  cache: ['RequiredFields', 'CRM Deal'],
-  params: { doctype: 'CRM Deal', type: 'Required Fields' },
-  auto: true,
-  transform: (_tabs) => {
-    let hasFields = false
-    let parsedTabs = _tabs?.forEach((tab) => {
-      tab.sections?.forEach((section) => {
-        section.columns?.forEach((column) => {
-          column.fields?.forEach((field) => {
-            hasFields = true
-            if (field.fieldname == 'status') {
-              field.fieldtype = 'Select'
-              field.options = dealStatuses.value
-              field.prefix = getDealStatus(deal.status).color
-            }
-
-            if (field.fieldtype === 'Table') {
-              deal[field.fieldname] = []
-            }
-          })
-        })
-      })
-    })
-    return hasFields ? parsedTabs : []
-  },
-})
-
-function openQuickEntryModal() {
-  showQuickEntryModal.value = true
-  quickEntryProps.value = {
-    doctype: 'CRM Deal',
-    onlyRequired: true,
-  }
-  showConvertToDealModal.value = false
-}
 
 function reloadAssignees(data) {
   if (data?.hasOwnProperty('lead_owner')) {
     assignees.reload()
   }
 }
->>>>>>> cf9797fb
 </script>