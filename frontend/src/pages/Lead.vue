--- conflicted
+++ resolved
@@ -23,9 +23,6 @@
       />
       <Dropdown
         v-if="document.doc"
-<<<<<<< HEAD
-        :options="statusOptions('lead', document, lead.data._customStatuses)"
-=======
         :options="
           statusOptions(
             'lead',
@@ -35,7 +32,6 @@
             triggerStatusChange,
           )
         "
->>>>>>> 4017a937
       >
         <template #default="{ open }">
           <Button :label="getLeadStatus(document.doc.status).label">
@@ -179,17 +175,6 @@
                 </Tooltip>
                 <Tooltip :text="__('Send an email')">
                   <div>
-<<<<<<< HEAD
-                    <Button class="h-7 w-7">
-                      <Email2Icon
-                        class="h-4 w-4"
-                        @click="
-                          lead.data.email
-                            ? openEmailBox()
-                            : toast.error(__('No email set'))
-                        "
-                      />
-=======
                     <Button
                       @click="
                         lead.data.email
@@ -200,23 +185,11 @@
                       <template #icon>
                         <Email2Icon />
                       </template>
->>>>>>> 4017a937
                     </Button>
                   </div>
                 </Tooltip>
                 <Tooltip :text="__('Go to website')">
                   <div>
-<<<<<<< HEAD
-                    <Button class="h-7 w-7">
-                      <LinkIcon
-                        class="h-4 w-4"
-                        @click="
-                          lead.data.website
-                            ? openWebsite(lead.data.website)
-                            : toast.error(__('No website set'))
-                        "
-                      />
-=======
                     <Button
                       @click="
                         lead.data.website
@@ -227,21 +200,15 @@
                       <template #icon>
                         <LinkIcon />
                       </template>
->>>>>>> 4017a937
                     </Button>
                   </div>
                 </Tooltip>
                 <Tooltip :text="__('Attach a file')">
                   <div>
-<<<<<<< HEAD
-                    <Button class="h-7 w-7" @click="showFilesUploader = true">
-                      <AttachmentIcon class="h-4 w-4" />
-=======
                     <Button @click="showFilesUploader = true">
                       <template #icon>
                         <AttachmentIcon />
                       </template>
->>>>>>> 4017a937
                     </Button>
                   </div>
                 </Tooltip>
@@ -278,107 +245,8 @@
   <ConvertToDealModal
     v-if="showConvertToDealModal"
     v-model="showConvertToDealModal"
-<<<<<<< HEAD
-    :options="{
-      size: 'xl',
-      actions: [
-        {
-          label: __('Convert'),
-          variant: 'solid',
-          onClick: convertToDeal,
-        },
-      ],
-    }"
-  >
-    <template #body-header>
-      <div class="mb-6 flex items-center justify-between">
-        <div>
-          <h3 class="text-2xl font-semibold leading-6 text-ink-gray-9">
-            {{ __('Convert to Deal') }}
-          </h3>
-        </div>
-        <div class="flex items-center gap-1">
-          <Button
-            v-if="!isMobileView"
-            variant="ghost"
-            class="w-7"
-            @click="openQuickEntryModal"
-          >
-            <EditIcon class="h-4 w-4" />
-          </Button>
-          <Button
-            variant="ghost"
-            class="w-7"
-            @click="showConvertToDealModal = false"
-          >
-            <FeatherIcon name="x" class="h-4 w-4" />
-          </Button>
-        </div>
-      </div>
-    </template>
-    <template #body-content>
-      <div class="mb-4 flex items-center gap-2 text-ink-gray-5">
-        <OrganizationsIcon class="h-4 w-4" />
-        <label class="block text-base">{{ __('Organization') }}</label>
-      </div>
-      <div class="ml-6 text-ink-gray-9">
-        <div class="flex items-center justify-between text-base">
-          <div>{{ __('Choose Existing') }}</div>
-          <Switch v-model="existingOrganizationChecked" />
-        </div>
-        <Link
-          v-if="existingOrganizationChecked"
-          class="form-control mt-2.5"
-          size="md"
-          :value="existingOrganization"
-          doctype="CRM Organization"
-          @change="(data) => (existingOrganization = data)"
-        />
-        <div v-else class="mt-2.5 text-base">
-          {{
-            __(
-              'New organization will be created based on the data in details section',
-            )
-          }}
-        </div>
-      </div>
-
-      <div class="mb-4 mt-6 flex items-center gap-2 text-ink-gray-5">
-        <ContactsIcon class="h-4 w-4" />
-        <label class="block text-base">{{ __('Contact') }}</label>
-      </div>
-      <div class="ml-6 text-ink-gray-9">
-        <div class="flex items-center justify-between text-base">
-          <div>{{ __('Choose Existing') }}</div>
-          <Switch v-model="existingContactChecked" />
-        </div>
-        <Link
-          v-if="existingContactChecked"
-          class="form-control mt-2.5"
-          size="md"
-          :value="existingContact"
-          doctype="Contact"
-          @change="(data) => (existingContact = data)"
-        />
-        <div v-else class="mt-2.5 text-base">
-          {{ __("New contact will be created based on the person's details") }}
-        </div>
-      </div>
-
-      <div v-if="dealTabs.data?.length" class="h-px w-full border-t my-6" />
-
-      <FieldLayout
-        v-if="dealTabs.data?.length"
-        :tabs="dealTabs.data"
-        :data="deal"
-        doctype="CRM Deal"
-      />
-    </template>
-  </Dialog>
-=======
     :lead="lead.data"
   />
->>>>>>> 4017a937
   <FilesUploader
     v-if="lead.data?.name"
     v-model="showFilesUploader"
@@ -391,19 +259,12 @@
       }
     "
   />
-<<<<<<< HEAD
-  <MessageTemplateSelectorModal
-    v-model="showMessageTemplateModal"
-    doctype="CRM Lead"
-    @apply="applyMessageTemplate"
-=======
   <DeleteLinkedDocModal
     v-if="showDeleteLinkedDocModal"
     v-model="showDeleteLinkedDocModal"
     :doctype="'CRM Lead'"
     :docname="props.leadId"
     name="Leads"
->>>>>>> 4017a937
   />
 </template>
 <script setup>
@@ -440,25 +301,17 @@
 } from '@/utils'
 import { getView } from '@/utils/view'
 import { getSettings } from '@/stores/settings'
-<<<<<<< HEAD
-import { sessionStore } from '@/stores/session'
-=======
->>>>>>> 4017a937
 import { globalStore } from '@/stores/global'
 import { statusesStore } from '@/stores/statuses'
 import { getMeta } from '@/stores/meta'
 import { useDocument } from '@/data/document'
-<<<<<<< HEAD
 import {
   whatsappEnabled,
-  isMobileView,
   ipTelephonyEnabled,
 } from '@/composables/settings'
 import { avitoEnabled } from '@/composables/avito'
 import { capture } from '@/telemetry'
-=======
-import { whatsappEnabled, callEnabled } from '@/composables/settings'
->>>>>>> 4017a937
+import { whatsappEnabled } from '@/composables/settings'
 import {
   createResource,
   FileUploader,
@@ -471,12 +324,7 @@
   usePageMeta,
   toast,
 } from 'frappe-ui'
-<<<<<<< HEAD
-import { useOnboarding } from '@/components/custom-ui/onboarding/onboarding'
-import { ref, reactive, computed, onMounted, watch } from 'vue'
-=======
 import { ref, computed, onMounted, watch, nextTick } from 'vue'
->>>>>>> 4017a937
 import { useRouter, useRoute } from 'vue-router'
 import { useActiveTabManager } from '@/composables/useActiveTabManager'
 import { trackCommunication } from '@/utils/communicationUtils'
@@ -485,13 +333,6 @@
 import EditIcon from '@/components/Icons/EditIcon.vue'
 
 const { brand } = getSettings()
-<<<<<<< HEAD
-const { user } = sessionStore()
-//Import for strict conversion to deal
-//TODO: Uncomment this after implementing option in settings
-//const { isManager } = usersStore()
-=======
->>>>>>> 4017a937
 const { $dialog, $socket, makeCall } = globalStore()
 const { statusOptions, getLeadStatus } = statusesStore()
 const { doctypeMeta } = getMeta('CRM Lead')
@@ -721,120 +562,8 @@
   router.push({ name: 'Leads' })
 }
 
-<<<<<<< HEAD
-// Convert to Deal
-const showConvertToDealModal = ref(false)
-const existingContactChecked = ref(false)
-const existingOrganizationChecked = ref(false)
-
-const existingContact = ref('')
-const existingOrganization = ref('')
-
-const { triggerConvertToDeal, assignees, document } = useDocument(
-  'CRM Lead',
-  props.leadId,
-)
-
-const deal = reactive({})
-
-const dealStatuses = computed(() => {
-  let statuses = statusOptions('deal')
-  if (!deal.status) {
-    deal.status = statuses[0].value
-  }
-  return statuses
-})
-
-const dealTabs = createResource({
-  url: 'crm.fcrm.doctype.crm_fields_layout.crm_fields_layout.get_fields_layout',
-  cache: ['RequiredFields', 'CRM Deal'],
-  params: { doctype: 'CRM Deal', type: 'Required Fields' },
-  auto: true,
-  transform: (_tabs) => {
-    let hasFields = false;
-
-    const parsedTabs = _tabs?.map((tab) => {
-      tab.sections?.forEach((section) => {
-        section.columns?.forEach((column) => {
-          column.fields?.forEach((field) => {
-            hasFields = true;
-            if (field.fieldname == 'status') {
-              field.fieldtype = 'Select';
-              field.options = dealStatuses.value.map(status => ({
-                ...status,
-                label: status.label
-              }));
-              field.prefix = getDealStatus(deal.status).color;
-            }
-
-            if (field.fieldtype === 'Table') {
-              deal[field.fieldname] = [];
-            }
-          });
-        });
-      });
-      return tab;
-    });
-
-    return hasFields ? parsedTabs : [];
-  },
-})
-
-function openQuickEntryModal() {
-  showQuickEntryModal.value = true
-  quickEntryProps.value = {
-    doctype: 'CRM Deal',
-    onlyRequired: true,
-  }
-  showConvertToDealModal.value = false
-}
-
-async function convertToDeal() {
-  if (existingContactChecked.value && !existingContact.value) {
-    toast.error(__('Please select an existing contact'))
-    return
-  }
-
-  if (existingOrganizationChecked.value && !existingOrganization.value) {
-    toast.error(__('Please select an existing organization'))
-    return
-  }
-
-  if (!existingContactChecked.value && existingContact.value) {
-    existingContact.value = ''
-  }
-
-  if (!existingOrganizationChecked.value && existingOrganization.value) {
-    existingOrganization.value = ''
-  }
-
-  const _deal = await triggerConvertToDeal?.(
-    lead.data,
-    deal,
-    existingContact.value,
-    existingOrganization.value
-  )
-  .then((dealName) => {
-    showConvertToDealModal.value = false;
-    existingContactChecked.value = false;
-    existingOrganizationChecked.value = false;
-    existingContact.value = '';
-    existingOrganization.value = '';
-    
-    try {
-      updateOnboardingStep('convert_lead_to_deal', true, false, () => {
-        localStorage.setItem('firstDeal' + user, dealName);
-      });
-    } catch (e) {
-      console.error("Error updating onboarding step for deal conversion:", e);
-    }
-
-    capture('convert_lead_to_deal');
-  })
-  .catch((err) => {
-    toast.error(__('Error converting to deal: {0}', [err.message]));
-    showConvertToDealModal.value = false;
-  });
+async function deleteLeadWithModal(name) {
+  showDeleteLinkedDocModal.value = true
 }
 
 const activities = ref(null)
@@ -843,68 +572,6 @@
   activities.value.emailBox.show = true
 }
 
-function trackPhoneActivities(type = 'phone') {
-  trackCommunication({
-    type,
-    doctype: 'CRM Lead',
-    docname: lead.data.name,
-    phoneNumber: lead.data.mobile_no,
-    activities: activities.value,
-    contactName: lead.data.lead_name,
-  })
-}
-
-function applyMessageTemplate(template) {
-  if (!lead.data.lead_name) return errorMessage(__('Contact name not set'))
-
-  trackCommunication({
-    type: 'whatsapp',
-    doctype: 'CRM Lead',
-    docname: lead.data.name,
-    phoneNumber: lead.data.mobile_no,
-    activities: activities.value,
-    contactName: lead.data.lead_name,
-    message: template,
-    modelValue: lead.data
-  })
-  showMessageTemplateModal.value = false
-}
-
-// Watch for the modal opening
-watch(showConvertToDealModal, async (newValue) => {
-  if (newValue && lead.data?.email) { // Check when modal opens & email exists
-    const contactName = await findContactByEmail(lead.data.email);
-    if (contactName) {
-      existingContact.value = contactName;
-      existingContactChecked.value = true;
-    } else {
-      // Reset if no contact is found this time
-      existingContact.value = '';
-      existingContactChecked.value = false;
-    }
-  } else if (!newValue) {
-    // Optional: Reset when modal closes, if desired
-    // existingContact.value = '';
-    // existingContactChecked.value = false;
-  }
-});
-
-=======
-async function deleteLeadWithModal(name) {
-  showDeleteLinkedDocModal.value = true
-}
-
-const activities = ref(null)
-
-function openEmailBox() {
-  let currentTab = tabs.value[tabIndex.value]
-  if (!['Emails', 'Comments', 'Activities'].includes(currentTab.name)) {
-    activities.value.changeTabTo('emails')
-  }
-  nextTick(() => (activities.value.emailBox.show = true))
-}
-
->>>>>>> 4017a937
 function reloadAssignees(data) {
   if (data?.hasOwnProperty('lead_owner')) {
     assignees.reload()
