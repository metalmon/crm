--- conflicted
+++ resolved
@@ -15,14 +15,7 @@
           "
         >
           <template #default="{ open }">
-<<<<<<< HEAD
-            <Button
-              :label="translateDealStatus(deal.data.status)"
-              :class="getDealStatus(deal.data.status).colorClass"
-            >
-=======
-            <Button :label="deal.data.status">
->>>>>>> 99e62169
+            <Button :label="translateDealStatus(deal.data.status)">
               <template #prefix>
                 <IndicatorIcon :class="getDealStatus(deal.data.status).color" />
               </template>
@@ -76,150 +69,6 @@
               @update="updateField"
               @reload="sections.reload"
             >
-<<<<<<< HEAD
-              <Section :label="section.label" :opened="section.opened">
-                <template #actions>
-                  <div v-if="section.contacts" class="pr-2">
-                    <Link
-                      value=""
-                      doctype="Contact"
-                      @change="(e) => addContact(e)"
-                      :onCreate="
-                        (value, close) => {
-                          _contact = {
-                            first_name: value,
-                            company_name: deal.data.organization,
-                          }
-                          showContactModal = true
-                          close()
-                        }
-                      "
-                    >
-                      <template #target="{ togglePopover }">
-                        <Button
-                          class="h-7 px-3"
-                          variant="ghost"
-                          icon="plus"
-                          @click="togglePopover()"
-                        />
-                      </template>
-                    </Link>
-                  </div>
-                </template>
-                <SidePanelLayout
-                  v-if="section.fields"
-                  :fields="section.fields"
-                  :isLastSection="i == fieldsLayout.data.length - 1"
-                  v-model="deal.data"
-                  @update="updateField"
-                />
-                <div v-else>
-                  <div v-if="section.contacts">
-                    <div
-                      v-if="dealContacts.loading"
-                      class="flex min-h-20 flex-1 items-center justify-center gap-3 text-base text-ink-gray-4"
-                    >
-                      <LoadingIndicator class="h-4 w-4" />
-                      <span>{{ __('Loading...') }}</span>
-                    </div>
-                    <div
-                      v-else-if="dealContacts.error"
-                      class="flex min-h-20 flex-1 items-center justify-center gap-3 text-base text-ink-red-4"
-                    >
-                      {{ __('Error loading contacts') }}
-                    </div>
-                    <div v-else>
-                      <div
-                        v-if="section.contacts.length"
-                        v-for="(contact, i) in section.contacts"
-                        :key="contact.name"
-                      >
-                        <div
-                          class="px-2 pb-2.5"
-                          :class="[i == 0 ? 'pt-5' : 'pt-2.5']"
-                        >
-                          <Section :opened="contact.opened">
-                            <template #header="{ opened, toggle }">
-                              <div
-                                class="flex cursor-pointer items-center justify-between gap-2 pr-1 text-base leading-5 text-ink-gray-7"
-                              >
-                                <div
-                                  class="flex h-7 items-center gap-2 truncate"
-                                  @click="toggle()"
-                                >
-                                  <Avatar
-                                    :label="contact.full_name"
-                                    :image="contact.image"
-                                    size="md"
-                                  />
-                                  <div class="truncate">
-                                    {{ contact.full_name }}
-                                  </div>
-                                  <Badge
-                                    v-if="contact.is_primary"
-                                    class="ml-2"
-                                    variant="outline"
-                                    :label="__('Primary')"
-                                    theme="green"
-                                  />
-                                </div>
-                                <div class="flex items-center">
-                                  <Dropdown :options="contactOptions(contact)">
-                                    <Button
-                                      icon="more-horizontal"
-                                      class="text-ink-gray-5"
-                                      variant="ghost"
-                                    />
-                                  </Dropdown>
-                                  <Button
-                                    variant="ghost"
-                                    @click="
-                                      router.push({
-                                        name: 'Contact',
-                                        params: { contactId: contact.name },
-                                      })
-                                    "
-                                  >
-                                    <ArrowUpRightIcon class="h-4 w-4" />
-                                  </Button>
-                                  <Button variant="ghost" @click="toggle()">
-                                    <FeatherIcon
-                                      name="chevron-right"
-                                      class="h-4 w-4 text-ink-gray-9 transition-all duration-300 ease-in-out"
-                                      :class="{ 'rotate-90': opened }"
-                                    />
-                                  </Button>
-                                </div>
-                              </div>
-                            </template>
-                            <div
-                              class="flex flex-col gap-1.5 text-base text-ink-gray-8"
-                            >
-                              <div class="flex items-center gap-3 pb-1.5 pl-1 pt-4">
-                                <Email2Icon class="h-4 w-4" />
-                                {{ contact.email }}
-                              </div>
-                              <div class="flex items-center gap-3 p-1 py-1.5">
-                                <PhoneIcon class="h-4 w-4" />
-                                {{ contact.mobile_no }}
-                              </div>
-                            </div>
-                          </Section>
-                        </div>
-                        <div
-                          v-if="i != section.contacts.length - 1"
-                          class="mx-2 h-px border-t border-outline-gray-modals"
-                        />
-                      </div>
-                      <div
-                        v-else
-                        class="flex h-20 items-center justify-center text-base text-ink-gray-5"
-                      >
-                        {{ __('No contacts added') }}
-                      </div>
-                    </div>
-                  </div>
-=======
               <div
                 v-if="section.name == 'contacts_section'"
                 class="contacts-area"
@@ -320,12 +169,22 @@
                   class="flex h-20 items-center justify-center text-base text-ink-gray-5"
                 >
                   {{ __('No contacts added') }}
->>>>>>> 99e62169
                 </div>
               </div>
             </SidePanelLayout>
           </div>
-          <div class="fixed bottom-0 left-0 right-0 flex justify-center gap-2 border-t bg-white dark:bg-gray-900 dark:border-gray-700 p-3">
+        </div>
+        <Activities
+          v-else
+          doctype="CRM Deal"
+          :tabs="tabs"
+          v-model:reload="reload"
+          v-model:tabIndex="tabIndex"
+          v-model="deal"
+        />
+      </TabPanel>
+    </Tabs>
+    <div class="fixed bottom-0 left-0 right-0 flex justify-center gap-2 border-t bg-white dark:bg-gray-900 dark:border-gray-700 p-3">
             <Button
               v-if="primaryContactMobileNo && callEnabled"
               size="sm"
@@ -375,34 +234,9 @@
                 <LinkIcon class="h-4 w-4" />
               </template>
               {{ __('Website') }}
-            </Button>
-          </div>
-        </div>
-<<<<<<< HEAD
-      </div>
-      <Activities
-        v-else
-        ref="activities"
-        doctype="CRM Deal"
-        :tabs="tabs"
-        v-model:reload="reload"
-        v-model:tabIndex="tabIndex"
-        v-model="deal"
-        :doc="deal.data"
-      />
-=======
-        <Activities
-          v-else
-          doctype="CRM Deal"
-          :tabs="tabs"
-          v-model:reload="reload"
-          v-model:tabIndex="tabIndex"
-          v-model="deal"
-        />
-      </TabPanel>
->>>>>>> 99e62169
-    </Tabs>
-  </div>
+            </Button>    
+    </div>
+  </div>  
   <OrganizationModal
     v-model="showOrganizationModal"
     v-model:organization="_organization"
@@ -465,26 +299,15 @@
   TabPanel,
   Breadcrumbs,
   call,
-<<<<<<< HEAD
-  Tooltip,
-=======
   usePageMeta,
->>>>>>> 99e62169
 } from 'frappe-ui'
-import { ref, computed, h, onMounted, watch } from 'vue'
+import { ref, computed, h, onMounted } from 'vue'
 import { useRoute, useRouter } from 'vue-router'
-import { errorMessage, openWebsite, copyToClipboard } from '@/utils'
-import LinkIcon from '@/components/Icons/LinkIcon.vue'
 import { trackCommunication } from '@/utils/communicationUtils'
 import { translateDealStatus } from '@/utils/dealStatusTranslations'
-import { getParsedFields } from '@/utils/getParsedFields'
-
-<<<<<<< HEAD
-const { $dialog, $socket, makeCall } = globalStore()
-=======
+
 const { brand } = getSettings()
 const { $dialog, $socket } = globalStore()
->>>>>>> 99e62169
 const { statusOptions, getDealStatus } = statusesStore()
 const route = useRoute()
 const router = useRouter()
@@ -634,7 +457,7 @@
 
 usePageMeta(() => {
   return {
-    title: organization.data?.name || deal.data?.name,
+    title: displayName.value,
     icon: brand.favicon,
   }
 })
@@ -697,27 +520,13 @@
   ]
   return tabOptions.filter((tab) => (tab.condition ? tab.condition() : true))
 })
-const { tabIndex } = useActiveTabManager(tabs, 'lastDealTab', 0)
+const { tabIndex } = useActiveTabManager(tabs, 'lastDealTab')
 
 const sections = createResource({
   url: 'crm.fcrm.doctype.crm_fields_layout.crm_fields_layout.get_sidepanel_sections',
   cache: ['sidePanelSections', 'CRM Deal'],
   params: { doctype: 'CRM Deal' },
   auto: true,
-<<<<<<< HEAD
-  transform: (data) => getParsedFields(data, 'CRM Deal', deal.data, {
-    organization: {
-      create: (value, close) => {
-        _organization.value = { organization_name: value }
-        showOrganizationModal.value = true
-        close()
-      },
-      link: (org) => router.push({
-        name: 'Organization',
-        params: { organizationId: org },
-      })
-    }
-=======
   transform: (data) => getParsedFields(data),
 })
 
@@ -738,9 +547,9 @@
           })
       }
     })
->>>>>>> 99e62169
-  })
-})
+  })
+  return sections
+}
 
 const showContactModal = ref(false)
 const _contact = ref({})
@@ -748,9 +557,9 @@
 function contactOptions(contact) {
   let options = [
     {
-      label: __('Remove'),
+      label: __('Delete'),
       icon: 'trash-2',
-      onClick: () => removeContact(contact.name),
+      onClick: () => removeContact(contact),
     },
   ]
 
@@ -798,7 +607,7 @@
 async function setPrimaryContact(contact) {
   let d = await call('crm.fcrm.doctype.crm_deal.crm_deal.set_primary_contact', {
     deal: props.dealId,
-    contact: contact
+    contact,
   })
   if (d) {
     dealContacts.reload()
@@ -814,41 +623,24 @@
   url: 'crm.fcrm.doctype.crm_deal.api.get_deal_contacts',
   params: { name: props.dealId },
   cache: ['deal_contacts', props.dealId],
-  auto: false,
+  auto: true,
   onSuccess: (data) => {
-<<<<<<< HEAD
-    if (!fieldsLayout.data) return
-    
-    let contactSection = fieldsLayout.data.find(
-=======
     let contactSection = sections.data?.find(
->>>>>>> 99e62169
       (section) => section.name == 'contacts_section',
     )
     if (!contactSection) return
-    
-    contactSection.contacts = data.map((contact) => ({
-      name: contact.name,
-      full_name: contact.full_name,
-      email: contact.email,
-      mobile_no: contact.mobile_no,
-      image: contact.image,
-      is_primary: contact.is_primary,
-      opened: false,
-    }))
+    contactSection.contacts = data.map((contact) => {
+      return {
+        name: contact.name,
+        full_name: contact.full_name,
+        email: contact.email,
+        mobile_no: contact.mobile_no,
+        image: contact.image,
+        is_primary: contact.is_primary,
+        opened: false,
+      }
+    })
   },
-})
-
-watch(() => fieldsLayout.data, (newValue) => {
-  if (newValue && props.dealId) {
-    dealContacts.fetch()
-  }
-}, { immediate: true })
-
-watch(() => props.dealId, (newValue) => {
-  if (newValue && fieldsLayout.data) {
-    dealContacts.fetch()
-  }
 })
 
 function updateField(name, value, callback) {
@@ -865,8 +657,6 @@
   })
   router.push({ name: 'Deals' })
 }
-
-const activities = ref(null)
 
 function trackPhoneActivities(type) {
   const primaryContact = dealContacts.data?.find(c => c.is_primary)
@@ -900,16 +690,4 @@
 
   makeCall(mobile_no)
 }
-
-
-
-const primaryContactMobileNo = computed(() => {
-  return dealContacts.data?.find(c => c.is_primary)?.mobile_no
-})
-</script>
-
-<style scoped>
-.flex-1 {
-  padding-bottom: 4rem;
-}
-</style>+</script>