<template>
  <LayoutHeader v-if="deal.data">
    <header
      class="relative flex h-10.5 items-center justify-between gap-2 py-2.5 pl-2"
    >
      <Breadcrumbs :items="breadcrumbs">
        <template #prefix="{ item }">
          <Icon v-if="item.icon" :icon="item.icon" class="mr-2 h-4" />
        </template>
      </Breadcrumbs>
      <div class="absolute right-0">
        <Dropdown
          v-if="document.doc"
          :options="statusOptions('deal', document, deal.data._customStatuses)"
        >
          <template #default="{ open }">
<<<<<<< HEAD
            <Button :label="translateDealStatus(deal.data.status)">
=======
            <Button :label="document.doc.status">
>>>>>>> cf9797fb
              <template #prefix>
                <IndicatorIcon
                  :class="getDealStatus(document.doc.status).color"
                />
              </template>
              <template #suffix>
                <FeatherIcon
                  :name="open ? 'chevron-up' : 'chevron-down'"
                  class="h-4"
                />
              </template>
            </Button>
          </template>
        </Dropdown>
      </div>
    </header>
  </LayoutHeader>
  <div
    v-if="deal.data"
    class="flex h-12 items-center justify-between gap-2 border-b px-3 py-2.5"
  >
    <AssignTo
      v-model="assignees.data"
      :data="document.doc"
      doctype="CRM Deal"
    />
    <div class="flex items-center gap-2">
      <CustomActions
        v-if="deal.data._customActions?.length"
        :actions="deal.data._customActions"
      />
      <CustomActions
        v-if="document.actions?.length"
        :actions="document.actions"
      />
    </div>
  </div>
  <div v-if="deal.data" class="flex h-full overflow-hidden">
    <Tabs as="div" v-model="tabIndex" :tabs="tabs" class="overflow-auto pb-20">
      <TabList class="!px-3" />
      <TabPanel v-slot="{ tab }">
        <div v-if="tab.name == 'Details'">
          <SLASection
            v-if="deal.data.sla_status"
            v-model="deal.data"
            @updateField="updateField"
          />
          <div
            v-if="sections.data"
            class="flex flex-1 flex-col justify-between overflow-hidden"
          >
            <SidePanelLayout
              :sections="sections.data"
              doctype="CRM Deal"
              :docname="deal.data.name"
              @reload="sections.reload"
              @afterFieldChange="reloadAssignees"
            >
              <template #actions="{ section }">
                <div v-if="section.name == 'contacts_section'" class="pr-2">
                  <Link
                    value=""
                    doctype="Contact"
                    @change="(e) => addContact(e)"
                    :onCreate="
                      (value, close) => {
                        _contact = {
                          first_name: value,
                          company_name: deal.data.organization,
                        }
                        showContactModal = true
                        close()
                      }
                    "
                  >
                    <template #target="{ togglePopover }">
                      <Button
                        class="h-7 px-3"
                        variant="ghost"
                        icon="plus"
                        @click="togglePopover()"
                      />
                    </template>
                  </Link>
                </div>
              </template>
              <template #default="{ section }">
                <div
                  v-if="section.name == 'contacts_section'"
                  class="contacts-area"
                >
                  <div
                    v-if="
                      dealContacts?.loading && dealContacts?.data?.length == 0
                    "
                    class="flex min-h-20 flex-1 items-center justify-center gap-3 text-base text-ink-gray-4"
                  >
                    <LoadingIndicator class="h-4 w-4" />
                    <span>{{ __('Loading...') }}</span>
                  </div>
                  <div
                    v-else-if="section.contacts.length"
                    v-for="(contact, i) in section.contacts"
                    :key="contact.name"
                  >
                    <div
                      class="px-2 pb-2.5"
                      :class="[i == 0 ? 'pt-5' : 'pt-2.5']"
                    >
                      <Section :opened="contact.opened">
                        <template #header="{ opened, toggle }">
                          <div
                            class="flex cursor-pointer items-center justify-between gap-2 pr-1 text-base leading-5 text-ink-gray-7"
                          >
                            <div
                              class="flex h-7 items-center gap-2 truncate"
                              @click="toggle()"
                            >
                              <Avatar
                                :label="contact.full_name"
                                :image="contact.image"
                                size="md"
                              />
                              <div class="truncate">
                                {{ contact.full_name }}
                              </div>
                              <Badge
                                v-if="contact.is_primary"
                                class="ml-2"
                                variant="outline"
                                :label="__('Primary')"
                                theme="green"
                              />
                            </div>
                            <div class="flex items-center">
                              <Dropdown :options="contactOptions(contact.name)">
                                <Button
                                  icon="more-horizontal"
                                  class="text-ink-gray-5"
                                  variant="ghost"
                                />
                              </Dropdown>
                              <Button
                                variant="ghost"
                                @click="
                                  router.push({
                                    name: 'Contact',
                                    params: { contactId: contact.name },
                                  })
                                "
                              >
                                <ArrowUpRightIcon class="h-4 w-4" />
                              </Button>
                              <Button variant="ghost" @click="toggle()">
                                <FeatherIcon
                                  name="chevron-right"
                                  class="h-4 w-4 text-ink-gray-9 transition-all duration-300 ease-in-out"
                                  :class="{ 'rotate-90': opened }"
                                />
                              </Button>
                            </div>
                          </div>
                        </template>
                        <div
                          class="flex flex-col gap-1.5 text-base text-ink-gray-8"
                        >
                          <div class="flex items-center gap-3 pb-1.5 pl-1 pt-4">
                            <Email2Icon class="h-4 w-4" />
                            {{ contact.email }}
                          </div>
                          <div class="flex items-center gap-3 p-1 py-1.5">
                            <PhoneIcon class="h-4 w-4" />
                            {{ contact.mobile_no }}
                          </div>
                        </div>
                      </Section>
                    </div>
                    <div
                      v-if="i != section.contacts.length - 1"
                      class="mx-2 h-px border-t border-outline-gray-modals"
                    />
                  </div>
                  <div
                    v-else
                    class="flex h-20 items-center justify-center text-base text-ink-gray-5"
                  >
                    {{ __('No contacts added') }}
                  </div>
                </div>
              </template>
            </SidePanelLayout>
          </div>
        </div>
        <Activities
          v-else
          ref="activities"
          doctype="CRM Deal"
          :tabs="tabs"
          v-model:reload="reload"
          v-model:tabIndex="tabIndex"
          v-model="deal"
        />
      </TabPanel>
    </Tabs>
  </div>
  <div class="fixed bottom-0 left-0 right-0 flex justify-center gap-2 border-t bg-white dark:bg-gray-900 dark:border-gray-700 p-3">
    <div ref="bottomToolbar" class="flex gap-2 overflow-x-auto scrollbar-hide">
      <Button
        v-if="primaryContactMobileNo && ipTelephonyEnabled"
        size="lg"
        class="dark:text-white dark:hover:bg-gray-700 !h-10 !w-10 !p-0 flex items-center justify-center"
        @click="triggerCall"
      >
        <PhoneIcon class="h-5 w-5" />
      </Button>

      <Button
        v-if="primaryContactMobileNo && !ipTelephonyEnabled"
        size="lg"
        class="dark:text-white dark:hover:bg-gray-700 !h-10 !w-10 !p-0 flex items-center justify-center"
        @click="trackPhoneActivities('phone')"
      >
        <PhoneIcon class="h-5 w-5" />
      </Button>
      
      <Button
        v-if="primaryContactMobileNo"
        size="lg"
        class="dark:text-white dark:hover:bg-gray-700 !h-10 !w-10 !p-0 flex items-center justify-center"
        @click="trackPhoneActivities('whatsapp')"
      >
        <WhatsAppIcon class="h-5 w-5" />
      </Button>

      <Button
        v-if="primaryContactMobileNo"
        size="lg"
        class="dark:text-white dark:hover:bg-gray-700 !h-10 !w-10 !p-0 flex items-center justify-center"
        @click="showMessageTemplateModal = true"
      >
        <CommentIcon class="h-5 w-5" />
      </Button>

      <Button
        size="lg"
        class="dark:text-white dark:hover:bg-gray-700 !h-10 !w-10 !p-0 flex items-center justify-center"
        @click="openWebsite"
      >
        <LinkIcon class="h-5 w-5" />
      </Button>
    </div>
  </div>
  <OrganizationModal
    v-if="showOrganizationModal"
    v-model="showOrganizationModal"
    :data="_organization"
    :options="{
      redirect: false,
      afterInsert: (doc) => updateField('organization', doc.name),
    }"
  />
  <ContactModal
    v-if="showContactModal"
    v-model="showContactModal"
    :contact="_contact"
    :options="{
      redirect: false,
      afterInsert: (doc) => addContact(doc.name),
    }"
  />
  <MessageTemplateSelectorModal
    v-model="showMessageTemplateModal"
    doctype="CRM Deal"
    @apply="applyMessageTemplate"
  />
</template>
<script setup>
import Icon from '@/components/Icon.vue'
import DetailsIcon from '@/components/Icons/DetailsIcon.vue'
import LoadingIndicator from '@/components/Icons/LoadingIndicator.vue'
import ActivityIcon from '@/components/Icons/ActivityIcon.vue'
import EmailIcon from '@/components/Icons/EmailIcon.vue'
import Email2Icon from '@/components/Icons/Email2Icon.vue'
import CommentIcon from '@/components/Icons/CommentIcon.vue'
import PhoneIcon from '@/components/Icons/PhoneIcon.vue'
import TaskIcon from '@/components/Icons/TaskIcon.vue'
import NoteIcon from '@/components/Icons/NoteIcon.vue'
import AttachmentIcon from '@/components/Icons/AttachmentIcon.vue'
import WhatsAppIcon from '@/components/Icons/WhatsAppIcon.vue'
import IndicatorIcon from '@/components/Icons/IndicatorIcon.vue'
import ArrowUpRightIcon from '@/components/Icons/ArrowUpRightIcon.vue'
import SuccessIcon from '@/components/Icons/SuccessIcon.vue'
import LinkIcon from '@/components/Icons/LinkIcon.vue'
import LayoutHeader from '@/components/LayoutHeader.vue'
import Activities from '@/components/Activities/Activities.vue'
import OrganizationModal from '@/components/Modals/OrganizationModal.vue'
import AssignTo from '@/components/AssignTo.vue'
import ContactModal from '@/components/Modals/ContactModal.vue'
import Section from '@/components/Section.vue'
import Link from '@/components/Controls/Link.vue'
import SidePanelLayout from '@/components/SidePanelLayout.vue'
import SLASection from '@/components/SLASection.vue'
import CustomActions from '@/components/CustomActions.vue'
import { setupCustomizations } from '@/utils'
import { getView } from '@/utils/view'
import { getSettings } from '@/stores/settings'
import { globalStore } from '@/stores/global'
import { statusesStore } from '@/stores/statuses'
import { getMeta } from '@/stores/meta'
import { useDocument } from '@/data/document'
import {
  whatsappEnabled,
  callEnabled,
  ipTelephonyEnabled,
  isMobileView,
} from '@/composables/settings'
import { useActiveTabManager } from '@/composables/useActiveTabManager'
import {
  createResource,
  Dropdown,
  Avatar,
  Tabs,
  TabList,
  TabPanel,
  Breadcrumbs,
  call,
  usePageMeta,
  toast,
} from 'frappe-ui'
import { ref, computed, h, onMounted, onUnmounted } from 'vue'
import { useRoute, useRouter } from 'vue-router'
import { trackCommunication } from '@/utils/communicationUtils'
import { translateDealStatus } from '@/utils/dealStatusTranslations'
import MessageTemplateSelectorModal from '@/components/Modals/MessageTemplateSelectorModal.vue'

const { brand } = getSettings()
const { $dialog, $socket } = globalStore()
const { statusOptions, getDealStatus } = statusesStore()
const { doctypeMeta } = getMeta('CRM Deal')
const route = useRoute()
const router = useRouter()

const props = defineProps({
  dealId: {
    type: String,
    required: true,
  },
})

const deal = createResource({
  url: 'crm.fcrm.doctype.crm_deal.api.get_deal',
  params: { name: props.dealId },
  cache: ['deal', props.dealId],
  auto: true,
  onSuccess: (data) => {
    if (data.organization) {
      organization.update({
        params: { doctype: 'CRM Organization', name: data.organization },
      })
      organization.fetch()
    }

    setupCustomizations(deal, {
      doc: data,
      $dialog,
      $socket,
      router,
      toast,
      updateField,
      createToast: toast.create,
      deleteDoc: deleteDeal,
      resource: {
        deal,
        dealContacts,
        sections,
      },
      call,
    })
  },
})

const organization = createResource({
  url: 'frappe.client.get',
  onSuccess: (data) => (deal.data._organizationObj = data),
})

onMounted(() => {
  if (deal.data) return
  deal.fetch()
})

const reload = ref(false)
const showOrganizationModal = ref(false)
const _organization = ref({})

function updateDeal(fieldname, value, callback) {
  value = Array.isArray(fieldname) ? '' : value

  if (validateRequired(fieldname, value)) return

  createResource({
    url: 'frappe.client.set_value',
    params: {
      doctype: 'CRM Deal',
      name: props.dealId,
      fieldname,
      value,
    },
    auto: true,
    onSuccess: () => {
      deal.reload()
      reload.value = true
      toast.success(__('Deal updated'))
      callback?.()
    },
    onError: (err) => {
      toast.error(err.messages?.[0] || __('Error updating deal'))
    },
  })
}

function validateRequired(fieldname, value) {
  let meta = deal.data.fields_meta || {}
  if (meta[fieldname]?.reqd && !value) {
    toast.error(__('{0} is a required field', [meta[fieldname].label]))
    return true
  }
  return false
}

const displayName = computed(() => {
  if (!deal.data) return __('Loading...')
  
  if (organization.data?.name) {
    return organization.data.name
  }
  
  if (dealContacts.data) {
    const primaryContact = dealContacts.data.find(c => c.is_primary)
    if (primaryContact?.full_name) {
      return primaryContact.full_name
    }
  }
  
  return __('Untitled')
})

const primaryContactMobileNo = computed(() => {
  if (!dealContacts.data) return null
  const primaryContact = dealContacts.data.find(c => c.is_primary)
  return primaryContact?.mobile_no || null
})

const breadcrumbs = computed(() => {
  let items = [{ label: __('Deals'), route: { name: 'Deals' } }]

  if (route.query.view || route.query.viewType) {
    let view = getView(route.query.view, route.query.viewType, 'CRM Deal')
    if (view) {
      items.push({
        label: __(view.label),
        icon: view.icon,
        route: {
          name: 'Deals',
          params: { viewType: route.query.viewType },
          query: { view: route.query.view },
        },
      })
    }
  }

  items.push({
    label: displayName.value,
    route: { name: 'Deal', params: { dealId: deal.data.name } },
  })
  return items
})

const title = computed(() => {
  let t = doctypeMeta['CRM Deal']?.title_field || 'name'
  return deal.data?.[t] || props.dealId
})

usePageMeta(() => {
  return {
    title: displayName.value,
    icon: brand.favicon,
  }
})

const tabs = computed(() => {
  let tabOptions = [
    {
      name: 'Details',
      label: __('Details'),
      icon: DetailsIcon,
      condition: () => isMobileView.value,
    },
    {
      name: 'Activity',
      label: __('Activity'),
      icon: ActivityIcon,
    },
    {
      name: 'Emails',
      label: __('Emails'),
      icon: EmailIcon,
    },
    {
      name: 'Comments',
      label: __('Comments'),
      icon: CommentIcon,
    },
    {
      name: 'Data',
      label: __('Data'),
      icon: DetailsIcon,
    },
    {
      name: 'Calls',
      label: __('Calls'),
      icon: PhoneIcon,
      condition: () => callEnabled.value,
    },
    {
      name: 'Tasks',
      label: __('Tasks'),
      icon: TaskIcon,
    },
    {
      name: 'Notes',
      label: __('Notes'),
      icon: NoteIcon,
    },
    {
      name: 'Attachments',
      label: __('Attachments'),
      icon: AttachmentIcon,
    },
    {
      name: 'WhatsApp',
      label: __('WhatsApp'),
      icon: WhatsAppIcon,
      condition: () => whatsappEnabled.value,
    },
  ]
  return tabOptions.filter((tab) => (tab.condition ? tab.condition() : true))
})
const { tabIndex } = useActiveTabManager(tabs, 'lastDealTab')

const sections = createResource({
  url: 'crm.fcrm.doctype.crm_fields_layout.crm_fields_layout.get_sidepanel_sections',
  cache: ['sidePanelSections', 'CRM Deal'],
  params: { doctype: 'CRM Deal' },
  auto: true,
  transform: (data) => getParsedFields(data),
})

function getParsedFields(sections) {
  sections.forEach((section) => {
    if (section.name == 'contacts_section') return
    section.columns[0].fields.forEach((field) => {
      if (field.name == 'organization') {
        field.create = (value, close) => {
          _organization.value.organization_name = value
          showOrganizationModal.value = true
          close()
        }
        field.link = (org) =>
          router.push({
            name: 'Organization',
            params: { organizationId: org },
          })
      }
    })
  })
  return sections
}

const showContactModal = ref(false)
const _contact = ref({})

function contactOptions(contact) {
  let options = [
    {
      label: __('Delete'),
      icon: 'trash-2',
      onClick: () => removeContact(contact),
    },
  ]

  if (!contact.is_primary) {
    options.push({
      label: __('Set as Primary Contact'),
      icon: h(SuccessIcon, { class: 'h-4 w-4' }),
      onClick: () => setPrimaryContact(contact.name),
    })
  }

  return options
}

async function addContact(contact) {
  if (dealContacts.data?.find((c) => c.name === contact)) {
    toast.error(__('Contact already added'))
    return
  }

  let d = await call('crm.fcrm.doctype.crm_deal.crm_deal.add_contact', {
    deal: props.dealId,
    contact,
  })
  if (d) {
    dealContacts.reload()
    toast.success(__('Contact added'))
  }
}

async function removeContact(contact) {
  let d = await call('crm.fcrm.doctype.crm_deal.crm_deal.remove_contact', {
    deal: props.dealId,
    contact,
  })
  if (d) {
    dealContacts.reload()
    toast.success(__('Contact removed'))
  }
}

async function setPrimaryContact(contact) {
  let d = await call('crm.fcrm.doctype.crm_deal.crm_deal.set_primary_contact', {
    deal: props.dealId,
    contact,
  })
  if (d) {
    dealContacts.reload()
    toast.success(__('Primary contact set'))
  }
}

const dealContacts = createResource({
  url: 'crm.fcrm.doctype.crm_deal.api.get_deal_contacts',
  params: { name: props.dealId },
  cache: ['deal_contacts', props.dealId],
  auto: true,
  onSuccess: (data) => {
    let contactSection = sections.data?.find(
      (section) => section.name == 'contacts_section',
    )
    if (!contactSection) return
    contactSection.contacts = data.map((contact) => {
      return {
        name: contact.name,
        full_name: contact.full_name,
        email: contact.email,
        mobile_no: contact.mobile_no,
        image: contact.image,
        is_primary: contact.is_primary,
        opened: false,
      }
    })
  },
})

function updateField(name, value, callback) {
  updateDeal(name, value, () => {
    deal.data[name] = value
    callback?.()
  })
}

async function deleteDeal(name) {
  await call('frappe.client.delete', {
    doctype: 'CRM Deal',
    name,
  })
  router.push({ name: 'Deals' })
}

<<<<<<< HEAD
function trackPhoneActivities(type) {
  const primaryContact = dealContacts.data?.find(c => c.is_primary)
  if (!primaryContact?.mobile_no) {
    errorMessage(__('No phone number set'))
    return
  }
  trackCommunication({
    type,
    doctype: 'CRM Deal',
    docname: deal.data.name,
    phoneNumber: primaryContact.mobile_no,
    activities: activities.value,
    contactName: primaryContact.name
  })
}

function triggerCall() {
  const primaryContact = dealContacts.data?.find((c) => c.is_primary)
  const mobile_no = primaryContact?.mobile_no || null

  if (!primaryContact) {
    errorMessage(__('No primary contact set'))
    return
  }

  if (!mobile_no) {
    errorMessage(__('No mobile number set'))
    return
  }

  makeCall(mobile_no)
}

const showMessageTemplateModal = ref(false)
const activities = ref(null)

function applyMessageTemplate(template) {
  const primaryContact = dealContacts.data?.find(c => c.is_primary)
  if (!primaryContact) return errorMessage(__('No primary contact set'))
  
  trackCommunication({
    type: 'whatsapp',
    doctype: 'CRM Deal',
    docname: deal.data.name,
    phoneNumber: primaryContactMobileNo.value,
    activities: activities.value,
    contactName: primaryContact.full_name,
    message: template,
    modelValue: deal.data
  })
  showMessageTemplateModal.value = false
}


</script>

<style scoped>
.bottom-toolbar {
  scrollbar-width: none;
  -ms-overflow-style: none;
}

.bottom-toolbar::-webkit-scrollbar {
  display: none;
}
</style>
=======
const { assignees, document } = useDocument('CRM Deal', props.dealId)

function reloadAssignees(data) {
  if (data?.hasOwnProperty('deal_owner')) {
    assignees.reload()
  }
}
</script>
>>>>>>> cf9797fb
<|MERGE_RESOLUTION|>--- conflicted
+++ resolved
@@ -14,11 +14,7 @@
           :options="statusOptions('deal', document, deal.data._customStatuses)"
         >
           <template #default="{ open }">
-<<<<<<< HEAD
-            <Button :label="translateDealStatus(deal.data.status)">
-=======
-            <Button :label="document.doc.status">
->>>>>>> cf9797fb
+            <Button :label="translateDealStatus(document.doc.status)">
               <template #prefix>
                 <IndicatorIcon
                   :class="getDealStatus(document.doc.status).color"
@@ -698,7 +694,6 @@
   router.push({ name: 'Deals' })
 }
 
-<<<<<<< HEAD
 function trackPhoneActivities(type) {
   const primaryContact = dealContacts.data?.find(c => c.is_primary)
   if (!primaryContact?.mobile_no) {
@@ -753,6 +748,13 @@
 }
 
 
+const { assignees, document } = useDocument('CRM Deal', props.dealId)
+
+function reloadAssignees(data) {
+  if (data?.hasOwnProperty('deal_owner')) {
+    assignees.reload()
+  }
+}
 </script>
 
 <style scoped>
@@ -764,14 +766,4 @@
 .bottom-toolbar::-webkit-scrollbar {
   display: none;
 }
-</style>
-=======
-const { assignees, document } = useDocument('CRM Deal', props.dealId)
-
-function reloadAssignees(data) {
-  if (data?.hasOwnProperty('deal_owner')) {
-    assignees.reload()
-  }
-}
-</script>
->>>>>>> cf9797fb
+</style>