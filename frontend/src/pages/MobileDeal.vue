--- conflicted
+++ resolved
@@ -11,9 +11,6 @@
       <div class="absolute right-0">
         <Dropdown
           v-if="document.doc"
-<<<<<<< HEAD
-          :options="statusOptions('deal', document, deal.data._customStatuses)"
-=======
           :options="
             statusOptions(
               'deal',
@@ -23,7 +20,6 @@
               triggerStatusChange,
             )
           "
->>>>>>> 4017a937
         >
           <template #default="{ open }">
             <Button :label="getDealStatus(document.doc.status).label">
@@ -300,17 +296,10 @@
       afterInsert: (doc) => addContact(doc.name),
     }"
   />
-<<<<<<< HEAD
-  <MessageTemplateSelectorModal
-    v-model="showMessageTemplateModal"
-    doctype="CRM Deal"
-    @apply="applyMessageTemplate"
-=======
   <LostReasonModal
     v-if="showLostReasonModal"
     v-model="showLostReasonModal"
     :deal="document"
->>>>>>> 4017a937
   />
 </template>
 <script setup>
