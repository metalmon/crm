--- conflicted
+++ resolved
@@ -490,11 +490,7 @@
   }
 
   items.push({
-<<<<<<< HEAD
     label: displayName.value,
-=======
-    label: title.value,
->>>>>>> 7ca09870
     route: { name: 'Deal', params: { dealId: deal.data.name } },
   })
   return items
@@ -507,11 +503,7 @@
 
 usePageMeta(() => {
   return {
-<<<<<<< HEAD
     title: displayName.value,
-=======
-    title: title.value,
->>>>>>> 7ca09870
     icon: brand.favicon,
   }
 })
