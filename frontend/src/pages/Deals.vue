<template>
  <LayoutHeader>
    <template #left-header>
      <ViewBreadcrumbs v-model="viewControls" routeName="Deals" />
    </template>
    <template #right-header>
      <div class="flex items-center gap-4">
        <SmartFilterField
          v-if="!isMobileView"
          ref="desktopSmartFilter"
          doctype="CRM Deal"
          @update:filters="handleSmartFilter"
          class="w-80"
        />
        <CustomActions
          v-if="dealsListView?.customListActions"
          :actions="dealsListView.customListActions"
        />
        <Button
          variant="solid"
          :label="__('Create')"
          iconLeft="plus"
          @click="showDealModal = true"
        />
      </div>
    </template>
  </LayoutHeader>
  <div v-if="isMobileView" class="px-3 py-2 border-b">
    <SmartFilterField
      ref="mobileSmartFilter"
      doctype="CRM Deal"
      @update:filters="handleSmartFilter"
      class="w-full"
    />
  </div>
  <ViewControls
    ref="viewControls"
    v-model="deals"
    v-model:loadMore="loadMore"
    v-model:resizeColumn="triggerResize"
    v-model:updatedPageCount="updatedPageCount"
    doctype="CRM Deal"
    :options="{
      allowedViews: ['list', 'group_by', 'kanban'],
    }"
  />
  <KanbanView
    v-if="route.params.viewType == 'kanban'"
    v-model="deals"
    :options="{
      getRoute: (row) => ({
        name: 'Deal',
        params: { dealId: row.name },
        query: { view: route.query.view, viewType: route.params.viewType },
      }),
      onNewClick: (column) => onNewClick(column),
    }"
    @update="(data) => viewControls.updateKanbanSettings(data)"
    @loadMore="(columnName) => viewControls.loadMoreKanban(columnName)"
  >
    <template #title="{ titleField, itemName }">
      <div class="flex gap-2 items-center">
        <div v-if="titleField === 'status'">
          <IndicatorIcon :class="getRow(itemName, titleField).color" />
        </div>
        <div
          v-else-if="
            titleField === 'organization' && getRow(itemName, titleField).label
          "
        >
          <Avatar
            class="flex items-center"
            :image="getRow(itemName, titleField).logo"
            :label="getRow(itemName, titleField).label"
            size="sm"
          />
        </div>
        <div
          v-else-if="
            titleField === 'deal_owner' &&
            getRow(itemName, titleField).full_name
          "
        >
          <Avatar
            class="flex items-center"
            :image="getRow(itemName, titleField).user_image"
            :label="getRow(itemName, titleField).full_name"
            size="sm"
          />
        </div>
        <div
          v-if="
            [
              'modified',
              'creation',
              'first_response_time',
              'first_responded_on',
              'response_by',
            ].includes(titleField)
          "
          class="truncate text-base"
        >
          <Tooltip :text="getRow(itemName, titleField).label">
            <div>{{ getRow(itemName, titleField).timeAgo }}</div>
          </Tooltip>
        </div>
        <div v-else-if="titleField === 'sla_status'" class="truncate text-base">
          <Badge
            v-if="getRow(itemName, titleField).value"
            :variant="'subtle'"
            :theme="getRow(itemName, titleField).color"
            size="md"
            :label="getRow(itemName, titleField).value"
          />
        </div>
        <div
          v-else-if="getRow(itemName, titleField).label"
          class="truncate text-base"
        >
          {{ getRow(itemName, titleField).label }}
        </div>
        <div class="text-ink-gray-4" v-else>{{ __('No Title') }}</div>
      </div>
    </template>

    <template #fields="{ fieldName, itemName }">
      <div
        v-if="getRow(itemName, fieldName).label"
        class="truncate flex items-center gap-2"
      >
        <div v-if="fieldName === 'status'">
          <IndicatorIcon :class="getRow(itemName, fieldName).color" />
        </div>
        <div v-else-if="fieldName === 'organization'">
          <Avatar
            v-if="getRow(itemName, fieldName).label"
            class="flex items-center"
            :image="getRow(itemName, fieldName).logo"
            :label="getRow(itemName, fieldName).label"
            size="xs"
          />
        </div>
        <div v-else-if="fieldName === 'deal_owner'">
          <Avatar
            v-if="getRow(itemName, fieldName).full_name"
            class="flex items-center"
            :image="getRow(itemName, fieldName).user_image"
            :label="getRow(itemName, fieldName).full_name"
            size="xs"
          />
        </div>
        <div
          v-if="
            [
              'modified',
              'creation',
              'first_response_time',
              'first_responded_on',
              'response_by',
            ].includes(fieldName)
          "
          class="truncate text-base"
        >
          <Tooltip :text="getRow(itemName, fieldName).label">
            <div>{{ getRow(itemName, fieldName).timeAgo }}</div>
          </Tooltip>
        </div>
        <div v-else-if="fieldName === 'sla_status'" class="truncate text-base">
          <Badge
            v-if="getRow(itemName, fieldName).value"
            :variant="'subtle'"
            :theme="getRow(itemName, fieldName).color"
            size="md"
            :label="getRow(itemName, fieldName).value"
          />
        </div>
        <div v-else-if="fieldName === '_assign'" class="flex items-center">
          <MultipleAvatar
            :avatars="getRow(itemName, fieldName).label"
            size="xs"
          />
        </div>
        <div v-else class="truncate text-base">
          {{ getRow(itemName, fieldName).label }}
        </div>
      </div>
    </template>

    <template #actions="{ itemName }">
      <div class="flex gap-2 items-center justify-between">
        <div class="text-ink-gray-5 flex items-center gap-1.5">
          <EmailAtIcon class="h-4 w-4" />
          <span v-if="getRow(itemName, '_email_count').label">
            {{ getRow(itemName, '_email_count').label }}
          </span>
          <span class="text-3xl leading-[0]"> &middot; </span>
          <NoteIcon class="h-4 w-4" />
          <span v-if="getRow(itemName, '_note_count').label">
            {{ getRow(itemName, '_note_count').label }}
          </span>
          <span class="text-3xl leading-[0]"> &middot; </span>
          <TaskIcon class="h-4 w-4" />
          <span v-if="getRow(itemName, '_task_count').label">
            {{ getRow(itemName, '_task_count').label }}
          </span>
          <span class="text-3xl leading-[0]"> &middot; </span>
          <CommentIcon class="h-4 w-4" />
          <span v-if="getRow(itemName, '_comment_count').label">
            {{ getRow(itemName, '_comment_count').label }}
          </span>
        </div>
        <Dropdown
          class="flex items-center gap-2"
          :options="actions(itemName)"
          variant="ghost"
          @click.stop.prevent
        >
          <Button icon="plus" variant="ghost" />
        </Dropdown>
      </div>
    </template>
  </KanbanView>
  <DealsListView
    ref="dealsListView"
    v-else-if="deals.data && rows.length"
    v-model="deals.data.page_length_count"
    v-model:list="deals"
    :rows="rows"
    :columns="deals.data.columns"
    :options="{
      showTooltip: false,
      resizeColumn: true,
      rowCount: deals.data.row_count,
      totalCount: deals.data.total_count,
    }"
    @loadMore="() => loadMore++"
    @columnWidthUpdated="() => triggerResize++"
    @updatePageCount="(count) => (updatedPageCount = count)"
    @applyFilter="(data) => viewControls.applyFilter(data)"
    @applyLikeFilter="(data) => viewControls.applyLikeFilter(data)"
    @likeDoc="(data) => viewControls.likeDoc(data)"
    @selectionsChanged="
      (selections) => viewControls.updateSelections(selections)
    "
  />
  <div v-else-if="deals.data" class="flex h-full items-center justify-center">
    <div
      class="flex flex-col items-center gap-3 text-xl font-medium text-ink-gray-4"
    >
      <DealsIcon class="h-10 w-10" />
      <span>{{ __('No Deals Found') }}</span>
      <Button :label="__('Create')" iconLeft="plus" @click="showDealModal = true" />
    </div>
  </div>
  <DealModal
    v-if="showDealModal"
    v-model="showDealModal"
    :defaults="defaults"
  />
  <NoteModal
    v-if="showNoteModal"
    v-model="showNoteModal"
    :note="note"
    doctype="CRM Deal"
    :doc="docname"
  />
  <TaskModal
    v-if="showTaskModal"
    v-model="showTaskModal"
    :task="task"
    doctype="CRM Deal"
    :doc="docname"
  />
  <QuickEntryModal
   v-if="showQuickEntryModal"
   v-model="showQuickEntryModal"
   doctype="CRM Deal"
   />
</template>

<script setup>
import ViewBreadcrumbs from '@/components/ViewBreadcrumbs.vue'
import MultipleAvatar from '@/components/MultipleAvatar.vue'
import CustomActions from '@/components/CustomActions.vue'
import EmailAtIcon from '@/components/Icons/EmailAtIcon.vue'
import PhoneIcon from '@/components/Icons/PhoneIcon.vue'
import NoteIcon from '@/components/Icons/NoteIcon.vue'
import TaskIcon from '@/components/Icons/TaskIcon.vue'
import CommentIcon from '@/components/Icons/CommentIcon.vue'
import IndicatorIcon from '@/components/Icons/IndicatorIcon.vue'
import DealsIcon from '@/components/Icons/DealsIcon.vue'
import LayoutHeader from '@/components/LayoutHeader.vue'
import DealsListView from '@/components/ListViews/DealsListView.vue'
import KanbanView from '@/components/Kanban/KanbanView.vue'
import DealModal from '@/components/Modals/DealModal.vue'
import NoteModal from '@/components/Modals/NoteModal.vue'
import TaskModal from '@/components/Modals/TaskModal.vue'
import ViewControls from '@/components/ViewControls.vue'
import { getMeta } from '@/stores/meta'
import { globalStore } from '@/stores/global'
import { usersStore } from '@/stores/users'
import { organizationsStore } from '@/stores/organizations'
import { statusesStore } from '@/stores/statuses'
import { callEnabled, isMobileView } from '@/composables/settings'
import { formatDate, timeAgo, website, formatTime } from '@/utils'
import { Tooltip, Avatar, Dropdown } from 'frappe-ui'
import { useRoute } from 'vue-router'
import { ref, reactive, computed, h, watch } from 'vue'
import SmartFilterField from '@/components/SmartFilterField.vue'

const { getFormattedPercent, getFormattedFloat, getFormattedCurrency } =
  getMeta('CRM Deal')
const { makeCall } = globalStore()
const { getUser } = usersStore()
const { getOrganization } = organizationsStore()
const { getDealStatus } = statusesStore()

const route = useRoute()

const dealsListView = ref(null)
const showDealModal = ref(false)

const defaults = reactive({})

// deals data is loaded in the ViewControls component
const deals = ref({})
const loadMore = ref(1)
const triggerResize = ref(1)
const updatedPageCount = ref(20)
const viewControls = ref(null)

const desktopSmartFilter = ref(null)
const mobileSmartFilter = ref(null)
const isResettingFilters = ref(false)

// Watch for filter changes in the list
watch(() => deals.value?.params?.filters, (newFilters) => {
  // Skip if we're already resetting filters
  if (isResettingFilters.value) return;
  
  // If filters are empty, clear the smart filter fields
  if (!newFilters || Object.keys(newFilters).length === 0) {
    isResettingFilters.value = true;
    desktopSmartFilter.value?.clearSearch();
    mobileSmartFilter.value?.clearSearch();
    isResettingFilters.value = false;
  }
}, { deep: true })

function getRow(name, field) {
  function getValue(value) {
    if (value && typeof value === 'object' && !Array.isArray(value)) {
      return value
    }
    return { label: value }
  }
  return getValue(rows.value?.find((row) => row.name == name)[field])
}

// Rows
const rows = computed(() => {
  if (!deals.value?.data?.data) return []
  if (deals.value.data.view_type === 'group_by') {
    if (!deals.value?.data.group_by_field?.fieldname) return []
    return getGroupedByRows(
      deals.value?.data.data,
      deals.value?.data.group_by_field,
      deals.value.data.columns,
    )
  } else if (deals.value.data.view_type === 'kanban') {
    return getKanbanRows(deals.value.data.data, deals.value.data.fields)
  } else {
    return parseRows(deals.value?.data.data, deals.value.data.columns)
  }
})

function getGroupedByRows(listRows, groupByField, columns) {
  let groupedRows = []

  groupByField.options?.forEach((option) => {
    let filteredRows = []

    if (!option) {
      filteredRows = listRows.filter((row) => !row[groupByField.fieldname])
    } else {
      filteredRows = listRows.filter(
        (row) => row[groupByField.fieldname] == option,
      )
    }

    let groupDetail = {
      label: groupByField.label,
      group: option || __(' '),
      collapsed: false,
      rows: parseRows(filteredRows, columns),
    }
    if (groupByField.fieldname == 'status') {
      groupDetail.icon = () =>
        h(IndicatorIcon, {
          class: getDealStatus(option)?.color,
        })
    }
    groupedRows.push(groupDetail)
  })

  return groupedRows || listRows
}

function getKanbanRows(data, columns) {
  let _rows = []
  data.forEach((column) => {
    column.data?.forEach((row) => {
      _rows.push(row)
    })
  })
  return parseRows(_rows, columns)
}

function parseRows(rows, columns = []) {
  let view_type = deals.value.data.view_type
  let key = view_type === 'kanban' ? 'fieldname' : 'key'
  let type = view_type === 'kanban' ? 'fieldtype' : 'type'

  return rows.map((deal) => {
    let _rows = {}
    deals.value.data.rows.forEach((row) => {
      _rows[row] = deal[row]

      let fieldType = columns?.find((col) => (col[key] || col.value) == row)?.[
        type
      ]

      if (
        fieldType &&
        ['Date', 'Datetime'].includes(fieldType) &&
        !['modified', 'creation'].includes(row)
      ) {
        _rows[row] = formatDate(deal[row], '', true, fieldType == 'Datetime')
      }

      if (fieldType && fieldType == 'Currency') {
        _rows[row] = getFormattedCurrency(row, deal)
      }

      if (fieldType && fieldType == 'Float') {
        _rows[row] = getFormattedFloat(row, deal)
      }

      if (fieldType && fieldType == 'Percent') {
        _rows[row] = getFormattedPercent(row, deal)
      }

      if (row == 'organization') {
        _rows[row] = {
          label: deal.organization,
          logo: getOrganization(deal.organization)?.organization_logo,
        }
      } else if (row === 'website') {
        _rows[row] = website(deal.website)
      } else if (row == 'status') {
        _rows[row] = {
          label: getDealStatus(deal.status).label,
          value: deal.status,
          color: getDealStatus(deal.status)?.color,
        }
      } else if (row == 'sla_status') {
        let value = deal.sla_status
        let tooltipText = value
        let color =
          deal.sla_status == 'Failed'
            ? 'red'
            : deal.sla_status == 'Fulfilled'
              ? 'green'
              : 'orange'
<<<<<<< HEAD
        if (value == 'First Response Due') {
          value = timeAgo(deal.response_by)
=======
        if (value == 'First Response Due' || value == 'Rolling Response Due') {
          value = __(timeAgo(deal.response_by))
>>>>>>> ec4d7a8e
          tooltipText = formatDate(deal.response_by)
          if (new Date(deal.response_by) < new Date()) {
            color = 'red'
          }
        }
        _rows[row] = {
          label: tooltipText,
          value: value,
          color: color,
        }
      } else if (row == 'deal_owner') {
        _rows[row] = {
          label: deal.deal_owner && getUser(deal.deal_owner).full_name,
          ...(deal.deal_owner && getUser(deal.deal_owner)),
        }
      } else if (row == '_assign') {
        let assignees = JSON.parse(deal._assign || '[]')
        _rows[row] = assignees.map((user) => ({
          name: user,
          image: getUser(user).user_image,
          label: getUser(user).full_name,
        }))
      } else if (['modified', 'creation'].includes(row)) {
        _rows[row] = {
          label: formatDate(deal[row]),
          timeAgo: timeAgo(deal[row]),
        }
      } else if (
        ['first_response_time', 'first_responded_on', 'response_by'].includes(
          row,
        )
      ) {
        let field = row == 'response_by' ? 'response_by' : 'first_responded_on'
        _rows[row] = {
          label: deal[field] ? formatDate(deal[field]) : '',
          timeAgo: deal[row]
            ? row == 'first_response_time'
              ? formatTime(deal[row])
              : timeAgo(deal[row])
            : '',
        }
      }
    })
    _rows['_email_count'] = deal._email_count
    _rows['_note_count'] = deal._note_count
    _rows['_task_count'] = deal._task_count
    _rows['_comment_count'] = deal._comment_count
    return _rows
  })
}

function onNewClick(column) {
  let column_field = deals.value.params.column_field

  if (column_field) {
    defaults[column_field] = column.column.name
  }

  showDealModal.value = true
}

function actions(itemName) {
  let mobile_no = getRow(itemName, 'mobile_no')?.label || ''
  let actions = [
    {
      icon: h(PhoneIcon, { class: 'h-4 w-4' }),
      label: __('Make a Call'),
      onClick: () => makeCall(mobile_no),
      condition: () => mobile_no && callEnabled.value,
    },
    {
      icon: h(NoteIcon, { class: 'h-4 w-4' }),
      label: __('New Note'),
      onClick: () => showNote(itemName),
    },
    {
      icon: h(TaskIcon, { class: 'h-4 w-4' }),
      label: __('New Task'),
      onClick: () => showTask(itemName),
    },
  ]
  return actions.filter((action) =>
    action.condition ? action.condition() : true,
  )
}

const docname = ref('')
const showNoteModal = ref(false)
const note = ref({
  title: '',
  content: '',
})

function showNote(name) {
  docname.value = name
  showNoteModal.value = true
}

const showTaskModal = ref(false)
const task = ref({
  title: '',
  description: '',
  assigned_to: '',
  due_date: '',
  priority: 'Low',
  status: 'Backlog',
})

function showTask(name) {
  docname.value = name
  showTaskModal.value = true
}
function handleSmartFilter(filters) {
  if (!viewControls.value || !filters) return;
  if (isResettingFilters.value) return;
  if (!deals.value || !deals.value.params) return;

  const currentFilters = deals.value.params.filters || {};
  const standardFilters = {};
  Object.entries(currentFilters).forEach(([key, value]) => {
    if (!['mobile_no', 'email', 'organization'].includes(key)) {
      standardFilters[key] = value;
    }
  });

  deals.value.params.filters = {
    ...standardFilters,
    ...filters
  };
  
  deals.value.reload();
}
</script><|MERGE_RESOLUTION|>--- conflicted
+++ resolved
@@ -307,6 +307,7 @@
 import { useRoute } from 'vue-router'
 import { ref, reactive, computed, h, watch } from 'vue'
 import SmartFilterField from '@/components/SmartFilterField.vue'
+import QuickEntryModal from '@/components/Modals/QuickEntryModal.vue'
 
 const { getFormattedPercent, getFormattedFloat, getFormattedCurrency } =
   getMeta('CRM Deal')
@@ -332,6 +333,7 @@
 const desktopSmartFilter = ref(null)
 const mobileSmartFilter = ref(null)
 const isResettingFilters = ref(false)
+const showQuickEntryModal = ref(false)
 
 // Watch for filter changes in the list
 watch(() => deals.value?.params?.filters, (newFilters) => {
@@ -346,7 +348,6 @@
     isResettingFilters.value = false;
   }
 }, { deep: true })
-
 function getRow(name, field) {
   function getValue(value) {
     if (value && typeof value === 'object' && !Array.isArray(value)) {
@@ -472,13 +473,8 @@
             : deal.sla_status == 'Fulfilled'
               ? 'green'
               : 'orange'
-<<<<<<< HEAD
         if (value == 'First Response Due') {
           value = timeAgo(deal.response_by)
-=======
-        if (value == 'First Response Due' || value == 'Rolling Response Due') {
-          value = __(timeAgo(deal.response_by))
->>>>>>> ec4d7a8e
           tooltipText = formatDate(deal.response_by)
           if (new Date(deal.response_by) < new Date()) {
             color = 'red'
@@ -591,6 +587,7 @@
   docname.value = name
   showTaskModal.value = true
 }
+
 function handleSmartFilter(filters) {
   if (!viewControls.value || !filters) return;
   if (isResettingFilters.value) return;
