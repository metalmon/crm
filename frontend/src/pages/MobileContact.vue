<template>
  <LayoutHeader v-if="contact.data">
    <header
      class="relative flex h-10.5 items-center justify-between gap-2 py-2.5 pl-2"
    >
      <Breadcrumbs :items="breadcrumbs">
        <template #prefix="{ item }">
          <Icon v-if="item.icon" :icon="item.icon" class="mr-2 h-4" />
        </template>
      </Breadcrumbs>
    </header>
  </LayoutHeader>
  <div v-if="contact.data" class="flex flex-col h-full overflow-hidden">
    <FileUploader @success="changeContactImage" :validateFile="validateFile">
      <template #default="{ openFileSelector, error }">
        <div class="flex flex-col items-start justify-start gap-4 p-4">
          <div class="flex gap-4 items-center">
            <div class="group relative h-14.5 w-14.5">
              <Avatar
                size="3xl"
                class="h-14.5 w-14.5"
                :label="contact.data.full_name"
                :image="contact.data.image"
              />
              <component
                :is="contact.data.image ? Dropdown : 'div'"
                v-bind="
                  contact.data.image
                    ? {
                        options: [
                          {
                            icon: 'upload',
                            label: contact.data.image
                              ? __('Change image')
                              : __('Upload image'),
                            onClick: openFileSelector,
                          },
                          {
                            icon: 'trash-2',
                            label: __('Remove image'),
                            onClick: () => changeContactImage(''),
                          },
                        ],
                      }
                    : { onClick: openFileSelector }
                "
                class="!absolute bottom-0 left-0 right-0"
              >
                <div
                  class="z-1 absolute bottom-0 left-0 right-0 flex h-14 cursor-pointer items-center justify-center rounded-b-full bg-black bg-opacity-40 pt-5 opacity-0 duration-300 ease-in-out group-hover:opacity-100"
                  style="
                    -webkit-clip-path: inset(22px 0 0 0);
                    clip-path: inset(22px 0 0 0);
                  "
                >
                  <CameraIcon class="h-6 w-6 cursor-pointer text-white" />
                </div>
              </component>
            </div>
            <div class="flex flex-col gap-2 truncate">
              <div class="truncate text-lg font-medium text-ink-gray-9">
                <span v-if="contact.data.salutation">
                  {{ contact.data.salutation + '. ' }}
                </span>
                <span>{{ contact.data.full_name }}</span>
              </div>
              <div class="flex items-center gap-1.5">
                <div class="flex gap-1.5">
                  <Button
                    v-if="contact.data.actual_mobile_no && callEnabled"
                    size="sm"
                    class="dark:text-white dark:hover:bg-gray-700"
                    @click="makeCall(contact.data.actual_mobile_no)"
                  >
                    <template #prefix>
                      <PhoneIcon class="h-4 w-4" />
                    </template>
                    {{ __('Make Call') }}
                  </Button>

                  <Button
                    v-if="contact.data.actual_mobile_no && !callEnabled"
                    size="sm"
                    class="dark:text-white dark:hover:bg-gray-700"
                    @click="trackPhoneActivities('phone')"
                  >
                    <template #prefix>
                      <PhoneIcon class="h-4 w-4" />
                    </template>
                    {{ __('Make Call') }}
                  </Button>

                  <Button
                    v-if="contact.data.actual_mobile_no"
                    size="sm"
                    class="dark:text-white dark:hover:bg-gray-700"
                    @click="trackPhoneActivities('whatsapp')"
                  >
                    <template #prefix>
                      <WhatsAppIcon class="h-4 w-4" />
                    </template>
                    {{ __('Chat') }}
                  </Button>
                </div>

                <Button
                  :label="__('Delete')"
                  variant="ghost"
                  theme="red"
                  size="sm"
                  class="dark:text-red-400 dark:hover:bg-gray-700"
                  @click="deleteContact"
                >
                    <FeatherIcon name="trash-2" class="h-4 w-4" />
                </Button>

                <Avatar
                  v-if="contact.data.company_name"
                  size="md"
                  :label="contact.data.company_name"
                  :image="
                    getOrganization(contact.data.company_name)
                      ?.organization_logo
                  "
                />
              </div>
              <ErrorMessage :message="__(error)" />
            </div>
          </div>
        </div>
      </template>
    </FileUploader>
<<<<<<< HEAD
    <Tabs
      v-model="tabIndex"
      :tabs="tabs"
      tablistClass="!px-4"
      class="h-full flex flex-col"
    >
      <template #tab="{ tab, selected }">
=======
    <Tabs as="div" v-model="tabIndex" :tabs="tabs" class="overflow-auto">
      <TabList class="!px-4" v-slot="{ tab, selected }">
>>>>>>> 99e62169
        <button
          v-if="tab.name == 'Deals'"
          class="group flex items-center gap-2 border-b border-transparent py-2.5 text-base text-ink-gray-5 duration-300 ease-in-out hover:border-outline-gray-3 hover:text-ink-gray-9"
          :class="{ 'text-ink-gray-9': selected }"
        >
          <component v-if="tab.icon" :is="tab.icon" class="h-5" />
          {{ __(tab.label) }}
          <Badge
            class="group-hover:bg-surface-gray-7"
            :class="[selected ? 'bg-surface-gray-7' : 'bg-gray-600']"
            variant="solid"
            theme="gray"
            size="sm"
          >
            {{ tab.count }}
          </Badge>
        </button>
<<<<<<< HEAD
      </template>
      <template #default="{ tab }">
        <div class="flex-1 relative">
          <div v-if="tab.name == 'Details'">
            <div
              v-if="fieldsLayout.data"
              class="flex flex-1 flex-col justify-between overflow-hidden"
            >
              <div class="flex flex-col overflow-y-auto">
                <div
                  v-for="(section, i) in fieldsLayout.data"
                  :key="section.label"
                  class="flex flex-col px-2 py-3 sm:p-3"
                  :class="{ 'border-b': i !== fieldsLayout.data.length - 1 }"
                >
                  <Section :label="section.label" :opened="section.opened">
                    <SidePanelLayout
                      :fields="section.fields"
                      :isLastSection="i == fieldsLayout.data.length - 1"
                      v-model="contact.data"
                      @update="updateField"
                    />
                  </Section>
                </div>
              </div>
            </div>
          </div>
          <div 
            v-else-if="tab.name === 'Deals'" 
            class="absolute inset-0 overflow-auto"
          >
            <div class="min-w-max">
              <DealsListView
                v-if="rows.length"
                class="mt-4"
                :rows="rows"
                :columns="columns"
                :options="{ selectable: false, showTooltip: false }"
              />
              <div
                v-else
                class="grid flex-1 place-items-center text-xl font-medium text-ink-gray-4"
              >
                <div class="flex flex-col items-center justify-center space-y-3">
                  <component :is="tab.icon" class="!h-10 !w-10" />
                  <div>{{ __('No Deals Found') }}</div>
                </div>
              </div>
            </div>
          </div>
        </div>
      </template>
=======
      </TabList>
      <TabPanel v-slot="{ tab }">
        <div v-if="tab.name == 'Details'">
          <div
            v-if="sections.data"
            class="flex flex-1 flex-col justify-between overflow-hidden"
          >
            <SidePanelLayout
              v-model="contact.data"
              :sections="sections.data"
              doctype="Contact"
              @update="updateField"
              @reload="sections.reload"
            />
          </div>
        </div>
        <DealsListView
          v-else-if="tab.label === 'Deals' && rows.length"
          class="mt-4"
          :rows="rows"
          :columns="columns"
          :options="{ selectable: false, showTooltip: false }"
        />
        <div
          v-if="tab.label === 'Deals' && !rows.length"
          class="grid flex-1 place-items-center text-xl font-medium text-ink-gray-4"
        >
          <div class="flex flex-col items-center justify-center space-y-3">
            <component :is="tab.icon" class="!h-10 !w-10" />
            <div>{{ __('No {0} Found', [__(tab.label)]) }}</div>
          </div>
        </div>
      </TabPanel>
>>>>>>> 99e62169
    </Tabs>
  </div>
  <AddressModal v-model="showAddressModal" v-model:address="_address" />
</template>

<script setup>
import Icon from '@/components/Icon.vue'
import SidePanelLayout from '@/components/SidePanelLayout.vue'
import LayoutHeader from '@/components/LayoutHeader.vue'
import DetailsIcon from '@/components/Icons/DetailsIcon.vue'
import PhoneIcon from '@/components/Icons/PhoneIcon.vue'
import CameraIcon from '@/components/Icons/CameraIcon.vue'
import DealsIcon from '@/components/Icons/DealsIcon.vue'
import DealsListView from '@/components/ListViews/DealsListView.vue'
import AddressModal from '@/components/Modals/AddressModal.vue'
import { formatDate, timeAgo, createToast } from '@/utils'
import { getView } from '@/utils/view'
import { getSettings } from '@/stores/settings'
import { getMeta } from '@/stores/meta'
import { globalStore } from '@/stores/global.js'
import { usersStore } from '@/stores/users.js'
import { organizationsStore } from '@/stores/organizations.js'
import { statusesStore } from '@/stores/statuses'
import { callEnabled } from '@/composables/settings'
import {
  Breadcrumbs,
  Avatar,
  FileUploader,
  Tabs,
  TabList,
  TabPanel,
  call,
  createResource,
  usePageMeta,
  Dropdown,
  Button,
} from 'frappe-ui'
import { ref, computed, h } from 'vue'
import { useRoute, useRouter } from 'vue-router'
import WhatsAppIcon from '@/components/Icons/WhatsAppIcon.vue'
import { normalizePhoneNumber } from '@/utils/communicationUtils'

const { brand } = getSettings()
const { $dialog, makeCall } = globalStore()

const { getUser, isManager } = usersStore()
const { getOrganization } = organizationsStore()
const { getDealStatus } = statusesStore()

const props = defineProps({
  contactId: {
    type: String,
    required: true,
  },
})

const route = useRoute()
const router = useRouter()

const showAddressModal = ref(false)
const _contact = ref({})
const _address = ref({})

const contact = createResource({
  url: 'crm.api.contact.get_contact',
  cache: ['contact', props.contactId],
  params: {
    name: props.contactId,
  },
  auto: true,
  transform: (data) => {
    return {
      ...data,
      actual_mobile_no: data.mobile_no,
      mobile_no: data.mobile_no,
    }
  },
})

const breadcrumbs = computed(() => {
  let items = [{ label: __('Contacts'), route: { name: 'Contacts' } }]

  if (route.query.view || route.query.viewType) {
    let view = getView(route.query.view, route.query.viewType, 'Contact')
    if (view) {
      items.push({
        label: __(view.label),
        icon: view.icon,
        route: {
          name: 'Contacts',
          params: { viewType: route.query.viewType },
          query: { view: route.query.view },
        },
      })
    }
  }

  items.push({
    label: contact.data?.full_name,
    route: { name: 'Contact', params: { contactId: props.contactId } },
  })
  return items
})

usePageMeta(() => {
  return {
    title: contact.data?.full_name || contact.data?.name,
    icon: brand.favicon,
  }
})

function validateFile(file) {
  let extn = file.name.split('.').pop().toLowerCase()
  if (!['png', 'jpg', 'jpeg'].includes(extn)) {
    return __('Only PNG and JPG images are allowed')
  }
}

async function changeContactImage(file) {
  await call('frappe.client.set_value', {
    doctype: 'Contact',
    name: props.contactId,
    fieldname: 'image',
    value: file?.file_url || '',
  })
  contact.reload()
}

async function deleteContact() {
  $dialog({
    title: __('Delete contact'),
    message: __('Are you sure you want to delete this contact?'),
    actions: [
      {
        label: __('Delete'),
        theme: 'red',
        variant: 'solid',
        async onClick(close) {
          await call('frappe.client.delete', {
            doctype: 'Contact',
            name: props.contactId,
          })
          close()
          router.push({ name: 'Contacts' })
        },
      },
    ],
  })
}

const tabIndex = ref(0)
const tabs = [
  {
    name: 'Details',
    label: __('Details'),
    icon: DetailsIcon,
  },
  {
    name: 'Deals',
    label: __('Deals'),
    icon: h(DealsIcon, { class: 'h-4 w-4' }),
    count: computed(() => deals.data?.length),
  },
]

const deals = createResource({
  url: 'crm.api.contact.get_linked_deals',
  cache: ['deals', props.contactId],
  params: { contact: props.contactId },
  auto: true,
})

const rows = computed(() => {
  if (!deals.data || !deals.data.length) return []
  return deals.data.map((row) => getDealRowObject(row))
})

const sections = createResource({
  url: 'crm.fcrm.doctype.crm_fields_layout.crm_fields_layout.get_sidepanel_sections',
  cache: ['sidePanelSections', 'Contact'],
  params: { doctype: 'Contact' },
  auto: true,
<<<<<<< HEAD
  transform: (data) => {
    return data.map((section) => {
      return {
        ...section,
        fields: computed(() =>
          section.fields.map((field) => {
            // Get translated field label
            const translatedLabel = __(field.label || field.name.split('_').map(word => 
              word.charAt(0).toUpperCase() + word.slice(1)).join(' '))

            // Handle link fields
            if (field.type === 'link') {
              const baseField = {
                ...field,
                doctype: field.options || field.doctype,
                options: field.options,
                placeholder: `${__('Select')} ${translatedLabel}`,
                class: 'form-input w-full rounded border border-gray-100 bg-surface-gray-2 px-2 py-1.5 text-base text-ink-gray-8 placeholder-ink-gray-4 transition-colors hover:border-outline-gray-modals hover:bg-surface-gray-3 focus:border-outline-gray-4 focus:bg-surface-white focus:shadow-sm focus:outline-none focus:ring-0 focus-visible:ring-2 focus-visible:ring-outline-gray-3'
              }

              // Special handling for address field
              if (field.name === 'address') {
                return {
                  ...baseField,
                  doctype: 'Address',
                  create: (value, close) => {
                    _address.value = { address_title: value }
                    showAddressModal.value = true
                    close()
                  },
                  edit: async (addr) => {
                    _address.value = await call('frappe.client.get', {
                      doctype: 'Address',
                      name: addr,
                    })
                    showAddressModal.value = true
                  }
                }
              }

              return baseField
            }

            // Handle email_id field
            if (field.name === 'email_id') {
              return {
                ...field,
                type: 'dropdown',
                fieldtype: 'data',
                placeholder: __('Add Email Address...'),
                options: contact.data?.email_ids?.map((email) => ({
                    name: email.name,
                    value: email.email_id,
                    selected: email.email_id === contact.data.email_id,
                    placeholder: __('Add Email Address...'),
                    isNew: email.isNew,
                    onClick: () => {
                      _contact.value.email_id = email.email_id
                      setAsPrimary('email', email.email_id)
                    },
                    onSave: (option, isNew) => {
                      if (isNew) {
                        createNew('email', option.value)
                        if (contact.data.email_ids.length === 1) {
                          _contact.value.email_id = option.value
                        }
                      } else {
                        editOption('email', option.name, option.value)
                      }
                    },
                    onDelete: () => {
                      if (email.isNew) {
                        contact.data.email_ids = contact.data.email_ids.filter(e => e.name !== email.name)
                        if (_contact.value.email_id === email.email_id) {
                          _contact.value.email_id = contact.data.email_ids.find(e => e.is_primary)?.email_id || ''
                        }
                      } else {
                        deleteOption('email', email.name)
                      }
                    }
                  })) || [],
                create: () => {
                  contact.data.email_ids = contact.data.email_ids || []
                  const newEmail = {
                    name: 'new-1',
                    email_id: '',
                    is_primary: contact.data.email_ids.length === 0,
                    selected: false,
                    isNew: true,
                  }
                  contact.data.email_ids.push(newEmail)
                },
                class: 'form-input w-full rounded border border-gray-100 bg-surface-gray-2 px-2 py-1.5 text-base text-ink-gray-8 placeholder-ink-gray-4 transition-colors hover:border-outline-gray-modals hover:bg-surface-gray-3 focus:border-outline-gray-4 focus:bg-surface-white focus:shadow-sm focus:outline-none focus:ring-0 focus-visible:ring-2 focus-visible:ring-outline-gray-3'
              }
            }

            // Handle mobile_no field
            if (field.name === 'mobile_no') {
              return {
                ...field,
                type: 'dropdown',
                fieldtype: 'data',
                placeholder: __('Add Mobile No...'),
                options: contact.data?.phone_nos?.map((phone) => ({
                    name: phone.name,
                    value: phone.phone,
                    selected: phone.phone === contact.data.actual_mobile_no,
                    placeholder: __('Add Mobile No...'),
                    isNew: phone.isNew,
                    onClick: () => {
                      _contact.value.actual_mobile_no = phone.phone
                      _contact.value.mobile_no = phone.phone
                      setAsPrimary('mobile_no', phone.phone)
                    },
                    onSave: (option, isNew) => {
                      if (isNew) {
                        createNew('phone', option.value)
                        if (contact.data.phone_nos.length === 1) {
                          _contact.value.actual_mobile_no = option.value
                        }
                      } else {
                        editOption('phone', option.name, option.value)
                      }
                    },
                    onDelete: () => {
                      if (phone.isNew) {
                        contact.data.phone_nos = contact.data.phone_nos.filter(p => p.name !== phone.name)
                        if (_contact.value.actual_mobile_no === phone.phone) {
                          _contact.value.actual_mobile_no = contact.data.phone_nos.find(p => p.is_primary_mobile_no)?.phone || ''
                        }
                      } else {
                        deleteOption('phone', phone.name)
                      }
                    }
                  })) || [],
                create: () => {
                  contact.data.phone_nos = contact.data.phone_nos || []
                  const newPhone = {
                    name: 'new-1',
                    phone: '',
                    is_primary_mobile_no: contact.data.phone_nos.length === 0,
                    selected: false,
                    isNew: true,
                  }
                  contact.data.phone_nos.push(newPhone)
                },
                class: 'form-input w-full rounded border border-gray-100 bg-surface-gray-2 px-2 py-1.5 text-base text-ink-gray-8 placeholder-ink-gray-4 transition-colors hover:border-outline-gray-modals hover:bg-surface-gray-3 focus:border-outline-gray-4 focus:bg-surface-white focus:shadow-sm focus:outline-none focus:ring-0 focus-visible:ring-2 focus-visible:ring-outline-gray-3'
              }
            }

            // Handle company_name field
            if (field.name === 'company_name') {
              return {
                ...field,
                type: 'text',
                placeholder: __('Enter Organization Name')
              }
            }

            // Default field handling
            return {
              ...field,
              placeholder: `${__('Enter')} ${translatedLabel}`,
              class: 'form-input w-full rounded border border-gray-100 bg-surface-gray-2 px-2 py-1.5 text-base text-ink-gray-8 placeholder-ink-gray-4 transition-colors hover:border-outline-gray-modals hover:bg-surface-gray-3 focus:border-outline-gray-4 focus:bg-surface-white focus:shadow-sm focus:outline-none focus:ring-0 focus-visible:ring-2 focus-visible:ring-outline-gray-3'
            }
          })
        ),
      }
=======
  transform: (data) => computed(() => getParsedSections(data)),
})

function getParsedSections(_sections) {
  return _sections.map((section) => {
    section.columns = section.columns.map((column) => {
      column.fields = column.fields.map((field) => {
        if (field.fieldname === 'email_id') {
          return {
            ...field,
            type: 'dropdown',
            options:
              contact.data?.email_ids?.map((email) => {
                return {
                  name: email.name,
                  value: email.email_id,
                  selected: email.email_id === contact.data.email_id,
                  placeholder: 'john@doe.com',
                  onClick: () => {
                    _contact.value.email_id = email.email_id
                    setAsPrimary('email', email.email_id)
                  },
                  onSave: (option, isNew) => {
                    if (isNew) {
                      createNew('email', option.value)
                      if (contact.data.email_ids.length === 1) {
                        _contact.value.email_id = option.value
                      }
                    } else {
                      editOption(
                        'Contact Email',
                        option.name,
                        'email_id',
                        option.value,
                      )
                    }
                  },
                  onDelete: async (option, isNew) => {
                    contact.data.email_ids = contact.data.email_ids.filter(
                      (email) => email.name !== option.name,
                    )
                    !isNew && (await deleteOption('Contact Email', option.name))
                    if (_contact.value.email_id === option.value) {
                      if (contact.data.email_ids.length === 0) {
                        _contact.value.email_id = ''
                      } else {
                        _contact.value.email_id = contact.data.email_ids.find(
                          (email) => email.is_primary,
                        )?.email_id
                      }
                    }
                  },
                }
              }) || [],
            create: () => {
              contact.data?.email_ids?.push({
                name: 'new-1',
                value: '',
                selected: false,
                isNew: true,
              })
            },
          }
        } else if (field.name === 'mobile_no') {
          return {
            ...field,
            read_only: false,
            fieldtype: 'dropdown',
            options:
              contact.data?.phone_nos?.map((phone) => {
                return {
                  name: phone.name,
                  value: phone.phone,
                  selected: phone.phone === contact.data.actual_mobile_no,
                  onClick: () => {
                    _contact.value.actual_mobile_no = phone.phone
                    _contact.value.mobile_no = phone.phone
                    setAsPrimary('mobile_no', phone.phone)
                  },
                  onSave: (option, isNew) => {
                    if (isNew) {
                      createNew('phone', option.value)
                      if (contact.data.phone_nos.length === 1) {
                        _contact.value.actual_mobile_no = option.value
                      }
                    } else {
                      editOption(
                        'Contact Phone',
                        option.name,
                        'phone',
                        option.value,
                      )
                    }
                  },
                  onDelete: async (option, isNew) => {
                    contact.data.phone_nos = contact.data.phone_nos.filter(
                      (phone) => phone.name !== option.name,
                    )
                    !isNew && (await deleteOption('Contact Phone', option.name))
                    if (_contact.value.actual_mobile_no === option.value) {
                      if (contact.data.phone_nos.length === 0) {
                        _contact.value.actual_mobile_no = ''
                      } else {
                        _contact.value.actual_mobile_no =
                          contact.data.phone_nos.find(
                            (phone) => phone.is_primary_mobile_no,
                          )?.phone
                      }
                    }
                  },
                }
              }) || [],
            create: () => {
              contact.data?.phone_nos?.push({
                name: 'new-1',
                value: '',
                selected: false,
                isNew: true,
              })
            },
          }
        } else if (field.name === 'address') {
          return {
            ...field,
            create: (value, close) => {
              _contact.value.address = value
              _address.value = {}
              showAddressModal.value = true
              close()
            },
            edit: async (addr) => {
              _address.value = await call('frappe.client.get', {
                doctype: 'Address',
                name: addr,
              })
              showAddressModal.value = true
            },
          }
        } else {
          return field
        }
      })
      return column
    })
    return section
  })
}

async function setAsPrimary(field, value) {
  let d = await call('crm.api.contact.set_as_primary', {
    contact: contact.data.name,
    field,
    value,
  })
  if (d) {
    contact.reload()
    createToast({
      title: 'Contact updated',
      icon: 'check',
      iconClasses: 'text-ink-green-3',
>>>>>>> 99e62169
    })
  }
})

async function createNew(type, value) {
  if (!value) return
  let d = await call('crm.api.contact.create_new', {
    contact: contact.data.name,
    field: type,
    value,
  })
  if (d) {
    contact.reload()
    createToast({
      title: __('Contact Updated'),
      icon: 'check',
      iconClasses: 'text-ink-green-3',
    })
  }
}

async function editOption(type, name, value) {
  const doctype = type === 'email' ? 'Contact Email' : 'Contact Phone'
  const fieldname = type === 'email' ? 'email_id' : 'phone'
  await call('frappe.client.set_value', {
    doctype,
    name,
    fieldname,
    value,
  })
  await contact.reload()
  createToast({
    title: __('Contact Updated'),
    icon: 'check',
    iconClasses: 'text-ink-green-3',
  })
}

async function setAsPrimary(type, value) {
  await call('crm.api.contact.set_as_primary', {
    contact: contact.data.name,
    field: type,
    value,
  })
  await contact.reload()
  createToast({
    title: __('Contact Updated'),
    icon: 'check',
    iconClasses: 'text-ink-green-3',
  })
}

async function deleteOption(type, name) {
  const doctype = type === 'email' ? 'Contact Email' : 'Contact Phone'
  await call('frappe.client.delete', {
    doctype,
    name,
  })
  await contact.reload()
  createToast({
    title: __('Contact Updated'),
    icon: 'check',
    iconClasses: 'text-ink-green-3',
  })
}

async function updateField(fieldname, value) {
  await call('frappe.client.set_value', {
    doctype: 'Contact',
    name: props.contactId,
    fieldname,
    value,
  })
  createToast({
    title: 'Contact updated',
    icon: 'check',
    iconClasses: 'text-ink-green-3',
  })

  contact.reload()
}

const { getFormattedCurrency } = getMeta('CRM Deal')

const columns = computed(() => dealColumns)

function getDealRowObject(deal) {
  return {
    name: deal.name,
    organization: {
      label: deal.organization,
      logo: getOrganization(deal.organization)?.organization_logo,
    },
    annual_revenue: getFormattedCurrency('annual_revenue', deal),
    status: {
      label: deal.status,
      color: getDealStatus(deal.status)?.color,
    },
    email: deal.email,
    mobile_no: deal.mobile_no,
    deal_owner: {
      label: deal.deal_owner && getUser(deal.deal_owner).full_name,
      ...(deal.deal_owner && getUser(deal.deal_owner)),
    },
    modified: {
      label: formatDate(deal.modified),
      timeAgo: __(timeAgo(deal.modified)),
    },
  }
}

const dealColumns = [
  {
    label: __('Organization'),
    key: 'organization',
    width: '150px',
  },
  {
    label: __('Amount'),
    key: 'annual_revenue',
<<<<<<< HEAD
    width: '120px',
=======
    align: 'right',
    width: '9rem',
>>>>>>> 99e62169
  },
  {
    label: __('Status'),
    key: 'status',
    width: '120px',
  },
  {
    label: __('Email'),
    key: 'email',
    width: '180px',
  },
  {
    label: __('Mobile no'),
    key: 'mobile_no',
    width: '130px',
  },
  {
    label: __('Deal owner'),
    key: 'deal_owner',
    width: '150px',
  },
  {
    label: __('Last modified'),
    key: 'modified',
    width: '130px',
  },
]

function trackPhoneActivities(type = 'phone') {
  if (!contact.data.actual_mobile_no) {
    errorMessage(__('No phone number set'))
    return
  }

  const formattedNumber = normalizePhoneNumber(contact.data.actual_mobile_no)
  if (type === 'phone') {
    window.location.href = `tel:${formattedNumber}`
  } else {
    window.open(`https://wa.me/${formattedNumber}`, '_blank')
  }
}
</script>

<style scoped>
:deep(:has(> .dropdown-button)) {
  width: 100%;
}

:deep(.flex-col.overflow-y-auto) {
  overflow: visible !important;
}

:deep(.table-container) {
  overflow-x: auto;
  -webkit-overflow-scrolling: touch;
}

:deep(table) {
  width: auto;
  min-width: 100%;
  border-collapse: separate;
  border-spacing: 0;
}

:deep(th),
:deep(td) {
  white-space: nowrap;
}
</style><|MERGE_RESOLUTION|>--- conflicted
+++ resolved
@@ -130,18 +130,8 @@
         </div>
       </template>
     </FileUploader>
-<<<<<<< HEAD
-    <Tabs
-      v-model="tabIndex"
-      :tabs="tabs"
-      tablistClass="!px-4"
-      class="h-full flex flex-col"
-    >
-      <template #tab="{ tab, selected }">
-=======
     <Tabs as="div" v-model="tabIndex" :tabs="tabs" class="overflow-auto">
       <TabList class="!px-4" v-slot="{ tab, selected }">
->>>>>>> 99e62169
         <button
           v-if="tab.name == 'Deals'"
           class="group flex items-center gap-2 border-b border-transparent py-2.5 text-base text-ink-gray-5 duration-300 ease-in-out hover:border-outline-gray-3 hover:text-ink-gray-9"
@@ -159,60 +149,6 @@
             {{ tab.count }}
           </Badge>
         </button>
-<<<<<<< HEAD
-      </template>
-      <template #default="{ tab }">
-        <div class="flex-1 relative">
-          <div v-if="tab.name == 'Details'">
-            <div
-              v-if="fieldsLayout.data"
-              class="flex flex-1 flex-col justify-between overflow-hidden"
-            >
-              <div class="flex flex-col overflow-y-auto">
-                <div
-                  v-for="(section, i) in fieldsLayout.data"
-                  :key="section.label"
-                  class="flex flex-col px-2 py-3 sm:p-3"
-                  :class="{ 'border-b': i !== fieldsLayout.data.length - 1 }"
-                >
-                  <Section :label="section.label" :opened="section.opened">
-                    <SidePanelLayout
-                      :fields="section.fields"
-                      :isLastSection="i == fieldsLayout.data.length - 1"
-                      v-model="contact.data"
-                      @update="updateField"
-                    />
-                  </Section>
-                </div>
-              </div>
-            </div>
-          </div>
-          <div 
-            v-else-if="tab.name === 'Deals'" 
-            class="absolute inset-0 overflow-auto"
-          >
-            <div class="min-w-max">
-              <DealsListView
-                v-if="rows.length"
-                class="mt-4"
-                :rows="rows"
-                :columns="columns"
-                :options="{ selectable: false, showTooltip: false }"
-              />
-              <div
-                v-else
-                class="grid flex-1 place-items-center text-xl font-medium text-ink-gray-4"
-              >
-                <div class="flex flex-col items-center justify-center space-y-3">
-                  <component :is="tab.icon" class="!h-10 !w-10" />
-                  <div>{{ __('No Deals Found') }}</div>
-                </div>
-              </div>
-            </div>
-          </div>
-        </div>
-      </template>
-=======
       </TabList>
       <TabPanel v-slot="{ tab }">
         <div v-if="tab.name == 'Details'">
@@ -246,7 +182,6 @@
           </div>
         </div>
       </TabPanel>
->>>>>>> 99e62169
     </Tabs>
   </div>
   <AddressModal v-model="showAddressModal" v-model:address="_address" />
@@ -282,17 +217,14 @@
   createResource,
   usePageMeta,
   Dropdown,
-  Button,
 } from 'frappe-ui'
 import { ref, computed, h } from 'vue'
 import { useRoute, useRouter } from 'vue-router'
-import WhatsAppIcon from '@/components/Icons/WhatsAppIcon.vue'
-import { normalizePhoneNumber } from '@/utils/communicationUtils'
 
 const { brand } = getSettings()
 const { $dialog, makeCall } = globalStore()
 
-const { getUser, isManager } = usersStore()
+const { getUser } = usersStore()
 const { getOrganization } = organizationsStore()
 const { getDealStatus } = statusesStore()
 
@@ -420,7 +352,8 @@
 })
 
 const rows = computed(() => {
-  if (!deals.data || !deals.data.length) return []
+  if (!deals.data || deals.data == []) return []
+
   return deals.data.map((row) => getDealRowObject(row))
 })
 
@@ -429,176 +362,6 @@
   cache: ['sidePanelSections', 'Contact'],
   params: { doctype: 'Contact' },
   auto: true,
-<<<<<<< HEAD
-  transform: (data) => {
-    return data.map((section) => {
-      return {
-        ...section,
-        fields: computed(() =>
-          section.fields.map((field) => {
-            // Get translated field label
-            const translatedLabel = __(field.label || field.name.split('_').map(word => 
-              word.charAt(0).toUpperCase() + word.slice(1)).join(' '))
-
-            // Handle link fields
-            if (field.type === 'link') {
-              const baseField = {
-                ...field,
-                doctype: field.options || field.doctype,
-                options: field.options,
-                placeholder: `${__('Select')} ${translatedLabel}`,
-                class: 'form-input w-full rounded border border-gray-100 bg-surface-gray-2 px-2 py-1.5 text-base text-ink-gray-8 placeholder-ink-gray-4 transition-colors hover:border-outline-gray-modals hover:bg-surface-gray-3 focus:border-outline-gray-4 focus:bg-surface-white focus:shadow-sm focus:outline-none focus:ring-0 focus-visible:ring-2 focus-visible:ring-outline-gray-3'
-              }
-
-              // Special handling for address field
-              if (field.name === 'address') {
-                return {
-                  ...baseField,
-                  doctype: 'Address',
-                  create: (value, close) => {
-                    _address.value = { address_title: value }
-                    showAddressModal.value = true
-                    close()
-                  },
-                  edit: async (addr) => {
-                    _address.value = await call('frappe.client.get', {
-                      doctype: 'Address',
-                      name: addr,
-                    })
-                    showAddressModal.value = true
-                  }
-                }
-              }
-
-              return baseField
-            }
-
-            // Handle email_id field
-            if (field.name === 'email_id') {
-              return {
-                ...field,
-                type: 'dropdown',
-                fieldtype: 'data',
-                placeholder: __('Add Email Address...'),
-                options: contact.data?.email_ids?.map((email) => ({
-                    name: email.name,
-                    value: email.email_id,
-                    selected: email.email_id === contact.data.email_id,
-                    placeholder: __('Add Email Address...'),
-                    isNew: email.isNew,
-                    onClick: () => {
-                      _contact.value.email_id = email.email_id
-                      setAsPrimary('email', email.email_id)
-                    },
-                    onSave: (option, isNew) => {
-                      if (isNew) {
-                        createNew('email', option.value)
-                        if (contact.data.email_ids.length === 1) {
-                          _contact.value.email_id = option.value
-                        }
-                      } else {
-                        editOption('email', option.name, option.value)
-                      }
-                    },
-                    onDelete: () => {
-                      if (email.isNew) {
-                        contact.data.email_ids = contact.data.email_ids.filter(e => e.name !== email.name)
-                        if (_contact.value.email_id === email.email_id) {
-                          _contact.value.email_id = contact.data.email_ids.find(e => e.is_primary)?.email_id || ''
-                        }
-                      } else {
-                        deleteOption('email', email.name)
-                      }
-                    }
-                  })) || [],
-                create: () => {
-                  contact.data.email_ids = contact.data.email_ids || []
-                  const newEmail = {
-                    name: 'new-1',
-                    email_id: '',
-                    is_primary: contact.data.email_ids.length === 0,
-                    selected: false,
-                    isNew: true,
-                  }
-                  contact.data.email_ids.push(newEmail)
-                },
-                class: 'form-input w-full rounded border border-gray-100 bg-surface-gray-2 px-2 py-1.5 text-base text-ink-gray-8 placeholder-ink-gray-4 transition-colors hover:border-outline-gray-modals hover:bg-surface-gray-3 focus:border-outline-gray-4 focus:bg-surface-white focus:shadow-sm focus:outline-none focus:ring-0 focus-visible:ring-2 focus-visible:ring-outline-gray-3'
-              }
-            }
-
-            // Handle mobile_no field
-            if (field.name === 'mobile_no') {
-              return {
-                ...field,
-                type: 'dropdown',
-                fieldtype: 'data',
-                placeholder: __('Add Mobile No...'),
-                options: contact.data?.phone_nos?.map((phone) => ({
-                    name: phone.name,
-                    value: phone.phone,
-                    selected: phone.phone === contact.data.actual_mobile_no,
-                    placeholder: __('Add Mobile No...'),
-                    isNew: phone.isNew,
-                    onClick: () => {
-                      _contact.value.actual_mobile_no = phone.phone
-                      _contact.value.mobile_no = phone.phone
-                      setAsPrimary('mobile_no', phone.phone)
-                    },
-                    onSave: (option, isNew) => {
-                      if (isNew) {
-                        createNew('phone', option.value)
-                        if (contact.data.phone_nos.length === 1) {
-                          _contact.value.actual_mobile_no = option.value
-                        }
-                      } else {
-                        editOption('phone', option.name, option.value)
-                      }
-                    },
-                    onDelete: () => {
-                      if (phone.isNew) {
-                        contact.data.phone_nos = contact.data.phone_nos.filter(p => p.name !== phone.name)
-                        if (_contact.value.actual_mobile_no === phone.phone) {
-                          _contact.value.actual_mobile_no = contact.data.phone_nos.find(p => p.is_primary_mobile_no)?.phone || ''
-                        }
-                      } else {
-                        deleteOption('phone', phone.name)
-                      }
-                    }
-                  })) || [],
-                create: () => {
-                  contact.data.phone_nos = contact.data.phone_nos || []
-                  const newPhone = {
-                    name: 'new-1',
-                    phone: '',
-                    is_primary_mobile_no: contact.data.phone_nos.length === 0,
-                    selected: false,
-                    isNew: true,
-                  }
-                  contact.data.phone_nos.push(newPhone)
-                },
-                class: 'form-input w-full rounded border border-gray-100 bg-surface-gray-2 px-2 py-1.5 text-base text-ink-gray-8 placeholder-ink-gray-4 transition-colors hover:border-outline-gray-modals hover:bg-surface-gray-3 focus:border-outline-gray-4 focus:bg-surface-white focus:shadow-sm focus:outline-none focus:ring-0 focus-visible:ring-2 focus-visible:ring-outline-gray-3'
-              }
-            }
-
-            // Handle company_name field
-            if (field.name === 'company_name') {
-              return {
-                ...field,
-                type: 'text',
-                placeholder: __('Enter Organization Name')
-              }
-            }
-
-            // Default field handling
-            return {
-              ...field,
-              placeholder: `${__('Enter')} ${translatedLabel}`,
-              class: 'form-input w-full rounded border border-gray-100 bg-surface-gray-2 px-2 py-1.5 text-base text-ink-gray-8 placeholder-ink-gray-4 transition-colors hover:border-outline-gray-modals hover:bg-surface-gray-3 focus:border-outline-gray-4 focus:bg-surface-white focus:shadow-sm focus:outline-none focus:ring-0 focus-visible:ring-2 focus-visible:ring-outline-gray-3'
-            }
-          })
-        ),
-      }
-=======
   transform: (data) => computed(() => getParsedSections(data)),
 })
 
@@ -756,24 +519,6 @@
   if (d) {
     contact.reload()
     createToast({
-      title: 'Contact updated',
-      icon: 'check',
-      iconClasses: 'text-ink-green-3',
->>>>>>> 99e62169
-    })
-  }
-})
-
-async function createNew(type, value) {
-  if (!value) return
-  let d = await call('crm.api.contact.create_new', {
-    contact: contact.data.name,
-    field: type,
-    value,
-  })
-  if (d) {
-    contact.reload()
-    createToast({
       title: __('Contact Updated'),
       icon: 'check',
       iconClasses: 'text-ink-green-3',
@@ -781,39 +526,41 @@
   }
 }
 
-async function editOption(type, name, value) {
-  const doctype = type === 'email' ? 'Contact Email' : 'Contact Phone'
-  const fieldname = type === 'email' ? 'email_id' : 'phone'
-  await call('frappe.client.set_value', {
+async function createNew(field, value) {
+  if (!value) return
+  let d = await call('crm.api.contact.create_new', {
+    contact: contact.data.name,
+    field,
+    value,
+  })
+  if (d) {
+    contact.reload()
+    createToast({
+      title: __('Contact updated'),
+      icon: 'check',
+      iconClasses: 'text-ink-green-3',
+    })
+  }
+}
+
+async function editOption(doctype, name, fieldname, value) {
+  let d = await call('frappe.client.set_value', {
     doctype,
     name,
     fieldname,
     value,
   })
-  await contact.reload()
-  createToast({
-    title: __('Contact Updated'),
-    icon: 'check',
-    iconClasses: 'text-ink-green-3',
-  })
-}
-
-async function setAsPrimary(type, value) {
-  await call('crm.api.contact.set_as_primary', {
-    contact: contact.data.name,
-    field: type,
-    value,
-  })
-  await contact.reload()
-  createToast({
-    title: __('Contact Updated'),
-    icon: 'check',
-    iconClasses: 'text-ink-green-3',
-  })
-}
-
-async function deleteOption(type, name) {
-  const doctype = type === 'email' ? 'Contact Email' : 'Contact Phone'
+  if (d) {
+    contact.reload()
+    createToast({
+      title: 'Contact updated',
+      icon: 'check',
+      iconClasses: 'text-ink-green-3',
+    })
+  }
+}
+
+async function deleteOption(doctype, name) {
   await call('frappe.client.delete', {
     doctype,
     name,
@@ -834,7 +581,7 @@
     value,
   })
   createToast({
-    title: 'Contact updated',
+    title: __('Contact updated'),
     icon: 'check',
     iconClasses: 'text-ink-green-3',
   })
@@ -875,83 +622,38 @@
   {
     label: __('Organization'),
     key: 'organization',
-    width: '150px',
+    width: '11rem',
   },
   {
     label: __('Amount'),
     key: 'annual_revenue',
-<<<<<<< HEAD
-    width: '120px',
-=======
     align: 'right',
     width: '9rem',
->>>>>>> 99e62169
   },
   {
     label: __('Status'),
     key: 'status',
-    width: '120px',
+    width: '10rem',
   },
   {
     label: __('Email'),
     key: 'email',
-    width: '180px',
+    width: '12rem',
   },
   {
     label: __('Mobile no'),
     key: 'mobile_no',
-    width: '130px',
+    width: '11rem',
   },
   {
     label: __('Deal owner'),
     key: 'deal_owner',
-    width: '150px',
+    width: '10rem',
   },
   {
     label: __('Last modified'),
     key: 'modified',
-    width: '130px',
+    width: '8rem',
   },
 ]
-
-function trackPhoneActivities(type = 'phone') {
-  if (!contact.data.actual_mobile_no) {
-    errorMessage(__('No phone number set'))
-    return
-  }
-
-  const formattedNumber = normalizePhoneNumber(contact.data.actual_mobile_no)
-  if (type === 'phone') {
-    window.location.href = `tel:${formattedNumber}`
-  } else {
-    window.open(`https://wa.me/${formattedNumber}`, '_blank')
-  }
-}
-</script>
-
-<style scoped>
-:deep(:has(> .dropdown-button)) {
-  width: 100%;
-}
-
-:deep(.flex-col.overflow-y-auto) {
-  overflow: visible !important;
-}
-
-:deep(.table-container) {
-  overflow-x: auto;
-  -webkit-overflow-scrolling: touch;
-}
-
-:deep(table) {
-  width: auto;
-  min-width: 100%;
-  border-collapse: separate;
-  border-spacing: 0;
-}
-
-:deep(th),
-:deep(td) {
-  white-space: nowrap;
-}
-</style>+</script>