<template>
  <LayoutHeader v-if="contact.data">
    <header
      class="relative flex h-10.5 items-center justify-between gap-2 py-2.5 pl-2"
    >
      <Breadcrumbs :items="breadcrumbs">
        <template #prefix="{ item }">
          <Icon v-if="item.icon" :icon="item.icon" class="mr-2 h-4" />
        </template>
      </Breadcrumbs>
    </header>
  </LayoutHeader>
  <div v-if="contact.data" class="flex flex-col h-full overflow-hidden">
    <FileUploader
      @success="changeContactImage"
      :validateFile="validateIsImageFile"
    >
      <template #default="{ openFileSelector, error }">
        <div class="flex flex-col items-start justify-start gap-4 p-4">
          <div class="flex gap-4 items-center">
            <div class="group relative h-14.5 w-14.5">
              <Avatar
                size="3xl"
                class="h-14.5 w-14.5"
                :label="contact.data.full_name"
                :image="contact.data.image"
              />
              <component
                :is="contact.data.image ? Dropdown : 'div'"
                v-bind="
                  contact.data.image
                    ? {
                        options: [
                          {
                            icon: 'upload',
                            label: contact.data.image
                              ? __('Change image')
                              : __('Upload image'),
                            onClick: openFileSelector,
                          },
                          {
                            icon: 'trash-2',
                            label: __('Remove image'),
                            onClick: () => changeContactImage(''),
                          },
                        ],
                      }
                    : { onClick: openFileSelector }
                "
                class="!absolute bottom-0 left-0 right-0"
              >
                <div
                  class="z-1 absolute bottom-0 left-0 right-0 flex h-14 cursor-pointer items-center justify-center rounded-b-full bg-black bg-opacity-40 pt-5 opacity-0 duration-300 ease-in-out group-hover:opacity-100"
                  style="
                    -webkit-clip-path: inset(22px 0 0 0);
                    clip-path: inset(22px 0 0 0);
                  "
                >
                  <CameraIcon class="h-6 w-6 cursor-pointer text-white" />
                </div>
              </component>
            </div>
            <div class="flex flex-col gap-2 truncate">
              <div class="truncate text-lg font-medium text-ink-gray-9">
                <span v-if="contact.data.salutation">
                  {{ contact.data.salutation + '. ' }}
                </span>
                <span>{{ contact.data.full_name }}</span>
              </div>
              <div class="flex items-center gap-1.5">
                <div class="flex gap-1.5">
                  <Button
                    v-if="contact.data.actual_mobile_no && ipTelephonyEnabled"
                    size="sm"
                    class="dark:text-white dark:hover:bg-gray-700"
                    @click="makeCall(contact.data.actual_mobile_no)"
                  >
                    <template #prefix>
                      <PhoneIcon class="h-4 w-4" />
                    </template>
                    {{ __('Make Call') }}
                  </Button>

                  <Button
                    v-if="contact.data.actual_mobile_no && !ipTelephonyEnabled"
                    size="sm"
                    class="dark:text-white dark:hover:bg-gray-700"
                    @click="trackPhoneActivities('phone')"
                  >
                    <template #prefix>
                      <PhoneIcon class="h-4 w-4" />
                    </template>
                    {{ __('Make Call') }}
                  </Button>

                  <Button
                    v-if="contact.data.actual_mobile_no"
                    size="sm"
                    class="dark:text-white dark:hover:bg-gray-700"
                    @click="trackPhoneActivities('whatsapp')"
                  >
                    <template #prefix>
                      <WhatsAppIcon class="h-4 w-4" />
                    </template>
                    {{ __('Chat') }}
                  </Button>
                </div>

                <Button
                  :label="__('Delete')"
                  variant="ghost"
                  theme="red"
                  size="sm"
                  class="dark:text-red-400 dark:hover:bg-gray-700"
                  @click="deleteContact"
                >
                    <FeatherIcon name="trash-2" class="h-4 w-4" />
                </Button>

                <Avatar
                  v-if="contact.data.company_name"
                  size="md"
                  :label="contact.data.company_name"
                  :image="
                    getOrganization(contact.data.company_name)
                      ?.organization_logo
                  "
                />
              </div>
              <ErrorMessage :message="__(error)" />
            </div>
          </div>
        </div>
      </template>
    </FileUploader>
    <Tabs as="div" v-model="tabIndex" :tabs="tabs" class="overflow-auto">
      <TabList class="!px-4" v-slot="{ tab, selected }">
        <button
          class="group flex items-center gap-2 border-b border-transparent py-2.5 text-base text-ink-gray-5 duration-300 ease-in-out hover:border-outline-gray-3 hover:text-ink-gray-9"
          :class="{ 'text-ink-gray-9': selected }"
        >
          <component v-if="tab.icon" :is="tab.icon" class="h-5" />
          {{ __(tab.label) }}
          <Badge
            v-if="tab.count"
            class="group-hover:bg-surface-gray-7"
            :class="[selected ? 'bg-surface-gray-7' : 'bg-gray-600']"
            variant="solid"
            theme="gray"
            size="sm"
          >
            {{ tab.count }}
          </Badge>
        </button>
      </TabList>
      <TabPanel v-slot="{ tab }">
        <div v-if="tab.name === 'Details'">
          <div
            v-if="sections.data"
            class="flex flex-1 flex-col justify-between overflow-hidden"
          >
            <SidePanelLayout
              :sections="sections.data"
              doctype="Contact"
              :docname="contact.data.name"
              @reload="sections.reload"
            />
          </div>
        </div>
        <template v-else-if="tab.name === 'Deals'">
          <DealsListView
            v-if="rows.length"
            class="mt-4"
            :rows="rows"
            :columns="columns"
            :options="{ selectable: false, showTooltip: false }"
          />
          <div
            v-else
            class="grid flex-1 place-items-center text-xl font-medium text-ink-gray-4"
          >
            <div class="flex flex-col items-center justify-center space-y-3">
              <component :is="tab.icon" class="!h-10 !w-10" />
              <div>{{ __('No {0} Found', [__(tab.label)]) }}</div>
            </div>
          </div>
        </template>
      </TabPanel>
    </Tabs>
  </div>
</template>

<script setup>
import Icon from '@/components/Icon.vue'
import SidePanelLayout from '@/components/SidePanelLayout.vue'
import LayoutHeader from '@/components/LayoutHeader.vue'
import DetailsIcon from '@/components/Icons/DetailsIcon.vue'
import PhoneIcon from '@/components/Icons/PhoneIcon.vue'
import WhatsAppIcon from '@/components/Icons/WhatsAppIcon.vue'
import CameraIcon from '@/components/Icons/CameraIcon.vue'
import DealsIcon from '@/components/Icons/DealsIcon.vue'
import DealsListView from '@/components/ListViews/DealsListView.vue'
import { formatDate, timeAgo, validateIsImageFile } from '@/utils'
import { getView } from '@/utils/view'
import { showAddressModal, addressProps } from '@/composables/modals'
import { getSettings } from '@/stores/settings'
import { getMeta } from '@/stores/meta'
import { globalStore } from '@/stores/global.js'
import { usersStore } from '@/stores/users.js'
import { organizationsStore } from '@/stores/organizations.js'
import { statusesStore } from '@/stores/statuses'
import {
  ipTelephonyEnabled
} from '@/composables/settings'
import { trackCommunication } from '@/utils/communicationUtils'
import {
  Breadcrumbs,
  Avatar,
  FileUploader,
  Tabs,
  TabList,
  TabPanel,
  call,
  createResource,
  usePageMeta,
  Dropdown,
  toast,
} from 'frappe-ui'
import { ref, computed, h } from 'vue'
import { useRoute, useRouter } from 'vue-router'

const { brand } = getSettings()
const { $dialog, makeCall } = globalStore()

const { getUser } = usersStore()
const { getOrganization } = organizationsStore()
const { getDealStatus } = statusesStore()
const { doctypeMeta } = getMeta('Contact')

const props = defineProps({
  contactId: {
    type: String,
    required: true,
  },
})

const route = useRoute()
const router = useRouter()

const _contact = ref({})

const contact = createResource({
  url: 'crm.api.contact.get_contact',
  cache: ['contact', props.contactId],
  params: {
    name: props.contactId,
  },
  auto: true,
  transform: (data) => {
    return {
      ...data,
      actual_mobile_no: data.mobile_no,
      mobile_no: data.mobile_no,
    }
  },
})

const breadcrumbs = computed(() => {
  let items = [{ label: __('Contacts'), route: { name: 'Contacts' } }]

  if (route.query.view || route.query.viewType) {
    let view = getView(route.query.view, route.query.viewType, 'Contact')
    if (view) {
      items.push({
        label: __(view.label),
        icon: view.icon,
        route: {
          name: 'Contacts',
          params: { viewType: route.query.viewType },
          query: { view: route.query.view },
        },
      })
    }
  }

  items.push({
    label: title.value,
    route: { name: 'Contact', params: { contactId: props.contactId } },
  })
  return items
})

const title = computed(() => {
  let t = doctypeMeta['Contact']?.title_field || 'name'
  return contact.data?.[t] || props.contactId
})

usePageMeta(() => {
  return {
    title: title.value,
    icon: brand.favicon,
  }
})

async function changeContactImage(file) {
  await call('frappe.client.set_value', {
    doctype: 'Contact',
    name: props.contactId,
    fieldname: 'image',
    value: file?.file_url || '',
  })
  contact.reload()
}

async function deleteContact() {
  $dialog({
    title: __('Delete contact'),
    message: __('Are you sure you want to delete this contact?'),
    actions: [
      {
        label: __('Delete'),
        theme: 'red',
        variant: 'solid',
        async onClick(context) {
          await call('frappe.client.delete', {
            doctype: 'Contact',
            name: props.contactId,
          })
          context.close()
          router.push({ name: 'Contacts' })
        },
      },
    ],
  })
}

const tabIndex = ref(0)
const tabs = [
  {
    name: 'Details',
    label: __('Details'),
    icon: DetailsIcon,
  },
  {
    name: 'Deals',
    label: __('Deals'),
    icon: h(DealsIcon, { class: 'h-4 w-4' }),
    count: computed(() => deals.data?.length),
  },
]

const deals = createResource({
  url: 'crm.api.contact.get_linked_deals',
  cache: ['deals', props.contactId],
  params: { contact: props.contactId },
  auto: true,
})

const rows = computed(() => {
  if (!deals.data || deals.data == []) return []

  return deals.data.map((row) => getDealRowObject(row))
})

const sections = createResource({
  url: 'crm.fcrm.doctype.crm_fields_layout.crm_fields_layout.get_sidepanel_sections',
  cache: ['sidePanelSections', 'Contact'],
  params: { doctype: 'Contact' },
  auto: true,
  transform: (data) => computed(() => getParsedSections(data)),
})

function getParsedSections(_sections) {
  return _sections.map((section) => {
    section.columns = section.columns.map((column) => {
      column.fields = column.fields.map((field) => {
        if (field.fieldname === 'email_id') {
          return {
            ...field,
            type: 'dropdown',
            options:
              contact.data?.email_ids?.map((email) => {
                return {
                  name: email.name,
                  value: email.email_id,
                  selected: email.email_id === contact.data.email_id,
                  placeholder: 'john@doe.com',
                  onClick: () => {
                    _contact.value.email_id = email.email_id
                    setAsPrimary('email', email.email_id)
                  },
                  onSave: (option, isNew) => {
                    if (isNew) {
                      createNew('email', option.value)
                      if (contact.data.email_ids.length === 1) {
                        _contact.value.email_id = option.value
                      }
                    } else {
                      editOption(
                        'Contact Email',
                        option.name,
                        'email_id',
                        option.value,
                      )
                    }
                  },
                  onDelete: async (option, isNew) => {
                    contact.data.email_ids = contact.data.email_ids.filter(
                      (email) => email.name !== option.name,
                    )
                    !isNew && (await deleteOption('Contact Email', option.name))
                    if (_contact.value.email_id === option.value) {
                      if (contact.data.email_ids.length === 0) {
                        _contact.value.email_id = ''
                      } else {
                        _contact.value.email_id = contact.data.email_ids.find(
                          (email) => email.is_primary,
                        )?.email_id
                      }
                    }
                  },
                }
              }) || [],
            create: () => {
              contact.data?.email_ids?.push({
                name: 'new-1',
                value: '',
                selected: false,
                isNew: true,
              })
            },
          }
        } else if (field.fieldname === 'mobile_no') {
          return {
            ...field,
            read_only: false,
            fieldtype: 'Dropdown',
            options:
              contact.data?.phone_nos?.map((phone) => {
                return {
                  name: phone.name,
                  value: phone.phone,
                  selected: phone.phone === contact.data.actual_mobile_no,
                  placeholder: '+1234567890',
                  onClick: () => {
                    _contact.value.actual_mobile_no = phone.phone
                    _contact.value.mobile_no = phone.phone
                    setAsPrimary('mobile_no', phone.phone)
                  },
                  onSave: (option, isNew) => {
                    if (isNew) {
                      createNew('phone', option.value)
                      if (contact.data.phone_nos.length === 1) {
                        _contact.value.actual_mobile_no = option.value
                      }
                    } else {
                      editOption(
                        'Contact Phone',
                        option.name,
                        'phone',
                        option.value,
                      )
                    }
                  },
                  onDelete: async (option, isNew) => {
                    contact.data.phone_nos = contact.data.phone_nos.filter(
                      (phone) => phone.name !== option.name,
                    )
                    !isNew && (await deleteOption('Contact Phone', option.name))
                    if (_contact.value.actual_mobile_no === option.value) {
                      if (contact.data.phone_nos.length === 0) {
                        _contact.value.actual_mobile_no = ''
                      } else {
                        _contact.value.actual_mobile_no =
                          contact.data.phone_nos.find(
                            (phone) => phone.is_primary_mobile_no,
                          )?.phone
                      }
                    }
                  },
                }
              }) || [],
            create: () => {
              contact.data?.phone_nos?.push({
                name: 'new-1',
                value: '',
                selected: false,
                isNew: true,
              })
            },
          }
        } else if (field.name === 'address') {
          return {
            ...field,
            create: (value, close) => {
              _contact.value.address = value
              openAddressModal()
              close()
            },
            edit: (address) => openAddressModal(address),
          }
        } else {
          return field
        }
      })
      return column
    })
    return section
  })
}

async function setAsPrimary(field, value) {
  let d = await call('crm.api.contact.set_as_primary', {
    contact: contact.data.name,
    field,
    value,
  })
  if (d) {
    contact.reload()
    toast.success(___('Contact updated'))
  }
}

async function createNew(field, value) {
  if (!value) return
  let d = await call('crm.api.contact.create_new', {
    contact: contact.data.name,
    field,
    value,
  })
  if (d) {
    contact.reload()
    toast.success(__('Contact updated'))
  }
}

async function editOption(doctype, name, fieldname, value) {
  let d = await call('frappe.client.set_value', {
    doctype,
    name,
    fieldname,
    value,
  })
  if (d) {
    contact.reload()
    toast.success(__('Contact updated'))
  }
}

async function deleteOption(doctype, name) {
  await call('frappe.client.delete', {
    doctype,
    name,
  })
  await contact.reload()
  toast.success(__('Contact updated'))
}

const { getFormattedCurrency } = getMeta('CRM Deal')

const columns = computed(() => dealColumns)

function getDealRowObject(deal) {
  return {
    name: deal.name,
    organization: {
      label: deal.organization,
      logo: getOrganization(deal.organization)?.organization_logo,
    },
    annual_revenue: getFormattedCurrency('annual_revenue', deal),
    status: {
      label: deal.status,
      color: getDealStatus(deal.status)?.color,
    },
    email: deal.email,
    mobile_no: deal.mobile_no,
    deal_owner: {
      label: deal.deal_owner && getUser(deal.deal_owner).full_name,
      ...(deal.deal_owner && getUser(deal.deal_owner)),
    },
    modified: {
      label: formatDate(deal.modified),
      timeAgo: __(timeAgo(deal.modified)),
    },
  }
}

const dealColumns = [
  {
    label: __('Organization'),
    key: 'organization',
    width: '11rem',
  },
  {
    label: __('Amount'),
    key: 'annual_revenue',
    align: 'right',
    width: '9rem',
  },
  {
    label: __('Status'),
    key: 'status',
    width: '10rem',
  },
  {
    label: __('Email'),
    key: 'email',
    width: '12rem',
  },
  {
    label: __('Mobile no'),
    key: 'mobile_no',
    width: '11rem',
  },
  {
    label: __('Deal owner'),
    key: 'deal_owner',
    width: '10rem',
  },
  {
    label: __('Last modified'),
    key: 'modified',
    width: '8rem',
  },
]

<<<<<<< HEAD
const activities = ref([])

function trackPhoneActivities(type = 'phone') {
  if (!contact.data?.actual_mobile_no) {
    createToast({
      title: __('No phone number set'),
      icon: 'x',
      iconClasses: 'text-ink-red-4',
    })
    return
  }
  
  trackCommunication({
    type,
    doctype: 'Contact',
    docname: contact.data.name,
    phoneNumber: contact.data.actual_mobile_no,
    activities: activities.value,
    contactName: contact.data.full_name,
  })
=======
function openAddressModal(_address) {
  showAddressModal.value = true
  addressProps.value = {
    doctype: 'Address',
    address: _address,
  }
>>>>>>> cf9797fb
}
</script><|MERGE_RESOLUTION|>--- conflicted
+++ resolved
@@ -624,7 +624,6 @@
   },
 ]
 
-<<<<<<< HEAD
 const activities = ref([])
 
 function trackPhoneActivities(type = 'phone') {
@@ -645,13 +644,12 @@
     activities: activities.value,
     contactName: contact.data.full_name,
   })
-=======
+}
 function openAddressModal(_address) {
   showAddressModal.value = true
   addressProps.value = {
     doctype: 'Address',
     address: _address,
   }
->>>>>>> cf9797fb
 }
 </script>