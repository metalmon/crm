<template>
  <LayoutHeader v-if="contact.doc">
    <header
      class="relative flex h-10.5 items-center justify-between gap-2 py-2.5 pl-2"
    >
      <Breadcrumbs :items="breadcrumbs">
        <template #prefix="{ item }">
          <Icon v-if="item.icon" :icon="item.icon" class="mr-2 h-4" />
        </template>
      </Breadcrumbs>
    </header>
  </LayoutHeader>
  <div v-if="contact.doc" class="flex flex-col h-full overflow-hidden">
    <FileUploader
      @success="changeContactImage"
      :validateFile="validateIsImageFile"
    >
      <template #default="{ openFileSelector, error }">
        <div class="flex flex-col items-start justify-start gap-4 p-4">
          <div class="flex gap-4 items-center">
            <div class="group relative h-14.5 w-14.5">
              <Avatar
                size="3xl"
                class="h-14.5 w-14.5"
                :label="contact.doc.full_name"
                :image="contact.doc.image"
              />
              <component
                :is="contact.doc.image ? Dropdown : 'div'"
                v-bind="
                  contact.doc.image
                    ? {
                        options: [
                          {
                            icon: 'upload',
                            label: contact.doc.image
                              ? __('Change image')
                              : __('Upload image'),
                            onClick: openFileSelector,
                          },
                          {
                            icon: 'trash-2',
                            label: __('Remove image'),
                            onClick: () => changeContactImage(''),
                          },
                        ],
                      }
                    : { onClick: openFileSelector }
                "
                class="!absolute bottom-0 left-0 right-0"
              >
                <div
                  class="z-1 absolute bottom-0 left-0 right-0 flex h-14 cursor-pointer items-center justify-center rounded-b-full bg-black bg-opacity-40 pt-5 opacity-0 duration-300 ease-in-out group-hover:opacity-100"
                  style="
                    -webkit-clip-path: inset(22px 0 0 0);
                    clip-path: inset(22px 0 0 0);
                  "
                >
                  <CameraIcon class="h-6 w-6 cursor-pointer text-white" />
                </div>
              </component>
            </div>
            <div class="flex flex-col gap-2 truncate">
              <div class="truncate text-lg font-medium text-ink-gray-9">
                <span v-if="contact.doc.salutation">
                  {{ contact.doc.salutation + '. ' }}
                </span>
                <span>{{ contact.doc.full_name }}</span>
              </div>
              <div class="flex items-center gap-1.5">
<<<<<<< HEAD
                <div class="flex gap-1.5">
                  <Button
                    v-if="contact.data.actual_mobile_no && ipTelephonyEnabled"
                    size="sm"
                    class="dark:text-white dark:hover:bg-gray-700"
                    @click="makeCall(contact.data.actual_mobile_no)"
                  >
                    <template #prefix>
                      <PhoneIcon class="h-4 w-4" />
                    </template>
                    {{ __('Make Call') }}
                  </Button>

                  <Button
                    v-if="contact.data.actual_mobile_no && !ipTelephonyEnabled"
                    size="sm"
                    class="dark:text-white dark:hover:bg-gray-700"
                    @click="trackPhoneActivities('phone')"
                  >
                    <template #prefix>
                      <PhoneIcon class="h-4 w-4" />
                    </template>
                    {{ __('Make Call') }}
                  </Button>

                  <Button
                    v-if="contact.data.actual_mobile_no"
                    size="sm"
                    class="dark:text-white dark:hover:bg-gray-700"
                    @click="trackPhoneActivities('whatsapp')"
                  >
                    <template #prefix>
                      <WhatsAppIcon class="h-4 w-4" />
                    </template>
                    {{ __('Chat') }}
                  </Button>
                </div>

=======
                <Button
                  v-if="callEnabled && contact.doc.mobile_no"
                  :label="__('Make Call')"
                  size="sm"
                  @click="callEnabled && makeCall(contact.doc.mobile_no)"
                >
                  <template #prefix>
                    <PhoneIcon class="h-4 w-4" />
                  </template>
                </Button>
>>>>>>> 4017a937
                <Button
                  :label="__('Delete')"
                  variant="ghost"
                  theme="red"
                  size="sm"
<<<<<<< HEAD
                  class="dark:text-red-400 dark:hover:bg-gray-700"
                  @click="deleteContact"
                >
                    <FeatherIcon name="trash-2" class="h-4 w-4" />
                </Button>

=======
                  icon-left="trash-2"
                  @click="deleteContact"
                />
>>>>>>> 4017a937
                <Avatar
                  v-if="contact.doc.company_name"
                  size="md"
                  :label="contact.doc.company_name"
                  :image="
                    getOrganization(contact.doc.company_name)?.organization_logo
                  "
                />
              </div>
              <ErrorMessage :message="__(error)" />
            </div>
          </div>
        </div>
      </template>
    </FileUploader>
    <Tabs as="div" v-model="tabIndex" :tabs="tabs" class="overflow-auto">
      <TabList class="!px-4" v-slot="{ tab, selected }">
        <button
          class="group flex items-center gap-2 border-b border-transparent py-2.5 text-base text-ink-gray-5 duration-300 ease-in-out hover:border-outline-gray-3 hover:text-ink-gray-9"
          :class="{ 'text-ink-gray-9': selected }"
        >
          <component v-if="tab.icon" :is="tab.icon" class="h-5" />
          {{ __(tab.label) }}
          <Badge
            v-if="tab.count"
            class="group-hover:bg-surface-gray-7"
            :class="[selected ? 'bg-surface-gray-7' : 'bg-gray-600']"
            variant="solid"
            theme="gray"
            size="sm"
          >
            {{ tab.count }}
          </Badge>
        </button>
      </TabList>
      <TabPanel v-slot="{ tab }">
        <div v-if="tab.name === 'Details'">
          <div
            v-if="sections.data"
            class="flex flex-1 flex-col justify-between overflow-hidden"
          >
            <SidePanelLayout
              :sections="sections.data"
              doctype="Contact"
              :docname="contact.doc.name"
              @reload="sections.reload"
            />
          </div>
        </div>
        <template v-else-if="tab.name === 'Deals'">
          <DealsListView
            v-if="rows.length"
            class="mt-4"
            :rows="rows"
            :columns="columns"
            :options="{ selectable: false, showTooltip: false }"
          />
          <div
            v-else
            class="grid flex-1 place-items-center text-xl font-medium text-ink-gray-4"
          >
            <div class="flex flex-col items-center justify-center space-y-3">
              <component :is="tab.icon" class="!h-10 !w-10" />
              <div>{{ __('No {0} Found', [__(tab.label)]) }}</div>
            </div>
          </div>
        </template>
      </TabPanel>
    </Tabs>
  </div>
</template>

<script setup>
import Icon from '@/components/Icon.vue'
import SidePanelLayout from '@/components/SidePanelLayout.vue'
import LayoutHeader from '@/components/LayoutHeader.vue'
import DetailsIcon from '@/components/Icons/DetailsIcon.vue'
import PhoneIcon from '@/components/Icons/PhoneIcon.vue'
import WhatsAppIcon from '@/components/Icons/WhatsAppIcon.vue'
import CameraIcon from '@/components/Icons/CameraIcon.vue'
import DealsIcon from '@/components/Icons/DealsIcon.vue'
import DealsListView from '@/components/ListViews/DealsListView.vue'
import { formatDate, timeAgo, validateIsImageFile } from '@/utils'
import { getView } from '@/utils/view'
import { useDocument } from '@/data/document'
import { getSettings } from '@/stores/settings'
import { getMeta } from '@/stores/meta'
import { globalStore } from '@/stores/global.js'
import { usersStore } from '@/stores/users.js'
import { organizationsStore } from '@/stores/organizations.js'
import { statusesStore } from '@/stores/statuses'
<<<<<<< HEAD
import {
  ipTelephonyEnabled
} from '@/composables/settings'
import { trackCommunication } from '@/utils/communicationUtils'
=======
import { showAddressModal, addressProps } from '@/composables/modals'
import { callEnabled } from '@/composables/settings'
>>>>>>> 4017a937
import {
  Breadcrumbs,
  Avatar,
  FileUploader,
  Tabs,
  TabList,
  TabPanel,
  call,
  createResource,
  usePageMeta,
  Dropdown,
  toast,
} from 'frappe-ui'
import { ref, computed, h } from 'vue'
import { useRoute, useRouter } from 'vue-router'

const { brand } = getSettings()
const { $dialog, makeCall } = globalStore()

const { getUser } = usersStore()
const { getOrganization } = organizationsStore()
const { getDealStatus } = statusesStore()
const { doctypeMeta } = getMeta('Contact')

const props = defineProps({
  contactId: {
    type: String,
    required: true,
  },
})

const route = useRoute()
const router = useRouter()

const { document: contact } = useDocument('Contact', props.contactId)

const breadcrumbs = computed(() => {
  let items = [{ label: __('Contacts'), route: { name: 'Contacts' } }]

  if (route.query.view || route.query.viewType) {
    let view = getView(route.query.view, route.query.viewType, 'Contact')
    if (view) {
      items.push({
        label: __(view.label),
        icon: view.icon,
        route: {
          name: 'Contacts',
          params: { viewType: route.query.viewType },
          query: { view: route.query.view },
        },
      })
    }
  }

  items.push({
    label: title.value,
    route: { name: 'Contact', params: { contactId: props.contactId } },
  })
  return items
})

const title = computed(() => {
  let t = doctypeMeta['Contact']?.title_field || 'name'
  return contact.doc?.[t] || props.contactId
})

usePageMeta(() => {
  return {
    title: title.value,
    icon: brand.favicon,
  }
})

function changeContactImage(file) {
  contact.doc.image = file?.file_url || ''
  contact.save.submit(null, {
    onSuccess: () => {
      toast.success(__('Contact image updated'))
    },
  })
}

async function deleteContact() {
  $dialog({
    title: __('Delete contact'),
    message: __('Are you sure you want to delete this contact?'),
    actions: [
      {
        label: __('Delete'),
        theme: 'red',
        variant: 'solid',
        async onClick(context) {
          await call('frappe.client.delete', {
            doctype: 'Contact',
            name: props.contactId,
          })
          context.close()
          router.push({ name: 'Contacts' })
        },
      },
    ],
  })
}

const tabIndex = ref(0)
const tabs = [
  {
    name: 'Details',
    label: __('Details'),
    icon: DetailsIcon,
  },
  {
    name: 'Deals',
    label: __('Deals'),
    icon: h(DealsIcon, { class: 'h-4 w-4' }),
    count: computed(() => deals.data?.length),
  },
]

const deals = createResource({
  url: 'crm.api.contact.get_linked_deals',
  cache: ['deals', props.contactId],
  params: { contact: props.contactId },
  auto: true,
})

const rows = computed(() => {
  if (!deals.data || deals.data == []) return []

  return deals.data.map((row) => getDealRowObject(row))
})

const sections = createResource({
  url: 'crm.fcrm.doctype.crm_fields_layout.crm_fields_layout.get_sidepanel_sections',
  cache: ['sidePanelSections', 'Contact'],
  params: { doctype: 'Contact' },
  auto: true,
  transform: (data) => computed(() => getParsedSections(data)),
})

function getParsedSections(_sections) {
  return _sections.map((section) => {
    section.columns = section.columns.map((column) => {
      column.fields = column.fields.map((field) => {
        if (field.fieldname === 'email_id') {
          return {
            ...field,
            type: 'dropdown',
            options:
              contact.doc?.email_ids?.map((email) => {
                return {
                  name: email.name,
                  value: email.email_id,
                  selected: email.email_id === contact.doc.email_id,
                  placeholder: 'john@doe.com',
                  onClick: () => {
                    setAsPrimary('email', email.email_id)
                  },
                  onSave: (option, isNew) => {
                    if (isNew) {
                      createNew('email', option.value)
                    } else {
                      editOption(
                        'Contact Email',
                        option.name,
                        'email_id',
                        option.value,
                      )
                    }
                  },
                  onDelete: async (option, isNew) => {
                    contact.doc.email_ids = contact.doc.email_ids.filter(
                      (email) => email.name !== option.name,
                    )
                    !isNew && (await deleteOption('Contact Email', option.name))
                  },
                }
              }) || [],
            create: () => {
              contact.doc?.email_ids?.push({
                name: 'new-1',
                value: '',
                selected: false,
                isNew: true,
              })
            },
          }
        } else if (field.fieldname === 'mobile_no') {
          return {
            ...field,
            read_only: false,
            fieldtype: 'Dropdown',
            options:
              contact.doc?.phone_nos?.map((phone) => {
                return {
                  name: phone.name,
                  value: phone.phone,
<<<<<<< HEAD
                  selected: phone.phone === contact.data.actual_mobile_no,
                  placeholder: '+1234567890',
=======
                  selected: phone.phone === contact.doc.mobile_no,
>>>>>>> 4017a937
                  onClick: () => {
                    setAsPrimary('mobile_no', phone.phone)
                  },
                  onSave: (option, isNew) => {
                    if (isNew) {
                      createNew('phone', option.value)
                    } else {
                      editOption(
                        'Contact Phone',
                        option.name,
                        'phone',
                        option.value,
                      )
                    }
                  },
                  onDelete: async (option, isNew) => {
                    contact.doc.phone_nos = contact.doc.phone_nos.filter(
                      (phone) => phone.name !== option.name,
                    )
                    !isNew && (await deleteOption('Contact Phone', option.name))
                  },
                }
              }) || [],
            create: () => {
              contact.doc?.phone_nos?.push({
                name: 'new-1',
                value: '',
                selected: false,
                isNew: true,
              })
            },
          }
        } else if (field.name === 'address') {
          return {
            ...field,
            create: (value, close) => {
              openAddressModal()
              close()
            },
            edit: (address) => openAddressModal(address),
          }
        } else {
          return field
        }
      })
      return column
    })
    return section
  })
}

async function setAsPrimary(field, value) {
  let d = await call('crm.api.contact.set_as_primary', {
    contact: contact.doc.name,
    field,
    value,
  })
  if (d) {
    contact.reload()
    toast.success(___('Contact updated'))
  }
}

async function createNew(field, value) {
  if (!value) return
  let d = await call('crm.api.contact.create_new', {
    contact: contact.doc.name,
    field,
    value,
  })
  if (d) {
    contact.reload()
    toast.success(__('Contact updated'))
  }
}

async function editOption(doctype, name, fieldname, value) {
  let d = await call('frappe.client.set_value', {
    doctype,
    name,
    fieldname,
    value,
  })
  if (d) {
    contact.reload()
    toast.success(__('Contact updated'))
  }
}

async function deleteOption(doctype, name) {
  await call('frappe.client.delete', {
    doctype,
    name,
  })
  await contact.reload()
  toast.success(__('Contact updated'))
}

const { getFormattedCurrency } = getMeta('CRM Deal')

const columns = computed(() => dealColumns)

function getDealRowObject(deal) {
  return {
    name: deal.name,
    organization: {
      label: deal.organization,
      logo: getOrganization(deal.organization)?.organization_logo,
    },
    annual_revenue: getFormattedCurrency('annual_revenue', deal),
    status: {
      label: deal.status,
      color: getDealStatus(deal.status)?.color,
    },
    email: deal.email,
    mobile_no: deal.mobile_no,
    deal_owner: {
      label: deal.deal_owner && getUser(deal.deal_owner).full_name,
      ...(deal.deal_owner && getUser(deal.deal_owner)),
    },
    modified: {
      label: formatDate(deal.modified),
      timeAgo: __(timeAgo(deal.modified)),
    },
  }
}

const dealColumns = [
  {
    label: __('Organization'),
    key: 'organization',
    width: '11rem',
  },
  {
    label: __('Amount'),
    key: 'annual_revenue',
    align: 'right',
    width: '9rem',
  },
  {
    label: __('Status'),
    key: 'status',
    width: '10rem',
  },
  {
    label: __('Email'),
    key: 'email',
    width: '12rem',
  },
  {
    label: __('Mobile no'),
    key: 'mobile_no',
    width: '11rem',
  },
  {
    label: __('Deal owner'),
    key: 'deal_owner',
    width: '10rem',
  },
  {
    label: __('Last modified'),
    key: 'modified',
    width: '8rem',
  },
]

const activities = ref([])

function trackPhoneActivities(type = 'phone') {
  if (!contact.data?.actual_mobile_no) {
    createToast({
      title: __('No phone number set'),
      icon: 'x',
      iconClasses: 'text-ink-red-4',
    })
    return
  }
  
  trackCommunication({
    type,
    doctype: 'Contact',
    docname: contact.data.name,
    phoneNumber: contact.data.actual_mobile_no,
    activities: activities.value,
    contactName: contact.data.full_name,
  })
}
function openAddressModal(_address) {
  showAddressModal.value = true
  addressProps.value = {
    doctype: 'Address',
    address: _address,
  }
}
</script><|MERGE_RESOLUTION|>--- conflicted
+++ resolved
@@ -68,7 +68,6 @@
                 <span>{{ contact.doc.full_name }}</span>
               </div>
               <div class="flex items-center gap-1.5">
-<<<<<<< HEAD
                 <div class="flex gap-1.5">
                   <Button
                     v-if="contact.data.actual_mobile_no && ipTelephonyEnabled"
@@ -107,35 +106,14 @@
                   </Button>
                 </div>
 
-=======
-                <Button
-                  v-if="callEnabled && contact.doc.mobile_no"
-                  :label="__('Make Call')"
-                  size="sm"
-                  @click="callEnabled && makeCall(contact.doc.mobile_no)"
-                >
-                  <template #prefix>
-                    <PhoneIcon class="h-4 w-4" />
-                  </template>
-                </Button>
->>>>>>> 4017a937
                 <Button
                   :label="__('Delete')"
                   variant="ghost"
                   theme="red"
                   size="sm"
-<<<<<<< HEAD
-                  class="dark:text-red-400 dark:hover:bg-gray-700"
-                  @click="deleteContact"
-                >
-                    <FeatherIcon name="trash-2" class="h-4 w-4" />
-                </Button>
-
-=======
                   icon-left="trash-2"
                   @click="deleteContact"
                 />
->>>>>>> 4017a937
                 <Avatar
                   v-if="contact.doc.company_name"
                   size="md"
@@ -227,15 +205,12 @@
 import { usersStore } from '@/stores/users.js'
 import { organizationsStore } from '@/stores/organizations.js'
 import { statusesStore } from '@/stores/statuses'
-<<<<<<< HEAD
 import {
   ipTelephonyEnabled
 } from '@/composables/settings'
 import { trackCommunication } from '@/utils/communicationUtils'
-=======
 import { showAddressModal, addressProps } from '@/composables/modals'
 import { callEnabled } from '@/composables/settings'
->>>>>>> 4017a937
 import {
   Breadcrumbs,
   Avatar,
@@ -433,12 +408,7 @@
                 return {
                   name: phone.name,
                   value: phone.phone,
-<<<<<<< HEAD
-                  selected: phone.phone === contact.data.actual_mobile_no,
-                  placeholder: '+1234567890',
-=======
                   selected: phone.phone === contact.doc.mobile_no,
->>>>>>> 4017a937
                   onClick: () => {
                     setAsPrimary('mobile_no', phone.phone)
                   },
