--- conflicted
+++ resolved
@@ -68,54 +68,35 @@
                 <span>{{ contact.doc.full_name }}</span>
               </div>
               <div class="flex items-center gap-1.5">
-<<<<<<< HEAD
                 <div class="flex gap-1.5">
                   <Button
                     v-if="contact.data.actual_mobile_no && ipTelephonyEnabled"
+                    :label="__('Make Call')"
+                    :iconLeft="PhoneIcon"
                     size="sm"
                     class="dark:text-white dark:hover:bg-gray-700"
                     @click="makeCall(contact.data.actual_mobile_no)"
-                  >
-                    <template #prefix>
-                      <PhoneIcon class="h-4 w-4" />
-                    </template>
-                    {{ __('Make Call') }}
-                  </Button>
+                  />
 
                   <Button
                     v-if="contact.data.actual_mobile_no && !ipTelephonyEnabled"
+                    :label="__('Make Call')"
+                    :iconLeft="PhoneIcon"
                     size="sm"
                     class="dark:text-white dark:hover:bg-gray-700"
                     @click="trackPhoneActivities('phone')"
-                  >
-                    <template #prefix>
-                      <PhoneIcon class="h-4 w-4" />
-                    </template>
-                    {{ __('Make Call') }}
-                  </Button>
+                  />
 
                   <Button
                     v-if="contact.data.actual_mobile_no"
+                    :label="__('Chat')"
+                    :iconLeft="WhatsAppIcon"
                     size="sm"
                     class="dark:text-white dark:hover:bg-gray-700"
                     @click="trackPhoneActivities('whatsapp')"
-                  >
-                    <template #prefix>
-                      <WhatsAppIcon class="h-4 w-4" />
-                    </template>
-                    {{ __('Chat') }}
-                  </Button>
+                  />
                 </div>
 
-=======
-                <Button
-                  v-if="callEnabled && contact.doc.mobile_no"
-                  :label="__('Make Call')"
-                  size="sm"
-                  :iconLeft="PhoneIcon"
-                  @click="callEnabled && makeCall(contact.doc.mobile_no)"
-                />
->>>>>>> 066371bd
                 <Button
                   :label="__('Delete')"
                   variant="ghost"
