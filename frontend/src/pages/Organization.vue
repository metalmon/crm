<template>
  <LayoutHeader v-if="organization.doc">
    <template #left-header>
      <Breadcrumbs :items="breadcrumbs">
        <template #prefix="{ item }">
          <Icon v-if="item.icon" :icon="item.icon" class="mr-2 h-4" />
        </template>
      </Breadcrumbs>
    </template>
  </LayoutHeader>
  <div ref="parentRef" class="flex h-full">
    <Resizer
      v-if="organization.doc"
      :parent="$refs.parentRef"
      class="flex h-full flex-col overflow-hidden border-r"
    >
      <div class="border-b">
        <FileUploader
          @success="changeOrganizationImage"
          :validateFile="validateFile"
        >
          <template #default="{ openFileSelector, error }">
            <div class="flex flex-col items-start justify-start gap-4 p-5">
              <div class="flex gap-4 items-center">
                <div class="group relative h-15.5 w-15.5">
                  <Avatar
                    size="3xl"
                    class="h-15.5 w-15.5"
                    :label="organization.doc.organization_name"
                    :image="organization.doc.organization_logo"
                  />
                  <component
                    :is="organization.doc.image ? Dropdown : 'div'"
                    v-bind="
                      organization.doc.image
                        ? {
                            options: [
                              {
                                icon: 'upload',
                                label: organization.doc.image
                                  ? __('Change image')
                                  : __('Upload image'),
                                onClick: openFileSelector,
                              },
                              {
                                icon: 'trash-2',
                                label: __('Remove image'),
                                onClick: () => changeOrganizationImage(''),
                              },
                            ],
                          }
                        : { onClick: openFileSelector }
                    "
                    class="!absolute bottom-0 left-0 right-0"
                  >
                    <div
                      class="z-1 absolute bottom-0 left-0 right-0 flex h-14 cursor-pointer items-center justify-center rounded-b-full bg-black bg-opacity-40 pt-5 opacity-0 duration-300 ease-in-out group-hover:opacity-100"
                      style="
                        -webkit-clip-path: inset(22px 0 0 0);
                        clip-path: inset(22px 0 0 0);
                      "
                    >
                      <CameraIcon class="h-6 w-6 cursor-pointer text-white" />
                    </div>
                  </component>
                </div>
                <div class="flex flex-col gap-2 truncate">
                  <div class="truncate text-2xl font-medium text-ink-gray-9">
                    <span>{{ organization.doc.organization_name }}</span>
                  </div>
                  <div
                    v-if="organization.doc.website"
                    class="flex items-center gap-1.5 text-base text-ink-gray-8"
                  >
                    <WebsiteIcon class="size-4" />
                    <span>{{ website(organization.doc.website) }}</span>
                  </div>
                  <ErrorMessage :message="__(error)" />
                </div>
              </div>
              <div class="flex gap-1.5">
                <Button
                  size="sm"
                  class="dark:text-white dark:hover:bg-gray-700"
                  @click="openWebsite"
                >
                  <template #prefix>
                    <FeatherIcon name="link" class="h-4 w-4" />
                  </template>
                  {{ __('Open website') }}
                </Button>
                <Button
                  :label="__('Delete')"
                  variant="ghost"
                  theme="red"
                  size="sm"
                  class="dark:text-red-400 dark:hover:bg-gray-700"
                  @click="deleteOrganization"
                >
                  <template #prefix>
                    <FeatherIcon name="trash-2" class="h-4 w-4" />
                  </template>
                </Button>
              </div>
            </div>
          </template>
        </FileUploader>
      </div>
      <div
        v-if="sections.data"
        class="flex flex-1 flex-col justify-between overflow-hidden"
      >
<<<<<<< HEAD
        <div class="flex flex-col overflow-y-auto dark-scrollbar">
          <div
            v-for="(section, i) in fieldsLayout.data"
            :key="section.label"
            class="flex flex-col p-3"
            :class="{ 'border-b': i !== fieldsLayout.data.length - 1 }"
          >
            <Section :label="section.label" :opened="section.opened">
              <template #actions>
                <Button
                  v-if="i == 0 && isManager()"
                  variant="ghost"
                  class="w-7"
                  @click="showSidePanelModal = true"
                >
                  <EditIcon class="h-4 w-4" />
                </Button>
              </template>
              <SidePanelLayout
                v-if="section.fields"
                :fields="section.fields"
                :isLastSection="i == fieldsLayout.data.length - 1"
                v-model="organization.doc"
                @update="updateField"
              />
            </Section>
          </div>
        </div>
=======
        <SidePanelLayout
          v-model="organization.doc"
          :sections="sections.data"
          doctype="CRM Organization"
          @update="updateField"
          @reload="sections.reload"
        />
>>>>>>> 99e62169
      </div>
    </Resizer>
    <Tabs as="div" v-model="tabIndex" :tabs="tabs">
      <template #tab-item="{ tab, selected }">
        <button
          class="group flex items-center gap-2 border-b border-transparent py-2.5 text-base text-ink-gray-5 duration-300 ease-in-out hover:border-outline-gray-3 hover:text-ink-gray-9"
          :class="{ 'text-ink-gray-9': selected }"
        >
          <component v-if="tab.icon" :is="tab.icon" class="h-5" />
          {{ __(tab.label) }}
          <Badge
            class="group-hover:bg-surface-gray-7"
            :class="[selected ? 'bg-surface-gray-7' : 'bg-gray-600']"
            variant="solid"
            theme="gray"
            size="sm"
          >
            {{ tab.count }}
          </Badge>
        </button>
      </template>
      <template #tab-panel="{ tab }">
        <DealsListView
          class="mt-4"
          v-if="tab.label === 'Deals' && rows.length"
          :rows="rows"
          :columns="columns"
          :options="{ selectable: false, showTooltip: false }"
        />
        <ContactsListView
          class="mt-4"
          v-if="tab.label === 'Contacts' && rows.length"
          :rows="rows"
          :columns="columns"
          :options="{ selectable: false, showTooltip: false }"
        />
        <div
          v-if="!rows.length"
          class="grid flex-1 place-items-center text-xl font-medium text-ink-gray-4"
        >
          <div class="flex flex-col items-center justify-center space-y-3">
            <component :is="tab.icon" class="!h-10 !w-10" />
            <div>{{ __(`No ${tab.label} Found`) }}</div>
          </div>
        </div>
      </template>
    </Tabs>
  </div>
  <QuickEntryModal
    v-if="showQuickEntryModal"
    v-model="showQuickEntryModal"
    doctype="CRM Organization"
  />
  <AddressModal 
    v-model="showAddressModal" 
    v-model:address="_address"
    @save="updateField('address', $event)"
  />
</template>

<script setup>
import Resizer from '@/components/Resizer.vue'
import SidePanelLayout from '@/components/SidePanelLayout.vue'
import Icon from '@/components/Icon.vue'
import LayoutHeader from '@/components/LayoutHeader.vue'
import QuickEntryModal from '@/components/Modals/QuickEntryModal.vue'
import AddressModal from '@/components/Modals/AddressModal.vue'
import DealsListView from '@/components/ListViews/DealsListView.vue'
import ContactsListView from '@/components/ListViews/ContactsListView.vue'
import WebsiteIcon from '@/components/Icons/WebsiteIcon.vue'
import CameraIcon from '@/components/Icons/CameraIcon.vue'
import DealsIcon from '@/components/Icons/DealsIcon.vue'
import ContactsIcon from '@/components/Icons/ContactsIcon.vue'
import { getSettings } from '@/stores/settings'
import { getMeta } from '@/stores/meta'
import { globalStore } from '@/stores/global'
import { usersStore } from '@/stores/users'
import { statusesStore } from '@/stores/statuses'
import { getView } from '@/utils/view'
<<<<<<< HEAD
import { translateDealStatus } from '@/utils/dealStatusTranslations'
import {
  formatDate,
  timeAgo,
  formatNumberIntoCurrency,
  createToast,
} from '@/utils'
=======
import { formatDate, timeAgo, createToast } from '@/utils'
>>>>>>> 99e62169
import {
  Tooltip,
  Breadcrumbs,
  Avatar,
  FileUploader,
  Dropdown,
  Tabs,
  call,
  createListResource,
  createDocumentResource,
  usePageMeta,
  createResource,
} from 'frappe-ui'
import { h, computed, ref } from 'vue'
import { useRoute, useRouter } from 'vue-router'

const props = defineProps({
  organizationId: {
    type: String,
    required: true,
  },
})

const { brand } = getSettings()
const { getUser } = usersStore()
const { $dialog } = globalStore()
const { getDealStatus } = statusesStore()
const showQuickEntryModal = ref(false)

const route = useRoute()
const router = useRouter()

const organization = createDocumentResource({
  doctype: 'CRM Organization',
  name: props.organizationId,
  cache: ['organization', props.organizationId],
  fields: ['*'],
  auto: true,
})

async function updateField(fieldname, value) {
  if (fieldname === 'organization_name') {
    // Handle renaming
    const newName = await call('frappe.client.rename_doc', {
      doctype: 'CRM Organization',
      old_name: organization.doc.organization_name,
      new_name: value,
    })
    router.push({
      name: 'Organization',
      params: { organizationId: newName }
    })
  } else {
    await call('frappe.client.set_value', {
      doctype: 'CRM Organization',
      name: props.organizationId,
      fieldname: fieldname,
      value: value
    })
    organization.reload()
  }
  
  createToast({
    title: __('Organization updated'),
    icon: 'check',
    iconClasses: 'text-ink-green-3',
  })
}

const breadcrumbs = computed(() => {
  let items = [{ label: __('Organizations'), route: { name: 'Organizations' } }]

  if (route.query.view || route.query.viewType) {
    let view = getView(
      route.query.view,
      route.query.viewType,
      'CRM Organization',
    )
    if (view) {
      items.push({
        label: __(view.label),
        icon: view.icon,
        route: {
          name: 'Organizations',
          params: { viewType: route.query.viewType },
          query: { view: route.query.view },
        },
      })
    }
  }

  items.push({
    label: props.organizationId,
    route: {
      name: 'Organization',
      params: { organizationId: props.organizationId },
    },
  })
  return items
})

usePageMeta(() => {
  return {
    title: props.organizationId,
    icon: brand.favicon,
  }
})

function validateFile(file) {
  let extn = file.name.split('.').pop().toLowerCase()
  if (!['png', 'jpg', 'jpeg'].includes(extn)) {
    return __('Only PNG and JPG images are allowed')
  }
}

async function changeOrganizationImage(file) {
  await call('frappe.client.set_value', {
    doctype: 'CRM Organization',
    name: props.organizationId,
    fieldname: 'organization_logo',
    value: file?.file_url || '',
  })
  organization.reload()
}

async function deleteOrganization() {
  $dialog({
    title: __('Delete organization'),
    message: __('Are you sure you want to delete this organization?'),
    actions: [
      {
        label: __('Delete'),
        theme: 'red',
        variant: 'solid',
        async onClick(close) {
          await call('frappe.client.delete', {
            doctype: 'CRM Organization',
            name: props.organizationId,
          })
          close()
          router.push({ name: 'Organizations' })
        },
      },
    ],
  })
}

function website(url) {
  return url && url.replace(/^(?:https?:\/\/)?(?:www\.)?/i, '')
}

function openWebsite() {
  if (!organization.doc.website)
    createToast({
      title: __('Website not found'),
      icon: 'x',
      iconClasses: 'text-ink-red-4',
    })
  else window.open(organization.doc.website, '_blank')
}

const showAddressModal = ref(false)
const _address = ref({})

const sections = createResource({
  url: 'crm.fcrm.doctype.crm_fields_layout.crm_fields_layout.get_sidepanel_sections',
  cache: ['sidePanelSections', 'CRM Organization'],
  params: { doctype: 'CRM Organization' },
  auto: true,
  transform: (data) => getParsedSections(data),
})

<<<<<<< HEAD
function getParsedFields(data) {
  return data.map((section) => {
    return {
      ...section,
      fields: computed(() =>
        section.fields.map((field) => {
          // Get translated field label
          const translatedLabel = __(field.label || field.name.split('_').map(word => 
            word.charAt(0).toUpperCase() + word.slice(1)).join(' '))

          // Handle link fields
          if (field.type === 'link') {
            const baseField = {
              ...field,
              doctype: field.options || field.doctype,
              options: field.options,
              placeholder: `${__('Select')} ${translatedLabel}`
            }

            // Special handling for address field
            if (field.name === 'address') {
              return {
                ...baseField,
                doctype: 'Address',
                create: (value, close) => {
                  _address.value = { address_title: value }
                  showAddressModal.value = true
                  close()
                },
                edit: async (addr) => {
                  _address.value = await call('frappe.client.get', {
                    doctype: 'Address',
                    name: addr,
                  })
                  showAddressModal.value = true
                }
              }
            }

            return baseField
          }

          // Handle select fields
          if (field.type === 'select') {
            return {
              ...field,
              placeholder: `${__('Select')} ${translatedLabel}`
            }
          }

          // Default field handling
          return {
            ...field,
            placeholder: `${__('Enter')} ${translatedLabel}`
=======
function getParsedSections(_sections) {
  return _sections.map((section) => {
    section.columns = section.columns.map((column) => {
      column.fields = column.fields.map((field) => {
        if (field.fieldname === 'address') {
          return {
            ...field,
            create: (value, close) => {
              _organization.value.address = value
              _address.value = {}
              showAddressModal.value = true
              close()
            },
            edit: async (addr) => {
              _address.value = await call('frappe.client.get', {
                doctype: 'Address',
                name: addr,
              })
              showAddressModal.value = true
            },
>>>>>>> 99e62169
          }
        } else {
          return field
        }
      })
      return column
    })
    return section
  })
}

function getPlaceholderVerb(fieldtype) {
  switch(fieldtype?.toLowerCase()) {
    case 'select':
    case 'link':
      return __('Select')
    case 'date':
    case 'datetime':
      return __('Set')
    default:
      return __('Enter')
  }
}

const tabIndex = ref(0)
const tabs = [
  {
    label: 'Deals',
    icon: h(DealsIcon, { class: 'h-4 w-4' }),
    count: computed(() => deals.data?.length),
  },
  {
    label: 'Contacts',
    icon: h(ContactsIcon, { class: 'h-4 w-4' }),
    count: computed(() => contacts.data?.length),
  },
]

const deals = createListResource({
  type: 'list',
  doctype: 'CRM Deal',
  cache: ['deals', props.organizationId],
  fields: [
    'name',
    'organization',
    'currency',
    'annual_revenue',
    'status',
    'email',
    'mobile_no',
    'deal_owner',
    'modified',
  ],
  filters: {
    organization: props.organizationId,
  },
  orderBy: 'modified desc',
  pageLength: 20,
  auto: true,
})

const contacts = createListResource({
  type: 'list',
  doctype: 'Contact',
  cache: ['contacts', props.organizationId],
  fields: [
    'name',
    'full_name',
    'image',
    'email_id',
    'mobile_no',
    'company_name',
    'modified',
  ],
  filters: {
    company_name: props.organizationId,
  },
  orderBy: 'modified desc',
  pageLength: 20,
  auto: true,
})

const rows = computed(() => {
  let list = []
  list = !tabIndex.value ? deals : contacts

  if (!list.data) return []

  return list.data.map((row) => {
    return !tabIndex.value ? getDealRowObject(row) : getContactRowObject(row)
  })
})

const { getFormattedCurrency } = getMeta('CRM Deal')

const columns = computed(() => {
  return tabIndex.value === 0 ? dealColumns : contactColumns
})

function getDealRowObject(deal) {
  return {
    name: deal.name,
    organization: {
      label: deal.organization,
      logo: organization.doc?.organization_logo,
    },
    annual_revenue: getFormattedCurrency('annual_revenue', deal),
    status: {
<<<<<<< HEAD
      label: translateDealStatus(deal.status),
      color: getDealStatus(deal.status)?.iconColorClass,
=======
      label: deal.status,
      color: getDealStatus(deal.status)?.color,
>>>>>>> 99e62169
    },
    email: deal.email,
    mobile_no: deal.mobile_no,
    deal_owner: {
      label: deal.deal_owner && getUser(deal.deal_owner).full_name,
      ...(deal.deal_owner && getUser(deal.deal_owner)),
    },
    modified: {
      label: formatDate(deal.modified),
      timeAgo: __(timeAgo(deal.modified)),
    },
  }
}

function getContactRowObject(contact) {
  return {
    name: contact.name,
    full_name: {
      label: contact.full_name,
      image_label: contact.full_name,
      image: contact.image,
    },
    email: contact.email_id,
    mobile_no: contact.mobile_no,
    company_name: {
      label: contact.company_name,
      logo: organization.doc?.organization_logo,
    },
    modified: {
      label: formatDate(contact.modified),
      timeAgo: __(timeAgo(contact.modified)),
    },
  }
}

const dealColumns = [
  {
    label: __('Organization'),
    key: 'organization',
    width: '11rem',
  },
  {
    label: __('Amount'),
    key: 'annual_revenue',
    align: 'right',
    width: '9rem',
  },
  {
    label: __('Status'),
    key: 'status',
    width: '10rem',
  },
  {
    label: __('Email'),
    key: 'email',
    width: '12rem',
  },
  {
    label: __('Mobile no'),
    key: 'mobile_no',
    width: '11rem',
  },
  {
    label: __('Deal owner'),
    key: 'deal_owner',
    width: '10rem',
  },
  {
    label: __('Last modified'),
    key: 'modified',
    width: '8rem',
  },
]

const contactColumns = [
  {
    label: __('Name'),
    key: 'full_name',
    width: '17rem',
  },
  {
    label: __('Email'),
    key: 'email',
    width: '12rem',
  },
  {
    label: __('Phone'),
    key: 'mobile_no',
    width: '12rem',
  },
  {
    label: __('Organization'),
    key: 'company_name',
    width: '12rem',
  },
  {
    label: __('Last modified'),
    key: 'modified',
    width: '8rem',
  },
]
</script><|MERGE_RESOLUTION|>--- conflicted
+++ resolved
@@ -66,7 +66,7 @@
                 </div>
                 <div class="flex flex-col gap-2 truncate">
                   <div class="truncate text-2xl font-medium text-ink-gray-9">
-                    <span>{{ organization.doc.organization_name }}</span>
+                    <span>{{ organization.doc.name }}</span>
                   </div>
                   <div
                     v-if="organization.doc.website"
@@ -80,27 +80,22 @@
               </div>
               <div class="flex gap-1.5">
                 <Button
-                  size="sm"
-                  class="dark:text-white dark:hover:bg-gray-700"
-                  @click="openWebsite"
-                >
-                  <template #prefix>
-                    <FeatherIcon name="link" class="h-4 w-4" />
-                  </template>
-                  {{ __('Open website') }}
-                </Button>
-                <Button
                   :label="__('Delete')"
-                  variant="ghost"
                   theme="red"
                   size="sm"
-                  class="dark:text-red-400 dark:hover:bg-gray-700"
                   @click="deleteOrganization"
                 >
                   <template #prefix>
                     <FeatherIcon name="trash-2" class="h-4 w-4" />
                   </template>
                 </Button>
+                <Tooltip :text="__('Open website')">
+                  <div>
+                    <Button @click="openWebsite">
+                      <FeatherIcon name="link" class="h-4 w-4" />
+                    </Button>
+                  </div>
+                </Tooltip>
               </div>
             </div>
           </template>
@@ -110,36 +105,6 @@
         v-if="sections.data"
         class="flex flex-1 flex-col justify-between overflow-hidden"
       >
-<<<<<<< HEAD
-        <div class="flex flex-col overflow-y-auto dark-scrollbar">
-          <div
-            v-for="(section, i) in fieldsLayout.data"
-            :key="section.label"
-            class="flex flex-col p-3"
-            :class="{ 'border-b': i !== fieldsLayout.data.length - 1 }"
-          >
-            <Section :label="section.label" :opened="section.opened">
-              <template #actions>
-                <Button
-                  v-if="i == 0 && isManager()"
-                  variant="ghost"
-                  class="w-7"
-                  @click="showSidePanelModal = true"
-                >
-                  <EditIcon class="h-4 w-4" />
-                </Button>
-              </template>
-              <SidePanelLayout
-                v-if="section.fields"
-                :fields="section.fields"
-                :isLastSection="i == fieldsLayout.data.length - 1"
-                v-model="organization.doc"
-                @update="updateField"
-              />
-            </Section>
-          </div>
-        </div>
-=======
         <SidePanelLayout
           v-model="organization.doc"
           :sections="sections.data"
@@ -147,7 +112,6 @@
           @update="updateField"
           @reload="sections.reload"
         />
->>>>>>> 99e62169
       </div>
     </Resizer>
     <Tabs as="div" v-model="tabIndex" :tabs="tabs">
@@ -190,7 +154,7 @@
         >
           <div class="flex flex-col items-center justify-center space-y-3">
             <component :is="tab.icon" class="!h-10 !w-10" />
-            <div>{{ __(`No ${tab.label} Found`) }}</div>
+            <div>{{ __('No {0} Found', [__(tab.label)]) }}</div>
           </div>
         </div>
       </template>
@@ -201,11 +165,7 @@
     v-model="showQuickEntryModal"
     doctype="CRM Organization"
   />
-  <AddressModal 
-    v-model="showAddressModal" 
-    v-model:address="_address"
-    @save="updateField('address', $event)"
-  />
+  <AddressModal v-model="showAddressModal" v-model:address="_address" />
 </template>
 
 <script setup>
@@ -227,17 +187,7 @@
 import { usersStore } from '@/stores/users'
 import { statusesStore } from '@/stores/statuses'
 import { getView } from '@/utils/view'
-<<<<<<< HEAD
-import { translateDealStatus } from '@/utils/dealStatusTranslations'
-import {
-  formatDate,
-  timeAgo,
-  formatNumberIntoCurrency,
-  createToast,
-} from '@/utils'
-=======
 import { formatDate, timeAgo, createToast } from '@/utils'
->>>>>>> 99e62169
 import {
   Tooltip,
   Breadcrumbs,
@@ -279,27 +229,9 @@
 })
 
 async function updateField(fieldname, value) {
-  if (fieldname === 'organization_name') {
-    // Handle renaming
-    const newName = await call('frappe.client.rename_doc', {
-      doctype: 'CRM Organization',
-      old_name: organization.doc.organization_name,
-      new_name: value,
-    })
-    router.push({
-      name: 'Organization',
-      params: { organizationId: newName }
-    })
-  } else {
-    await call('frappe.client.set_value', {
-      doctype: 'CRM Organization',
-      name: props.organizationId,
-      fieldname: fieldname,
-      value: value
-    })
-    organization.reload()
-  }
-  
+  await organization.setValue.submit({
+    [fieldname]: value,
+  })
   createToast({
     title: __('Organization updated'),
     icon: 'check',
@@ -400,6 +332,7 @@
 }
 
 const showAddressModal = ref(false)
+const _organization = ref({})
 const _address = ref({})
 
 const sections = createResource({
@@ -410,62 +343,6 @@
   transform: (data) => getParsedSections(data),
 })
 
-<<<<<<< HEAD
-function getParsedFields(data) {
-  return data.map((section) => {
-    return {
-      ...section,
-      fields: computed(() =>
-        section.fields.map((field) => {
-          // Get translated field label
-          const translatedLabel = __(field.label || field.name.split('_').map(word => 
-            word.charAt(0).toUpperCase() + word.slice(1)).join(' '))
-
-          // Handle link fields
-          if (field.type === 'link') {
-            const baseField = {
-              ...field,
-              doctype: field.options || field.doctype,
-              options: field.options,
-              placeholder: `${__('Select')} ${translatedLabel}`
-            }
-
-            // Special handling for address field
-            if (field.name === 'address') {
-              return {
-                ...baseField,
-                doctype: 'Address',
-                create: (value, close) => {
-                  _address.value = { address_title: value }
-                  showAddressModal.value = true
-                  close()
-                },
-                edit: async (addr) => {
-                  _address.value = await call('frappe.client.get', {
-                    doctype: 'Address',
-                    name: addr,
-                  })
-                  showAddressModal.value = true
-                }
-              }
-            }
-
-            return baseField
-          }
-
-          // Handle select fields
-          if (field.type === 'select') {
-            return {
-              ...field,
-              placeholder: `${__('Select')} ${translatedLabel}`
-            }
-          }
-
-          // Default field handling
-          return {
-            ...field,
-            placeholder: `${__('Enter')} ${translatedLabel}`
-=======
 function getParsedSections(_sections) {
   return _sections.map((section) => {
     section.columns = section.columns.map((column) => {
@@ -486,7 +363,6 @@
               })
               showAddressModal.value = true
             },
->>>>>>> 99e62169
           }
         } else {
           return field
@@ -496,19 +372,6 @@
     })
     return section
   })
-}
-
-function getPlaceholderVerb(fieldtype) {
-  switch(fieldtype?.toLowerCase()) {
-    case 'select':
-    case 'link':
-      return __('Select')
-    case 'date':
-    case 'datetime':
-      return __('Set')
-    default:
-      return __('Enter')
-  }
 }
 
 const tabIndex = ref(0)
@@ -595,13 +458,8 @@
     },
     annual_revenue: getFormattedCurrency('annual_revenue', deal),
     status: {
-<<<<<<< HEAD
-      label: translateDealStatus(deal.status),
-      color: getDealStatus(deal.status)?.iconColorClass,
-=======
       label: deal.status,
       color: getDealStatus(deal.status)?.color,
->>>>>>> 99e62169
     },
     email: deal.email,
     mobile_no: deal.mobile_no,
