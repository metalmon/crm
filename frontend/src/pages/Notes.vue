--- conflicted
+++ resolved
@@ -92,15 +92,10 @@
       class="flex flex-col items-center gap-3 text-xl font-medium text-ink-gray-4"
     >
       <NoteIcon class="h-10 w-10" />
-<<<<<<< HEAD
       <span>{{ __('No Notes Found') }}</span>
       <Button :label="__('Create')" @click="createNote">
-        <template #prefix><FeatherIcon name="plus" class="h-4" /></template>
+        <template #prefix><PlusIcon class="h-4" /></template>
       </Button>
-=======
-      <span>{{ __('No {0} Found', [__('Notes')]) }}</span>
-      <Button :label="__('Create')" iconLeft="plus" @click="createNote" />
->>>>>>> 066371bd
     </div>
   </div>
   <NoteModal
@@ -122,6 +117,7 @@
 import { TextEditor, call, Dropdown, Tooltip } from 'frappe-ui'
 import ListFooter from '@/components/custom-ui/ListFooter.vue'
 import { ref, watch } from 'vue'
+import PlusIcon from '@/components/Icons/PlusIcon.vue'
 
 const { getUser } = usersStore()
 
