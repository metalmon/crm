--- conflicted
+++ resolved
@@ -3,16 +3,11 @@
 import TaskPriorityIcon from '@/components/Icons/TaskPriorityIcon.vue'
 import { usersStore } from '@/stores/users'
 import { gemoji } from 'gemoji'
-<<<<<<< HEAD
-import { toast } from 'frappe-ui'
-=======
-import { getMeta } from '@/stores/meta'
-import { toast, dayjsLocal, dayjs, getConfig } from 'frappe-ui'
->>>>>>> cf9797fb
+import { toast, getConfig } from 'frappe-ui'
 import { h } from 'vue'
 import { translateTaskStatus } from '@/utils/taskStatusTranslations'
 import { translateTaskPriority } from '@/utils/taskPriorityTranslations'
-import dayjs, { 
+import localDayjs, { 
   formatDateInUserTimezone, 
   formatDateInSystemTimezone,
   toUserTimezone 
@@ -93,26 +88,6 @@
 }
 
 export function timeAgo(date) {
-<<<<<<< HEAD
-  if (!date) return ''
-  try {
-    return toUserTimezone(date).fromNow()
-  } catch (e) {
-    console.warn('Error calculating time ago:', e)
-    return ''
-  }
-}
-
-export function extractValue(field) {
-  if (!field) return ''
-  return typeof field === 'object' ? field.value : field
-}
-
-export function extractLabel(field, translator) {
-  if (!field) return ''
-  if (typeof field === 'object') return field.label
-  return translator ? translator(field) : field
-=======
   return prettyDate(date)
 }
 
@@ -127,10 +102,10 @@
   let localTimezone = getConfig('localTimezone') || getBrowserTimezone()
 
   if (typeof date == 'string') {
-    date = dayjsLocal(date)
-  }
-
-  let nowDatetime = dayjs().tz(localTimezone || systemTimezone)
+    date = localDayjs(date)
+  }
+
+  let nowDatetime = localDayjs().tz(localTimezone || systemTimezone)
   let diff = nowDatetime.diff(date, 'seconds')
 
   let dayDiff = Math.floor(diff / 86400)
@@ -240,7 +215,17 @@
       }
     }
   }
->>>>>>> cf9797fb
+}
+
+export function extractValue(field) {
+  if (!field) return ''
+  return typeof field === 'object' ? field.value : field
+}
+
+export function extractLabel(field, translator) {
+  if (!field) return ''
+  if (typeof field === 'object') return field.label
+  return translator ? translator(field) : field
 }
 
 export function taskStatusOptions(action, data) {
@@ -307,7 +292,7 @@
 
 export function validateEmail(email) {
   let regExp =
-    /^(([^<>()[\]\\.,;:\s@"]+(\.[^<>()[\]\\.,;:\s@"]+)*)|(".+"))@((\[[0-9]{1,3}\.[0-9]{1,3}\.[0-9]{1,3}\.[0-9]{1,3}])|(([a-zA-Z\-0-9]+\.)+[a-zA-Z]{2,}))$/
+    /^(([^<>()\[\]\\.,;:\s@"]+(\.[^<>()\[\]\\.,;:\s@"]+)*)|(".+"))@((\[[0-9]{1,3}\.[0-9]{1,3}\.[0-9]{1,3}\.[0-9]{1,3}\])|(([a-zA-Z\-0-9]+\.)+[a-zA-Z]{2,}))$/
   return regExp.test(email)
 }
 
