<<<<<<< HEAD
import { getMeta } from '@/stores/meta'
=======
import LucideCheck from '~icons/lucide/check'
>>>>>>> 4017a937
import TaskStatusIcon from '@/components/Icons/TaskStatusIcon.vue'
import TaskPriorityIcon from '@/components/Icons/TaskPriorityIcon.vue'
import { usersStore } from '@/stores/users'
import { gemoji } from 'gemoji'
<<<<<<< HEAD
import { toast, getConfig } from 'frappe-ui'
=======
import { getMeta } from '@/stores/meta'
import { toast, dayjsLocal, dayjs, getConfig, FeatherIcon } from 'frappe-ui'
>>>>>>> 4017a937
import { h } from 'vue'
import { translateTaskStatus } from '@/utils/taskStatusTranslations'
import { translateTaskPriority } from '@/utils/taskPriorityTranslations'
import localDayjs, { 
  formatDateInUserTimezone, 
  formatDateInSystemTimezone,
  toUserTimezone,
  timeAgo as dayjsTimeAgo,
} from './dayjs'

export function formatTime(seconds) {
  const days = Math.floor(seconds / (3600 * 24))
  const hours = Math.floor((seconds % (3600 * 24)) / 3600)
  const minutes = Math.floor((seconds % 3600) / 60)
  const remainingSeconds = Math.floor(seconds % 60)

  let formattedTime = ''

  if (days > 0) {
    formattedTime += `${days}d `
  }

  if (hours > 0 || days > 0) {
    formattedTime += `${hours}h `
  }

  if (minutes > 0 || hours > 0 || days > 0) {
    formattedTime += `${minutes}m `
  }

  formattedTime += `${remainingSeconds}s`

  return formattedTime.trim()
}

export function formatDate(date, format, onlyDate = false, onlyTime = false, useSystemTimezone = false) {
  if (!date) return ''
  try {
    format = getFormat(date, format, onlyDate, onlyTime, false)
    
    // Use system timezone when explicitly requested or for system-level operations
    if (useSystemTimezone) {
      return formatDateInSystemTimezone(date, format)
    }
    
    // Default to user's timezone
    return formatDateInUserTimezone(date, format)
  } catch (e) {
    console.warn('Error formatting date:', e)
    return ''
  }
}

export function getFormat(
  date,
  format,
  onlyDate = false,
  onlyTime = false,
  withDate = true,
) {
  try {
    if (!date) return ''
    let dateFormat =
      window.sysdefaults?.date_format
        ?.replace('mm', 'MM')
        ?.replace('yyyy', 'YYYY')
        ?.replace('dd', 'DD') || 'YYYY-MM-DD'
    let timeFormat = window.sysdefaults?.time_format || 'HH:mm:ss'
    format = format || 'ddd, MMM D, YYYY h:mm a'

    if (onlyDate) format = dateFormat
    if (onlyTime) format = timeFormat
    if (onlyTime && onlyDate) format = `${dateFormat} ${timeFormat}`

    if (withDate) {
      return formatDateInUserTimezone(date, format)
    }
    return format
  } catch (e) {
    console.warn('Error getting format:', e)
    return 'YYYY-MM-DD HH:mm:ss'
  }
}

export const timeAgo = dayjsTimeAgo

function getBrowserTimezone() {
  return Intl.DateTimeFormat().resolvedOptions().timeZone
}

export function extractValue(field) {
  if (!field) return ''
  return typeof field === 'object' ? field.value : field
}

<<<<<<< HEAD
export function extractLabel(field, translator) {
  if (!field) return ''
  if (typeof field === 'object') return field.label
  return translator ? translator(field) : field
=======
  let nowDatetime = dayjs().tz(localTimezone || systemTimezone)
  let diff = nowDatetime.diff(date, 'seconds')

  let dayDiff = diff / 86400

  if (isNaN(dayDiff)) return ''

  if (mini) {
    // Return short format of time difference
    if (dayDiff < 0) {
      if (Math.abs(dayDiff) < 1) {
        if (Math.abs(diff) < 60) {
          return __('now')
        } else if (Math.abs(diff) < 3600) {
          return __('in {0} m', [Math.floor(Math.abs(diff) / 60)])
        } else if (Math.abs(diff) < 86400) {
          return __('in {0} h', [Math.floor(Math.abs(diff) / 3600)])
        }
      }
      if (Math.abs(dayDiff) >= 1 && Math.abs(dayDiff) < 1.5) {
        return __('tomorrow')
      } else if (Math.abs(dayDiff) < 7) {
        return __('in {0} d', [Math.floor(Math.abs(dayDiff))])
      } else if (Math.abs(dayDiff) < 31) {
        return __('in {0} w', [Math.floor(Math.abs(dayDiff) / 7)])
      } else if (Math.abs(dayDiff) < 365) {
        return __('in {0} M', [Math.floor(Math.abs(dayDiff) / 30)])
      } else {
        return __('in {0} y', [Math.floor(Math.abs(dayDiff) / 365)])
      }
    } else if (dayDiff >= 0 && dayDiff < 1) {
      if (diff < 60) {
        return __('now')
      } else if (diff < 3600) {
        return __('{0} m', [Math.floor(diff / 60)])
      } else if (diff < 86400) {
        return __('{0} h', [Math.floor(diff / 3600)])
      }
    } else {
      dayDiff = Math.floor(dayDiff)
      if (dayDiff < 7) {
        return __('{0} d', [dayDiff])
      } else if (dayDiff < 31) {
        return __('{0} w', [Math.floor(dayDiff / 7)])
      } else if (dayDiff < 365) {
        return __('{0} M', [Math.floor(dayDiff / 30)])
      } else {
        return __('{0} y', [Math.floor(dayDiff / 365)])
      }
    }
  } else {
    // Return long format of time difference
    if (dayDiff < 0) {
      if (Math.abs(dayDiff) < 1) {
        if (Math.abs(diff) < 60) {
          return __('just now')
        } else if (Math.abs(diff) < 120) {
          return __('in 1 minute')
        } else if (Math.abs(diff) < 3600) {
          return __('in {0} minutes', [Math.floor(Math.abs(diff) / 60)])
        } else if (Math.abs(diff) < 7200) {
          return __('in 1 hour')
        } else if (Math.abs(diff) < 86400) {
          return __('in {0} hours', [Math.floor(Math.abs(diff) / 3600)])
        }
      }
      if (Math.abs(dayDiff) >= 1 && Math.abs(dayDiff) < 1.5) {
        return __('tomorrow')
      } else if (Math.abs(dayDiff) < 7) {
        return __('in {0} days', [Math.floor(Math.abs(dayDiff))])
      } else if (Math.abs(dayDiff) < 31) {
        return __('in {0} weeks', [Math.floor(Math.abs(dayDiff) / 7)])
      } else if (Math.abs(dayDiff) < 365) {
        return __('in {0} months', [Math.floor(Math.abs(dayDiff) / 30)])
      } else if (Math.abs(dayDiff) < 730) {
        return __('in 1 year')
      } else {
        return __('in {0} years', [Math.floor(Math.abs(dayDiff) / 365)])
      }
    } else if (dayDiff >= 0 && dayDiff < 1) {
      if (diff < 60) {
        return __('just now')
      } else if (diff < 120) {
        return __('1 minute ago')
      } else if (diff < 3600) {
        return __('{0} minutes ago', [Math.floor(diff / 60)])
      } else if (diff < 7200) {
        return __('1 hour ago')
      } else if (diff < 86400) {
        return __('{0} hours ago', [Math.floor(diff / 3600)])
      }
    } else {
      dayDiff = Math.floor(dayDiff)
      if (dayDiff == 1) {
        return __('yesterday')
      } else if (dayDiff < 7) {
        return __('{0} days ago', [dayDiff])
      } else if (dayDiff < 14) {
        return __('1 week ago')
      } else if (dayDiff < 31) {
        return __('{0} weeks ago', [Math.floor(dayDiff / 7)])
      } else if (dayDiff < 62) {
        return __('1 month ago')
      } else if (dayDiff < 365) {
        return __('{0} months ago', [Math.floor(dayDiff / 30)])
      } else if (dayDiff < 730) {
        return __('1 year ago')
      } else {
        return __('{0} years ago', [Math.floor(dayDiff / 365)])
      }
    }
  }
>>>>>>> 4017a937
}

export function taskStatusOptions(action, data) {
  let options = ['Backlog', 'Todo', 'In Progress', 'Done', 'Canceled']
  let statusMeta = getMeta('CRM Task')
    .getFields()
    ?.find((field) => field.fieldname == 'status')
  if (statusMeta) {
    options = statusMeta.options
      .map((option) => option.value)
      .filter((option) => option)
  }
  return options.map((status) => {
    return {
      icon: () => h(TaskStatusIcon, { status }),
      label: translateTaskStatus(status),
      value: status,
      onClick: () => action && action(status, data),
    }
  })
}

export function taskPriorityOptions(action, data) {
  let options = ['Low', 'Medium', 'High']
  let priorityMeta = getMeta('CRM Task')
    .getFields()
    ?.find((field) => field.fieldname == 'priority')
  if (priorityMeta) {
    options = priorityMeta.options
      .map((option) => option.value)
      .filter((option) => option)
  }

  return options.map((priority) => {
    return {
      label: translateTaskPriority(priority),
      value: priority,
      icon: () => h(TaskPriorityIcon, { priority }),
      onClick: () => action && action(priority, data),
    }
  })
}

export function openWebsite(url) {
  if (!url.startsWith('http://') && !url.startsWith('https://')) {
    url = 'https://' + url
  }
  window.open(url, '_blank')
}

export function website(url) {
  return url && url.replace(/^(?:https?:\/\/)?(?:www\.)?/i, '')
}

export function htmlToText(html) {
  const div = document.createElement('div')
  div.innerHTML = html
  return div.textContent || div.innerText || ''
}

export function startCase(str) {
  return str.charAt(0).toUpperCase() + str.slice(1)
}

export function validateEmail(email) {
  let regExp =
    /^(([^<>()\[\]\\.,;:\s@"]+(\.[^<>()\[\]\\.,;:\s@"]+)*)|(".+"))@((\[[0-9]{1,3}\.[0-9]{1,3}\.[0-9]{1,3}\.[0-9]{1,3}\])|(([a-zA-Z\-0-9]+\.)+[a-zA-Z]{2,}))$/
  return regExp.test(email)
}

export function parseAssignees(assignees) {
  let { getUser } = usersStore()
  return assignees.map((user) => ({
    name: user,
    image: getUser(user).user_image,
    label: getUser(user).full_name,
  }))
}

async function getFormScript(script, obj) {
  if (!script.includes('setupForm(')) return {}
  let scriptFn = new Function(script + '\nreturn setupForm')()
  let formScript = await scriptFn(obj)
  return formScript || {}
}

export async function setupCustomizations(doc, obj) {
  if (!doc.data?._form_script) return []

  let statuses = []
  let actions = []
  if (Array.isArray(doc.data._form_script)) {
    for (let script of doc.data._form_script) {
      let _script = await getFormScript(script, obj)
      actions = actions.concat(_script?.actions || [])
      statuses = statuses.concat(_script?.statuses || [])
    }
  } else {
    let _script = await getFormScript(doc.data._form_script, obj)
    actions = _script?.actions || []
    statuses = _script?.statuses || []
  }

  doc.data._customStatuses = statuses
  doc.data._customActions = actions
  return { statuses, actions }
}

async function getListScript(script, obj) {
  let scriptFn = new Function(script + '\nreturn setupList')()
  let listScript = await scriptFn(obj)
  return listScript || {}
}

export async function setupListCustomizations(data, obj = {}) {
  if (!data.list_script) return []

  let actions = []
  let bulkActions = []

  if (Array.isArray(data.list_script)) {
    for (let script of data.list_script) {
      let _script = await getListScript(script, obj)
      actions = actions.concat(_script?.actions || [])
      bulkActions = bulkActions.concat(_script?.bulk_actions || [])
    }
  } else {
    let _script = await getListScript(data.list_script, obj)
    actions = _script?.actions || []
    bulkActions = _script?.bulk_actions || []
  }

  data.listActions = actions
  data.bulkActions = bulkActions
  return { actions, bulkActions }
}

export function copyToClipboard(text) {
  if (navigator.clipboard && window.isSecureContext) {
    navigator.clipboard.writeText(text).then(showSuccessAlert)
  } else {
    let input = document.createElement('textarea')
    document.body.appendChild(input)
    input.value = text
    input.select()
    document.execCommand('copy')
    showSuccessAlert()
    document.body.removeChild(input)
  }
  function showSuccessAlert() {
    toast.success(__('Copied to clipboard'))
  }
}

export const colors = [
  'gray',
  'blue',
  'green',
  'red',
  'pink',
  'orange',
  'amber',
  'yellow',
  'cyan',
  'teal',
  'violet',
  'purple',
  'black',
]

export function parseColor(color) {
  let textColor = `!text-${color}-600`
  if (color == 'black') {
    textColor = '!text-ink-gray-9'
  } else if (['gray', 'green'].includes(color)) {
    textColor = `!text-${color}-700`
  }

  return textColor
}

export function isEmoji(str) {
  const emojiList = gemoji.map((emoji) => emoji.emoji)
  return emojiList.includes(str)
}

export function isTouchScreenDevice() {
  return 'ontouchstart' in document.documentElement
}

export function convertArrayToString(array) {
  return array.map((item) => item).join(',')
}

export function _eval(code, context = {}) {
  let variable_names = Object.keys(context)
  let variables = Object.values(context)
  code = `let out = ${code}; return out`
  try {
    let expression_function = new Function(...variable_names, code)
    return expression_function(...variables)
  } catch (error) {
    console.log('Error evaluating the following expression:')
    console.error(code)
    throw error
  }
}

export function evaluateDependsOnValue(expression, doc) {
  if (!expression) return true
  if (!doc) return true

  let out = null

  if (typeof expression === 'boolean') {
    out = expression
  } else if (typeof expression === 'function') {
    out = expression(doc)
  } else if (expression.substr(0, 5) == 'eval:') {
    try {
      out = _eval(expression.substr(5), { doc })
    } catch (e) {
      out = true
    }
  } else {
    let value = doc[expression]
    if (Array.isArray(value)) {
      out = !!value.length
    } else {
      out = !!value
    }
  }

  return out
}

export function convertSize(size) {
  const units = ['B', 'KB', 'MB', 'GB', 'TB']
  let unitIndex = 0
  while (size > 1024) {
    size /= 1024
    unitIndex++
  }
  return `${size?.toFixed(2)} ${units[unitIndex]}`
}

export function isImage(extention) {
  if (!extention) return false
  return ['png', 'jpg', 'jpeg', 'gif', 'svg', 'bmp', 'webp'].includes(
    extention.toLowerCase(),
  )
}

export function validateIsImageFile(file) {
  const extn = file.name.split('.').pop().toLowerCase()
  if (!isImage(extn)) {
    return __('Only image files are allowed')
  }
}

export function getRandom(len = 4) {
  let text = ''
  const possible = 'ABCDEFGHIJKLMNOPQRSTUVWXYZabcdefghijklmnopqrstuvwxyz'

  Array.from({ length: len }).forEach(() => {
    text += possible.charAt(Math.floor(Math.random() * possible.length))
  })

  return text
}

export function runSequentially(functions) {
  return functions.reduce((promise, fn) => {
    return promise.then(() => fn())
  }, Promise.resolve())
}

export function DropdownOption({
  active,
  option,
  theme,
  icon,
  onClick,
  selected,
}) {
  return h(
    'button',
    {
      class: [
        active ? 'bg-surface-gray-2' : 'text-ink-gray-8',
        'group flex w-full justify-between items-center rounded-md px-2 py-2 text-sm',
        theme == 'danger' ? 'text-ink-red-3 hover:bg-ink-red-1' : '',
      ],
      onClick: !selected ? onClick : null,
    },
    [
      h('div', { class: 'flex gap-2' }, [
        icon
          ? h(FeatherIcon, {
              name: icon,
              class: ['h-4 w-4 shrink-0'],
              'aria-hidden': true,
            })
          : null,
        h('span', { class: 'whitespace-nowrap' }, option),
      ]),
      selected
        ? h(LucideCheck, {
            class: ['h-4 w-4 shrink-0 text-ink-gray-7'],
            'aria-hidden': true,
          })
        : null,
    ],
  )
}

export function TemplateOption({ active, option, theme, icon, onClick }) {
  return h(
    'button',
    {
      class: [
        active ? 'bg-surface-gray-2 text-ink-gray-8' : 'text-ink-gray-7',
        'group flex w-full gap-2 items-center rounded-md px-2 py-2 text-sm',
        theme == 'danger' ? 'text-ink-red-3 hover:bg-ink-red-1' : '',
      ],
      onClick: onClick,
    },
    [
      icon
        ? h(FeatherIcon, {
            name: icon,
            class: ['h-4 w-4 shrink-0'],
            'aria-hidden': true,
          })
        : null,
      h('span', { class: 'whitespace-nowrap' }, option),
    ],
  )
}<|MERGE_RESOLUTION|>--- conflicted
+++ resolved
@@ -1,18 +1,10 @@
-<<<<<<< HEAD
-import { getMeta } from '@/stores/meta'
-=======
 import LucideCheck from '~icons/lucide/check'
->>>>>>> 4017a937
 import TaskStatusIcon from '@/components/Icons/TaskStatusIcon.vue'
 import TaskPriorityIcon from '@/components/Icons/TaskPriorityIcon.vue'
 import { usersStore } from '@/stores/users'
 import { gemoji } from 'gemoji'
-<<<<<<< HEAD
-import { toast, getConfig } from 'frappe-ui'
-=======
 import { getMeta } from '@/stores/meta'
 import { toast, dayjsLocal, dayjs, getConfig, FeatherIcon } from 'frappe-ui'
->>>>>>> 4017a937
 import { h } from 'vue'
 import { translateTaskStatus } from '@/utils/taskStatusTranslations'
 import { translateTaskPriority } from '@/utils/taskPriorityTranslations'
@@ -108,12 +100,13 @@
   return typeof field === 'object' ? field.value : field
 }
 
-<<<<<<< HEAD
-export function extractLabel(field, translator) {
-  if (!field) return ''
-  if (typeof field === 'object') return field.label
-  return translator ? translator(field) : field
-=======
+  let systemTimezone = getConfig('systemTimezone')
+  let localTimezone = getConfig('localTimezone') || getBrowserTimezone()
+
+  if (typeof date == 'string') {
+    date = dayjsLocal(date)
+  }
+
   let nowDatetime = dayjs().tz(localTimezone || systemTimezone)
   let diff = nowDatetime.diff(date, 'seconds')
 
@@ -226,7 +219,6 @@
       }
     }
   }
->>>>>>> 4017a937
 }
 
 export function taskStatusOptions(action, data) {
