--- conflicted
+++ resolved
@@ -2,13 +2,7 @@
 import TaskPriorityIcon from '@/components/Icons/TaskPriorityIcon.vue'
 import { usersStore } from '@/stores/users'
 import { gemoji } from 'gemoji'
-<<<<<<< HEAD
 import { toast } from 'frappe-ui'
-=======
-import { useTimeAgo } from '@vueuse/core'
-import { getMeta } from '@/stores/meta'
-import { toast, dayjsLocal, dayjs } from 'frappe-ui'
->>>>>>> dc361d7d
 import { h } from 'vue'
 import { translateTaskStatus } from '@/utils/taskStatusTranslations'
 import { translateTaskPriority } from '@/utils/taskPriorityTranslations'
@@ -123,7 +117,6 @@
 const taskMeta = getMeta('CRM Task')
 
 export function taskStatusOptions(action, data) {
-<<<<<<< HEAD
   return ['Backlog', 'Todo', 'In Progress', 'Done', 'Canceled'].map(
     (status) => {
       const translatedLabel = translateTaskStatus(status)
@@ -140,38 +133,6 @@
 export function taskPriorityOptions(action, data) {
   return ['Low', 'Medium', 'High'].map((priority) => {
     const translatedLabel = translateTaskPriority(priority)
-=======
-  let options = ['Backlog', 'Todo', 'In Progress', 'Done', 'Canceled']
-  let statusMeta = taskMeta
-    .getFields()
-    ?.find((field) => field.fieldname == 'status')
-  if (statusMeta) {
-    options = statusMeta.options
-      .map((option) => option.value)
-      .filter((option) => option)
-  }
-  return options.map((status) => {
-    return {
-      icon: () => h(TaskStatusIcon, { status }),
-      label: status,
-      onClick: () => action && action(status, data),
-    }
-  })
-}
-
-export function taskPriorityOptions(action, data) {
-  let options = ['Low', 'Medium', 'High']
-  let priorityMeta = taskMeta
-    .getFields()
-    ?.find((field) => field.fieldname == 'priority')
-  if (priorityMeta) {
-    options = priorityMeta.options
-      .map((option) => option.value)
-      .filter((option) => option)
-  }
-
-  return options.map((priority) => {
->>>>>>> dc361d7d
     return {
       label: translatedLabel,
       value: priority,
