<template>
  <Dialog v-model="show" :options="{ title: __('Bulk Edit') }">
    <template #body-content>
      <div class="mb-4">
        <div class="mb-1.5 text-sm text-ink-gray-5">{{ __('Field') }}</div>
        <Autocomplete
          :value="field.label"
          :options="fields.data"
          @change="(e) => changeField(e)"
          :placeholder="__('Source')"
        />
      </div>
      <div>
        <div class="mb-1.5 text-sm text-ink-gray-5">{{ __('Value') }}</div>
        <component
          :is="getValueComponent(field)"
          :value="newValue"
          size="md"
          @change="(v) => updateValue(v)"
          :placeholder="__('Contact Us')"
        />
      </div>
    </template>
    <template #actions>
      <Button
        class="w-full"
        variant="solid"
        @click="updateValues"
        :loading="loading"
        :label="__('Update {0} Records', [recordCount])"
      />
    </template>
  </Dialog>
</template>

<script setup>
import Link from '@/components/Controls/Link.vue'
import Autocomplete from '@/components/frappe-ui/Autocomplete.vue'
import { capture } from '@/telemetry'
<<<<<<< HEAD
import { FormControl, call, createResource, TextEditor } from 'frappe-ui'
=======
import {
  FormControl,
  call,
  createResource,
  TextEditor,
  DatePicker,
} from 'frappe-ui'
>>>>>>> 2708274f
import { ref, computed, onMounted, h } from 'vue'
import { translateLeadStatus } from '@/utils/leadStatusTranslations'
import { translateDealStatus } from '@/utils/dealStatusTranslations'
import { translateTaskStatus } from '@/utils/taskStatusTranslations'
import { translateTaskPriority } from '@/utils/taskPriorityTranslations'

const typeCheck = ['Check']
const typeLink = ['Link', 'Dynamic Link']
const typeNumber = ['Float', 'Int', 'Currency', 'Percent']
const typeSelect = ['Select']
const typeEditor = ['Text Editor']
const typeDate = ['Date', 'Datetime']

const props = defineProps({
  doctype: {
    type: String,
    required: true,
  },
  selectedValues: {
    type: Set,
    required: true,
  },
})

const show = defineModel()

const emit = defineEmits(['reload'])

const fields = createResource({
  url: 'crm.api.doc.get_fields',
  cache: ['fields', props.doctype],
  params: {
    doctype: props.doctype,
  },
  transform: (data) => {
<<<<<<< HEAD
    return data
      .filter((f) => f.hidden == 0 && f.read_only == 0)
      .map(f => ({
        ...f,
        label: __(f.label)
      }))
  }
=======
    return data.filter((f) => f.hidden == 0 && f.read_only == 0)
  },
>>>>>>> 2708274f
})

onMounted(() => {
  if (fields.data?.length) return
  fields.fetch()
})

const recordCount = computed(() => props.selectedValues?.size || 0)

const field = ref({
  label: '',
  fieldtype: '',
  fieldname: '',
  options: '',
})

const newValue = ref('')
const loading = ref(false)

function updateValues() {
  let fieldVal = newValue.value
<<<<<<< HEAD
  if (field.value.type == 'Check') {
    fieldVal = fieldVal == __('Yes') ? 1 : 0
=======
  if (field.value.fieldtype == 'Check') {
    fieldVal = fieldVal == 'Yes' ? 1 : 0
>>>>>>> 2708274f
  }
  loading.value = true
  call(
    'frappe.desk.doctype.bulk_update.bulk_update.submit_cancel_or_update_docs',
    {
      doctype: props.doctype,
      docnames: Array.from(props.selectedValues),
      action: 'update',
      data: {
        [field.value.fieldname]: fieldVal || null,
      },
    },
  ).then(() => {
    field.value = {
      label: '',
      fieldtype: '',
      fieldname: '',
      options: '',
    }
    newValue.value = ''
    loading.value = false
    show.value = false
    capture('bulk_update', { doctype: props.doctype })
    emit('reload')
  })
}

function changeField(f) {
  newValue.value = ''
  if (!f) return
  
  field.value = {
    label: f.label,
    type: f.fieldtype,
    value: f.fieldname,
    options: f.options || '',
  }
}

function updateValue(v) {
  let value = v.target ? v.target.value : v
  newValue.value = value
}

function getSelectOptions(options) {
  if (!options) return []
  return options.split('\n')
}

function getValueComponent(f) {
<<<<<<< HEAD
  const { type, options, value: fieldname } = f
  
  // Special handling for status and priority fields
  const isStatus = fieldname === 'status'
  const isPriority = fieldname === 'priority'

  if ((isStatus || isPriority) && (type === 'Link' || type === 'Select')) {
    let _options = []
    let translateFn = null

    if (props.doctype === 'CRM Deal') {
      _options = ['Proposal/Quotation', 'Ready to Close', 'Demo/Making', 'Qualification', 'Negotiation', 'Won', 'Lost']
      translateFn = translateDealStatus
    } else if (props.doctype === 'CRM Lead') {
      _options = ['New', 'Working', 'Replied', 'Open', 'Opportunity', 'Interested', 'Quotation', 'Lost', 'Converted', 'Do Not Contact Again']
      translateFn = translateLeadStatus
    } else if (props.doctype === 'CRM Task') {
      if (isStatus) {
        _options = ['Backlog', 'Todo', 'In Progress', 'Done', 'Canceled']
        translateFn = translateTaskStatus
      } else if (isPriority) {
        _options = ['Low', 'Medium', 'High']
        translateFn = translateTaskPriority
      }
    }

    if (_options.length && translateFn) {
      const translatedOptions = _options.map((o) => ({
        label: translateFn(o),
        value: o,
      }))

      return h(FormControl, {
        type: 'select',
        options: translatedOptions,
        value: newValue.value,
        onChange: (e) => updateValue(e)
      })
    }
  }

  if (typeSelect.includes(type) || typeCheck.includes(type)) {
    const _options = type == 'Check' ? ['Yes', 'No'] : getSelectOptions(options)
=======
  const { fieldtype, options } = f
  if (typeSelect.includes(fieldtype) || typeCheck.includes(fieldtype)) {
    const _options =
      fieldtype == 'Check' ? ['Yes', 'No'] : getSelectOptions(options)
>>>>>>> 2708274f
    return h(FormControl, {
      type: 'select',
      options: _options.map((o) => ({
        label: __(o),
        value: o,
      })),
      value: newValue.value,
      onChange: (e) => updateValue(e)
    })
  } else if (typeLink.includes(fieldtype)) {
    if (fieldtype == 'Dynamic Link') {
      return h(FormControl, { type: 'text' })
    }
<<<<<<< HEAD
    return h(Link, { 
      class: 'form-control', 
      doctype: options,
      value: newValue.value,
      onChange: (v) => updateValue(v)
    })
  } else if (typeNumber.includes(type)) {
    return h(FormControl, { 
      type: 'number',
      value: newValue.value,
      onChange: (e) => updateValue(e)
    })
  } else if (typeDate.includes(type)) {
    return h('input', {
      type: type === 'Date' ? 'date' : 'datetime-local',
      value: newValue.value,
      class: 'w-full rounded border border-gray-100 bg-surface-gray-2 px-2 py-1.5 text-base text-ink-gray-8 placeholder-ink-gray-4 transition-colors hover:border-outline-gray-modals hover:bg-surface-gray-3 focus:border-outline-gray-4 focus:bg-surface-white focus:shadow-sm focus:outline-none focus:ring-0 focus-visible:ring-2 focus-visible:ring-outline-gray-3',
      onInput: (e) => updateValue(e)
    })
  } else if (typeEditor.includes(type)) {
=======
    return h(Link, { class: 'form-control', doctype: options })
  } else if (typeNumber.includes(fieldtype)) {
    return h(FormControl, { type: 'number' })
  } else if (typeDate.includes(fieldtype)) {
    return h(DatePicker)
  } else if (typeEditor.includes(fieldtype)) {
>>>>>>> 2708274f
    return h(TextEditor, {
      variant: 'outline',
      editorClass:
        '!prose-sm overflow-auto min-h-[80px] max-h-80 py-1.5 px-2 rounded border border-outline-gray-2 bg-surface-white hover:border-outline-gray-3 hover:shadow-sm focus:bg-surface-white focus:border-outline-gray-4 focus:shadow-sm focus:ring-0 focus-visible:ring-2 focus-visible:ring-outline-gray-3 text-ink-gray-8 transition-colors',
      bubbleMenu: true,
      content: newValue.value,
      onInput: (v) => updateValue(v)
    })
  } else {
    return h(FormControl, { 
      type: 'text',
      value: newValue.value,
      onChange: (e) => updateValue(e)
    })
  }
}
</script><|MERGE_RESOLUTION|>--- conflicted
+++ resolved
@@ -37,17 +37,12 @@
 import Link from '@/components/Controls/Link.vue'
 import Autocomplete from '@/components/frappe-ui/Autocomplete.vue'
 import { capture } from '@/telemetry'
-<<<<<<< HEAD
-import { FormControl, call, createResource, TextEditor } from 'frappe-ui'
-=======
 import {
   FormControl,
   call,
   createResource,
   TextEditor,
-  DatePicker,
 } from 'frappe-ui'
->>>>>>> 2708274f
 import { ref, computed, onMounted, h } from 'vue'
 import { translateLeadStatus } from '@/utils/leadStatusTranslations'
 import { translateDealStatus } from '@/utils/dealStatusTranslations'
@@ -83,7 +78,6 @@
     doctype: props.doctype,
   },
   transform: (data) => {
-<<<<<<< HEAD
     return data
       .filter((f) => f.hidden == 0 && f.read_only == 0)
       .map(f => ({
@@ -91,10 +85,6 @@
         label: __(f.label)
       }))
   }
-=======
-    return data.filter((f) => f.hidden == 0 && f.read_only == 0)
-  },
->>>>>>> 2708274f
 })
 
 onMounted(() => {
@@ -116,13 +106,8 @@
 
 function updateValues() {
   let fieldVal = newValue.value
-<<<<<<< HEAD
-  if (field.value.type == 'Check') {
+  if (field.value.fieldtype == 'Check') {
     fieldVal = fieldVal == __('Yes') ? 1 : 0
-=======
-  if (field.value.fieldtype == 'Check') {
-    fieldVal = fieldVal == 'Yes' ? 1 : 0
->>>>>>> 2708274f
   }
   loading.value = true
   call(
@@ -156,8 +141,8 @@
   
   field.value = {
     label: f.label,
-    type: f.fieldtype,
-    value: f.fieldname,
+    fieldtype: f.fieldtype,
+    fieldname: f.fieldname,
     options: f.options || '',
   }
 }
@@ -173,14 +158,13 @@
 }
 
 function getValueComponent(f) {
-<<<<<<< HEAD
-  const { type, options, value: fieldname } = f
+  const { fieldtype, options, fieldname } = f
   
   // Special handling for status and priority fields
   const isStatus = fieldname === 'status'
   const isPriority = fieldname === 'priority'
 
-  if ((isStatus || isPriority) && (type === 'Link' || type === 'Select')) {
+  if ((isStatus || isPriority) && (fieldtype === 'Link' || fieldtype === 'Select')) {
     let _options = []
     let translateFn = null
 
@@ -215,14 +199,8 @@
     }
   }
 
-  if (typeSelect.includes(type) || typeCheck.includes(type)) {
-    const _options = type == 'Check' ? ['Yes', 'No'] : getSelectOptions(options)
-=======
-  const { fieldtype, options } = f
   if (typeSelect.includes(fieldtype) || typeCheck.includes(fieldtype)) {
-    const _options =
-      fieldtype == 'Check' ? ['Yes', 'No'] : getSelectOptions(options)
->>>>>>> 2708274f
+    const _options = fieldtype == 'Check' ? ['Yes', 'No'] : getSelectOptions(options)
     return h(FormControl, {
       type: 'select',
       options: _options.map((o) => ({
@@ -234,37 +212,32 @@
     })
   } else if (typeLink.includes(fieldtype)) {
     if (fieldtype == 'Dynamic Link') {
-      return h(FormControl, { type: 'text' })
-    }
-<<<<<<< HEAD
+      return h(FormControl, { 
+        type: 'text',
+        value: newValue.value,
+        onChange: (e) => updateValue(e)
+      })
+    }
     return h(Link, { 
       class: 'form-control', 
       doctype: options,
       value: newValue.value,
       onChange: (v) => updateValue(v)
     })
-  } else if (typeNumber.includes(type)) {
+  } else if (typeNumber.includes(fieldtype)) {
     return h(FormControl, { 
       type: 'number',
       value: newValue.value,
       onChange: (e) => updateValue(e)
     })
-  } else if (typeDate.includes(type)) {
+  } else if (typeDate.includes(fieldtype)) {
     return h('input', {
-      type: type === 'Date' ? 'date' : 'datetime-local',
+      type: fieldtype === 'Date' ? 'date' : 'datetime-local',
       value: newValue.value,
       class: 'w-full rounded border border-gray-100 bg-surface-gray-2 px-2 py-1.5 text-base text-ink-gray-8 placeholder-ink-gray-4 transition-colors hover:border-outline-gray-modals hover:bg-surface-gray-3 focus:border-outline-gray-4 focus:bg-surface-white focus:shadow-sm focus:outline-none focus:ring-0 focus-visible:ring-2 focus-visible:ring-outline-gray-3',
       onInput: (e) => updateValue(e)
     })
-  } else if (typeEditor.includes(type)) {
-=======
-    return h(Link, { class: 'form-control', doctype: options })
-  } else if (typeNumber.includes(fieldtype)) {
-    return h(FormControl, { type: 'number' })
-  } else if (typeDate.includes(fieldtype)) {
-    return h(DatePicker)
   } else if (typeEditor.includes(fieldtype)) {
->>>>>>> 2708274f
     return h(TextEditor, {
       variant: 'outline',
       editorClass:
