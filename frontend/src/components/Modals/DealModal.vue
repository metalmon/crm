--- conflicted
+++ resolved
@@ -7,6 +7,7 @@
             <h3 class="text-2xl font-semibold leading-6 text-ink-gray-9">
               {{ __('Create Deal') }}
             </h3>
+            <Badge v-if="isDirty" :label="__('Not Saved')" theme="orange" />
           </div>
           <div class="flex items-center gap-1">
             <Button
@@ -49,13 +50,9 @@
           <FieldLayout
             v-if="tabs.data"
             :tabs="tabs.data"
-<<<<<<< HEAD
-            :data="deal"
-            @change="handleFieldChange"
-=======
             :data="deal.doc"
             doctype="CRM Deal"
->>>>>>> cf9797fb
+            @change="handleFieldChange"
           />
           <ErrorMessage class="mt-4" v-if="error" :message="__(error)" />
         </div>
@@ -89,9 +86,10 @@
 import { showQuickEntryModal, quickEntryProps } from '@/composables/modals'
 import { useDocument } from '@/data/document'
 import { capture } from '@/telemetry'
-import { Switch, createResource } from 'frappe-ui'
+import { Switch, createResource, Badge } from 'frappe-ui'
 import { computed, ref, onMounted, nextTick, watch } from 'vue'
 import { useRouter } from 'vue-router'
+import { useDirtyState } from '@/composables/useDirtyState'
 
 const props = defineProps({
   defaults: Object,
@@ -106,12 +104,12 @@
 
 const router = useRouter()
 const error = ref(null)
-<<<<<<< HEAD
-const isDirty = ref(false)
-=======
+const tempFormData = ref(null)
+const shouldOpenLayoutSettings = ref(false)
+
+const { isDirty, markAsDirty, resetDirty } = useDirtyState()
 
 const { document: deal } = useDocument('CRM Deal')
->>>>>>> cf9797fb
 
 const hasOrganizationSections = ref(true)
 const hasContactSections = ref(true)
@@ -160,33 +158,12 @@
   },
 })
 
-<<<<<<< HEAD
-const deal = reactive({
-  organization: '',
-  organization_name: '',
-  website: '',
-  no_of_employees: '',
-  territory: '',
-  annual_revenue: '',
-  industry: '',
-  contact: '',
-  salutation: '',
-  first_name: '',
-  last_name: '',
-  email: '',
-  mobile_no: '',
-  gender: '',
-  status: '',
-  deal_owner: '',
-  currency: window.sysdefaults?.currency || '',
-=======
 const dealStatuses = computed(() => {
   let statuses = statusOptions('deal')
   if (!deal.doc.status) {
     deal.doc.status = statuses[0].value
   }
   return statuses
->>>>>>> cf9797fb
 })
 
 function createDeal() {
@@ -235,6 +212,7 @@
       capture('deal_created')
       isDealCreating.value = false
       show.value = false
+      resetDirty()
       router.push({ name: 'Deal', params: { dealId: name } })
     },
     onError(err) {
@@ -248,7 +226,6 @@
   })
 }
 
-<<<<<<< HEAD
 watch(
   [chooseExistingOrganization, chooseExistingContact],
   ([organization, contact]) => {
@@ -268,23 +245,14 @@
   },
 )
 
-const dealStatuses = computed(() => {
-  let statuses = statusOptions('deal')
-  if (!deal.status) {
-    deal.status = statuses[0].value
-  }
-  return statuses
-})
-
-const showQuickEntryModal = defineModel('quickEntry')
-const shouldOpenLayoutSettings = ref(false)
-
 function openQuickEntryModal() {
   if (isDirty.value) {
+    tempFormData.value = { ...deal.doc }
     shouldOpenLayoutSettings.value = true
     showConfirmClose.value = true
   } else {
     showQuickEntryModal.value = true
+    quickEntryProps.value = { doctype: 'CRM Deal' }
     nextTick(() => {
       dialogShow.value = false
       show.value = false
@@ -293,7 +261,7 @@
 }
 
 function handleFieldChange() {
-  isDirty.value = true
+  markAsDirty()
 }
 
 function handleClose() {
@@ -306,7 +274,9 @@
 }
 
 function confirmClose() {
-  isDirty.value = false
+  resetDirty()
+  tempFormData.value = null
+  deal.doc = {}
   dialogShow.value = false
   show.value = false
   
@@ -321,12 +291,10 @@
 function cancelClose() {
   showConfirmClose.value = false
   shouldOpenLayoutSettings.value = false
-=======
-function openQuickEntryModal() {
-  showQuickEntryModal.value = true
-  quickEntryProps.value = { doctype: 'CRM Deal' }
-  nextTick(() => (show.value = false))
->>>>>>> cf9797fb
+  if (tempFormData.value) {
+    Object.assign(deal.doc, tempFormData.value)
+    tempFormData.value = null
+  }
 }
 
 watch(
@@ -336,9 +304,14 @@
     if (isDirty.value) {
       showConfirmClose.value = true
       nextTick(() => {
+        if (tempFormData.value) {
+          Object.assign(deal.doc, tempFormData.value)
+        }
         dialogShow.value = true
       })
     } else {
+      deal.doc = {}
+      tempFormData.value = null
       show.value = false
     }
   }
@@ -349,34 +322,39 @@
   (value) => {
     if (value === dialogShow.value) return
     if (value) {
-      isDirty.value = false
+      resetDirty()
+      deal.doc = {
+        ...props.defaults,
+      }
+      if (!deal.doc.deal_owner) {
+        deal.doc.deal_owner = getUser().name
+      }
+      if (!deal.doc.currency) {
+        deal.doc.currency = window.sysdefaults?.currency || ''
+      }
+      if (!deal.doc.status && dealStatuses.value[0].value) {
+        deal.doc.status = dealStatuses.value[0].value
+      }
       dialogShow.value = true
     } else {
-      dialogShow.value = true
+      tempFormData.value = null
+      dialogShow.value = false
     }
   },
   { immediate: true }
 )
 
+watch(
+  () => showQuickEntryModal.value,
+  (value) => {
+    if (!value) {
+      tabs.reload()
+    }
+  }
+)
+
 onMounted(() => {
-  deal.doc = { no_of_employees: '1-10' }
-  Object.assign(deal.doc, props.defaults)
-
-  if (!deal.doc.deal_owner) {
-    deal.doc.deal_owner = getUser().name
-  }
-<<<<<<< HEAD
-  
-  if (!deal.currency) {
-    deal.currency = window.sysdefaults?.currency || ''
-  }
-  
-  if (!deal.status && dealStatuses.value[0].value) {
-    deal.status = dealStatuses.value[0].value
-=======
-  if (!deal.doc.status && dealStatuses.value[0].value) {
-    deal.doc.status = dealStatuses.value[0].value
->>>>>>> cf9797fb
-  }
+  // Initial assignment is now handled in the `show` watch when the modal opens
+  // This ensures `resetDirty` is called and data is correctly initialized
 })
 </script>