<template>
  <Dialog v-model="dialogShow" :options="{ size: '3xl' }">
    <template #body>
      <div class="bg-surface-modal px-4 pb-6 pt-5 sm:px-6">
        <div class="mb-5 flex items-center justify-between">
          <div class="flex items-baseline">
            <h3 class="text-2xl font-semibold leading-6 text-ink-gray-9 mr-2">
              {{ __('Create Deal') }}
            </h3>
            <Badge v-if="isDirty" :label="__('Not Saved')" theme="orange" />
          </div>
          <div class="flex items-center gap-1">
            <Button
              v-if="isManager() && !isMobileView"
              variant="ghost"
              class="w-7"
              @click="openQuickEntryModal"
            >
              <EditIcon class="h-4 w-4" />
            </Button>
            <Button variant="ghost" class="w-7" @click="handleClose">
              <FeatherIcon name="x" class="h-4 w-4" />
            </Button>
          </div>
        </div>
        <div>
          <div
            v-if="hasOrganizationSections || hasContactSections"
            class="mb-4 grid grid-cols-1 gap-4 sm:grid-cols-3"
          >
            <div
              v-if="hasOrganizationSections"
              class="flex items-center gap-3 text-sm text-ink-gray-5"
            >
              <div>{{ __('Choose Existing Organization') }}</div>
              <Switch v-model="chooseExistingOrganization" />
            </div>
            <div
              v-if="hasContactSections"
              class="flex items-center gap-3 text-sm text-ink-gray-5"
            >
              <div>{{ __('Choose Existing Contact') }}</div>
              <Switch v-model="chooseExistingContact" />
            </div>
          </div>
          <div
            v-if="hasOrganizationSections || hasContactSections"
            class="h-px w-full border-t my-5"
          />
          <FieldLayout
            v-if="tabs.data"
            :tabs="tabs.data"
            :data="deal.doc"
            doctype="CRM Deal"
            @change="handleFieldChange"
          />
          <ErrorMessage class="mt-4" v-if="error" :message="__(error)" />
        </div>
      </div>
      <div class="px-4 pb-7 pt-4 sm:px-6">
        <div class="flex flex-row-reverse gap-2">
          <Button
            variant="solid"
            :label="__('Create')"
            :loading="isDealCreating"
            @click="createDeal"
          />
        </div>
      </div>
    </template>
  </Dialog>
  <ConfirmCloseDialog 
    v-model="showConfirmClose"
    @confirm="confirmClose"
    @cancel="cancelClose"
  />
</template>

<script setup>
import EditIcon from '@/components/Icons/EditIcon.vue'
import FieldLayout from '@/components/FieldLayout/FieldLayout.vue'
import ConfirmCloseDialog from '@/components/Modals/ConfirmCloseDialog.vue'
import { usersStore } from '@/stores/users'
import { statusesStore } from '@/stores/statuses'
import { isMobileView } from '@/composables/settings'
import { showQuickEntryModal, quickEntryProps } from '@/composables/modals'
import { useDocument } from '@/data/document'
import { capture } from '@/telemetry'
import { Switch, createResource, Badge } from 'frappe-ui'
import { computed, ref, onMounted, nextTick, watch } from 'vue'
import { useRouter } from 'vue-router'
import { useDirtyState } from '@/composables/useDirtyState'

const props = defineProps({
  defaults: Object,
})

const { getUser, isManager } = usersStore()
const { getDealStatus, statusOptions } = statusesStore()

const show = defineModel()
const dialogShow = ref(false)
const showConfirmClose = ref(false)

const router = useRouter()
const error = ref(null)
const tempFormData = ref(null)
const shouldOpenLayoutSettings = ref(false)

const { isDirty, markAsDirty, resetDirty } = useDirtyState()

<<<<<<< HEAD
const { document: deal } = useDocument('CRM Deal')
=======
const { document: deal, triggerOnBeforeCreate } = useDocument('CRM Deal')
>>>>>>> 4017a937

const hasOrganizationSections = ref(true)
const hasContactSections = ref(true)

const isDealCreating = ref(false)
const chooseExistingContact = ref(false)
const chooseExistingOrganization = ref(false)

const tabs = createResource({
  url: 'crm.fcrm.doctype.crm_fields_layout.crm_fields_layout.get_fields_layout',
  cache: ['QuickEntry', 'CRM Deal'],
  params: { doctype: 'CRM Deal', type: 'Quick Entry' },
  auto: true,
  transform: (_tabs) => {
    hasOrganizationSections.value = false
    return _tabs.forEach((tab) => {
      tab.sections.forEach((section) => {
        section.columns.forEach((column) => {
          if (
            ['organization_section', 'organization_details_section'].includes(
              section.name,
            )
          ) {
            hasOrganizationSections.value = true
          } else if (
            ['contact_section', 'contact_details_section'].includes(
              section.name,
            )
          ) {
            hasContactSections.value = true
          }
          column.fields.forEach((field) => {
            if (field.fieldname == 'status') {
              field.fieldtype = 'Select'
              field.options = dealStatuses.value
              field.prefix = getDealStatus(deal.doc.status).color
            }

            if (field.fieldtype === 'Table') {
              deal.doc[field.fieldname] = []
            }
          })
        })
      })
    })
  },
})

const dealStatuses = computed(() => {
  let statuses = statusOptions('deal')
  if (!deal.doc.status) {
    deal.doc.status = statuses[0].value
  }
  return statuses
})

async function createDeal() {
  if (deal.doc.website && !deal.doc.website.startsWith('http')) {
    deal.doc.website = 'https://' + deal.doc.website
  }
  if (chooseExistingContact.value) {
    deal.doc['first_name'] = null
    deal.doc['last_name'] = null
    deal.doc['email'] = null
    deal.doc['mobile_no'] = null
  } else deal.doc['contact'] = null

  await triggerOnBeforeCreate?.()

  createResource({
    url: 'crm.fcrm.doctype.crm_deal.crm_deal.create_deal',
    params: { args: deal.doc },
    auto: true,
    validate() {
      error.value = null
      if (deal.doc.annual_revenue) {
        if (typeof deal.doc.annual_revenue === 'string') {
          deal.doc.annual_revenue = deal.doc.annual_revenue.replace(/,/g, '')
        } else if (isNaN(deal.doc.annual_revenue)) {
          error.value = __('Annual Revenue should be a number')
          return error.value
        }
      }
      if (
        deal.doc.mobile_no &&
        isNaN(deal.doc.mobile_no.replace(/[-+() ]/g, ''))
      ) {
        error.value = __('Mobile No should be a number')
        return error.value
      }
      if (deal.doc.email && !deal.doc.email.includes('@')) {
        error.value = __('Invalid Email')
        return error.value
      }
      if (!deal.doc.status) {
        error.value = __('Status is required')
        return error.value
      }
      isDealCreating.value = true
    },
    onSuccess(name) {
      capture('deal_created')
      isDealCreating.value = false
      show.value = false
      resetDirty()
      router.push({ name: 'Deal', params: { dealId: name } })
    },
    onError(err) {
      isDealCreating.value = false
      if (!err.messages) {
        error.value = err.message
        return
      }
      error.value = err.messages.join('\n')
    },
  })
}

watch(
  [chooseExistingOrganization, chooseExistingContact],
  ([organization, contact]) => {
    tabs.data.forEach((tab) => {
      tab.sections.forEach((section) => {
        if (section.name === 'organization_section') {
          section.hidden = !organization
        } else if (section.name === 'organization_details_section') {
          section.hidden = organization
        } else if (section.name === 'contact_section') {
          section.hidden = !contact
        } else if (section.name === 'contact_details_section') {
          section.hidden = contact
        }
      })
    })
  },
)

function openQuickEntryModal() {
  if (isDirty.value) {
    tempFormData.value = { ...deal.doc }
    shouldOpenLayoutSettings.value = true
    showConfirmClose.value = true
  } else {
    showQuickEntryModal.value = true
    quickEntryProps.value = { doctype: 'CRM Deal' }
    nextTick(() => {
      dialogShow.value = false
      show.value = false
    })
  }
}

function handleFieldChange() {
  markAsDirty()
}

function handleClose() {
  if (isDirty.value) {
    showConfirmClose.value = true
  } else {
    dialogShow.value = false
    show.value = false
  }
}

function confirmClose() {
  resetDirty()
  tempFormData.value = null
  deal.doc = {}
  dialogShow.value = false
  show.value = false
  
  if (shouldOpenLayoutSettings.value) {
    showQuickEntryModal.value = true
    nextTick(() => {
      shouldOpenLayoutSettings.value = false
    })
  }
}

function cancelClose() {
  showConfirmClose.value = false
  shouldOpenLayoutSettings.value = false
  if (tempFormData.value) {
    Object.assign(deal.doc, tempFormData.value)
    tempFormData.value = null
  }
}

watch(
  () => dialogShow.value,
  (value) => {
    if (value) return
    if (isDirty.value) {
      showConfirmClose.value = true
      nextTick(() => {
        if (tempFormData.value) {
          Object.assign(deal.doc, tempFormData.value)
        }
        dialogShow.value = true
      })
    } else {
      deal.doc = {}
      tempFormData.value = null
      show.value = false
    }
  }
)

watch(
  () => show.value,
  (value) => {
    if (value === dialogShow.value) return
    if (value) {
      resetDirty()
      deal.doc = {
        ...props.defaults,
      }
      if (!deal.doc.deal_owner) {
        deal.doc.deal_owner = getUser().name
      }
      if (!deal.doc.currency) {
        deal.doc.currency = window.sysdefaults?.currency || ''
      }
      if (!deal.doc.status && dealStatuses.value[0].value) {
        deal.doc.status = dealStatuses.value[0].value
      }
      dialogShow.value = true
    } else {
      tempFormData.value = null
      dialogShow.value = false
    }
  },
  { immediate: true }
)

watch(
  () => showQuickEntryModal.value,
  (value) => {
    if (!value) {
      tabs.reload()
    }
  }
)

onMounted(() => {
  // Initial assignment is now handled in the `show` watch when the modal opens
  // This ensures `resetDirty` is called and data is correctly initialized
})
</script><|MERGE_RESOLUTION|>--- conflicted
+++ resolved
@@ -107,13 +107,7 @@
 const tempFormData = ref(null)
 const shouldOpenLayoutSettings = ref(false)
 
-const { isDirty, markAsDirty, resetDirty } = useDirtyState()
-
-<<<<<<< HEAD
-const { document: deal } = useDocument('CRM Deal')
-=======
 const { document: deal, triggerOnBeforeCreate } = useDocument('CRM Deal')
->>>>>>> 4017a937
 
 const hasOrganizationSections = ref(true)
 const hasContactSections = ref(true)
