<template>
<<<<<<< HEAD
  <Dialog
    v-model="dialogShow"
    :options="{
      size: 'xl',
      actions: [
        {
          label: editMode ? __('Update') : __('Create'),
          variant: 'solid',
          onClick: () => updateTask(),
        },
      ],
    }"
  >
=======
  <Dialog v-model="show" :options="{ size: 'xl' }">
>>>>>>> 066371bd
    <template #body-title>
      <div class="flex items-baseline gap-3">
        <h3 class="text-2xl font-semibold leading-6 text-ink-gray-9 mr-2">
          {{ editMode ? __('Edit Task') : __('Create Task') }}
        </h3>
<<<<<<< HEAD
        <Badge v-if="isDirty" :label="__('Not Saved')" theme="orange" />
        <Button v-if="task?.reference_docname" size="sm" :label="task.reference_doctype == 'CRM Deal'
          ? __('Open Deal')
          : __('Open Lead')
          " @click="redirect()">
          <template #suffix>
            <ArrowUpRightIcon class="w-4 h-4" />
          </template>
        </Button>
=======
        <Button
          v-if="task?.reference_docname"
          size="sm"
          :label="
            task.reference_doctype == 'CRM Deal'
              ? __('Open Deal')
              : __('Open Lead')
          "
          :iconRight="ArrowUpRightIcon"
          @click="redirect()"
        />
>>>>>>> 066371bd
      </div>
    </template>
    <template #body-content>
      <div :class="[
        'flex flex-col gap-4 w-full',
        isMobileView && 'space-y-2'
      ]">
        <div>
          <FormControl
            ref="title"
            :label="__('Title')"
            v-model="_task.doc.title"
            :placeholder="__('Call with John Doe')"
            required
            @update:modelValue="handleFieldChange"
          />
        </div>
        <div>
          <div class="mb-1.5 text-xs text-ink-gray-5">
            {{ __('Description') }}
          </div>
          <TextEditor variant="outline" ref="description"
            editor-class="!prose-sm overflow-auto min-h-[180px] max-h-80 py-1.5 px-2 rounded border border-[--surface-gray-2] bg-surface-gray-2 placeholder-ink-gray-4 hover:border-outline-gray-modals hover:bg-surface-gray-3 hover:shadow-sm focus:bg-surface-white focus:border-outline-gray-4 focus:shadow-sm focus:ring-0 focus-visible:ring-2 focus-visible:ring-outline-gray-3 text-ink-gray-8 transition-colors"
            :bubbleMenu="true"
            :content="_task.doc.description"
            @change="(val) => { _task.doc.description = val; handleFieldChange(); }"
            :placeholder="
              __('Took a call with John Doe and discussed the new project.')
            "
          />
        </div>
        <div :class="[
          'w-full',
          isMobileView 
            ? 'grid grid-cols-12 grid-rows-2 gap-2' 
            : 'flex items-center gap-2'
        ]">
          <Dropdown 
            :options="taskStatusOptions(updateTaskStatus)" 
            :class="[
              'min-w-0',
              isMobileView 
                ? 'col-span-5 row-start-1' 
                : 'flex'
            ]"
          >
            <Button :label="extractLabel(_task.doc.status, translateTaskStatus)" class="w-full justify-between">
              <template #prefix>
                <TaskStatusIcon :status="extractValue(_task.doc.status)" class="flex-shrink-0" />
              </template>
              <span class="truncate">{{ extractLabel(_task.doc.status, translateTaskStatus) }}</span>
            </Button>
          </Dropdown>
          <Link
            class="form-control min-w-0"
            :class="[
              isMobileView 
                ? 'col-span-7 row-start-1 w-full' 
                : 'flex max-w-[200px] min-w-0'
            ]"
            :value="getUser(_task.doc.assigned_to).full_name"
            doctype="User"
            @change="(option) => { _task.doc.assigned_to = option; handleFieldChange(); }"
            :placeholder="__('John Doe')"
            :hideMe="true"
          >
            <template #prefix>
              <UserAvatar class="mr-2 !h-4 !w-4 flex-shrink-0" :user="_task.doc.assigned_to" />
            </template>
            <template #item-prefix="{ option }">
              <UserAvatar class="mr-2" :user="option.value" size="sm" />
            </template>
            <template #item-label="{ option }">
              <Tooltip :text="option.value">
                <div class="cursor-pointer text-ink-gray-9 truncate">
                  {{ getUser(option.value).full_name }}
                </div>
              </Tooltip>
            </template>
          </Link>
<<<<<<< HEAD
          <Dropdown 
            :options="taskPriorityOptions(updateTaskPriority)" 
            :class="[
              'min-w-0',
              isMobileView 
                ? 'col-span-4 row-start-2' 
                : 'flex'
            ]"
          >
            <Button :label="extractLabel(_task.doc.priority, translateTaskPriority)" class="w-full justify-between">
=======
          <div class="w-36">
            <DateTimePicker
              class="datepicker"
              v-model="_task.due_date"
              :placeholder="__('01/04/2024 11:30 PM')"
              :formatter="(date) => getFormat(date, '', true, true)"
              input-class="border-none"
            />
          </div>
          <Dropdown :options="taskPriorityOptions(updateTaskPriority)">
            <Button :label="_task.priority" class="justify-between w-full">
>>>>>>> 066371bd
              <template #prefix>
                <TaskPriorityIcon :priority="extractValue(_task.doc.priority)" class="flex-shrink-0" />
              </template>
              <span class="truncate">{{ extractLabel(_task.doc.priority, translateTaskPriority) }}</span>
            </Button>
          </Dropdown>
          <input
            type="datetime-local"
            v-model="_task.doc.due_date"
            :class="[
              'min-w-0',
              isMobileView 
                ? 'col-span-8 row-start-2 w-full' 
                : 'min-w-0 flex-1'
            ]"
            @click.stop
            @change="handleFieldChange"
          />
        </div>
        <ErrorMessage class="mt-4" v-if="error" :message="__(error)" />
      </div>
    </template>
    <template #actions>
      <div class="flex justify-end">
        <Button
          :label="editMode ? __('Update') : __('Create')"
          variant="solid"
          @click="updateTask"
        />
      </div>
    </template>
  </Dialog>
  <ConfirmCloseDialog 
    v-model="showConfirmClose"
    @confirm="confirmClose"
    @cancel="cancelClose"
  />
</template>

<script setup>
import TaskStatusIcon from '@/components/Icons/TaskStatusIcon.vue'
import TaskPriorityIcon from '@/components/Icons/TaskPriorityIcon.vue'
import ArrowUpRightIcon from '@/components/Icons/ArrowUpRightIcon.vue'
import UserAvatar from '@/components/UserAvatar.vue'
import Link from '@/components/Controls/Link.vue'
import { taskStatusOptions, taskPriorityOptions, extractValue, extractLabel } from '@/utils'
import { usersStore } from '@/stores/users'
import { capture } from '@/telemetry'
import { TextEditor, Dropdown, Tooltip, call, Badge } from 'frappe-ui'
import { useOnboarding } from '@/components/custom-ui/onboarding/onboarding'
import { ref, watch, nextTick, onMounted } from 'vue'
import { useRouter } from 'vue-router'
import { translateTaskStatus } from '@/utils/taskStatusTranslations'
import { translateTaskPriority } from '@/utils/taskPriorityTranslations'
import ConfirmCloseDialog from '@/components/Modals/ConfirmCloseDialog.vue'
import { isMobileView } from '@/composables/settings'
import { useDirtyState } from '@/composables/useDirtyState'
import { useDocument } from '@/data/document'

const props = defineProps({
  task: {
    type: Object,
    default: {},
  },
  doctype: {
    type: String,
    default: 'CRM Lead',
  },
  doc: {
    type: String,
    default: '',
  },
  autoClose: {
    type: Boolean,
    default: true,
  },
})

const show = defineModel()
const dialogShow = ref(false)
const showConfirmClose = ref(false)
const tasks = defineModel('reloadTasks')

const emit = defineEmits(['updateTask', 'after'])

const router = useRouter()
const { getUser } = usersStore()
const { updateOnboardingStep } = useOnboarding('frappecrm')

const error = ref(null)
const title = ref(null)
const editMode = ref(false)

const { isDirty, markAsDirty, resetDirty } = useDirtyState()

const { document: _task } = useDocument('CRM Task')

function updateTaskStatus(status) {
  _task.doc.status = extractValue(status)
  markAsDirty()
}

function updateTaskPriority(priority) {
  _task.doc.priority = extractValue(priority)
  markAsDirty()
}

function redirect() {
  if (!props.task?.reference_docname) return
  let name = props.task.reference_doctype == 'CRM Deal' ? 'Deal' : 'Lead'
  let params = { leadId: props.task.reference_docname }
  if (name == 'Deal') {
    params = { dealId: props.task.reference_docname }
  }
  router.push({ name: name, params: params })
}

async function updateTask() {
  if (!_task.doc.assigned_to) {
    _task.doc.assigned_to = getUser().name
  }
  const taskData = {
    ..._task.doc,
    status: extractValue(_task.doc.status),
    priority: extractValue(_task.doc.priority)
  }
  if (_task.doc.name) {
    let d = await call('frappe.client.set_value', {
      doctype: 'CRM Task',
      name: _task.doc.name,
      fieldname: taskData,
    })
    if (d.name) {
      tasks.value?.reload()
      emit('after', d)
      resetDirty()
      if (props.autoClose) {
        dialogShow.value = false
      }
    }
  } else {
    let d = await call('frappe.client.insert', {
      doc: {
        doctype: 'CRM Task',
        reference_doctype: props.doctype,
        reference_docname: props.doc || null,
        ...taskData,
      },
    }, {
      onError: (err) => {
        if (err.error.exc_type == 'MandatoryError') {
          error.value = __("Title is mandatory")
        }
      }
    })
    if (d.name) {
      updateOnboardingStep('create_first_task')
      capture('task_created')
      tasks.value?.reload()
      emit('after', d, true)
      resetDirty()
      if (props.autoClose) {
        dialogShow.value = false
      }
    }
  }
}

function render() {
  editMode.value = false
  nextTick(() => {
    title.value?.el?.focus?.()
    if (props.task?.name) {
      _task.doc = { ...props.task }
      editMode.value = true
    } else {
      _task.doc = {
        title: '',
        description: '',
        assigned_to: '',
        due_date: '',
        status: 'Backlog',
        priority: 'Low',
        reference_doctype: props.doctype,
        reference_docname: props.doc || null,
      }
    }
    resetDirty()
  })
}

onMounted(() => {
  // onMounted should only run once. The watch for 'show' will handle initial render and subsequent openings.
})

watch(
  () => show.value,
  (value) => {
    if (value === dialogShow.value) return
    if (value) {
      resetDirty()
      // Initialize task document when the modal opens
      _task.doc = {
        title: '',
        description: '',
        assigned_to: '',
        due_date: '',
        status: 'Backlog',
        priority: 'Low',
        reference_doctype: props.doctype,
        reference_docname: props.doc || null,
        ...props.task
      }
      editMode.value = !!props.task?.name
      dialogShow.value = true
    } else {
      // Reset task document when the modal closes
      _task.doc = {}
      dialogShow.value = false
    }
  },
  { immediate: true }
)

watch(
  () => dialogShow.value,
  (value) => {
    if (value) return
    if (isDirty.value) {
      showConfirmClose.value = true
      nextTick(() => {
        dialogShow.value = true
      })
    } else {
      show.value = false
    }
  }
)

function handleFieldChange() {
  markAsDirty()
}

function handleClose() {
  if (isDirty.value) {
    showConfirmClose.value = true
  } else {
    dialogShow.value = false
    show.value = false
  }
}

function confirmClose() {
  resetDirty()
  dialogShow.value = false
  show.value = false
}

function cancelClose() {
  showConfirmClose.value = false
}
</script><|MERGE_RESOLUTION|>--- conflicted
+++ resolved
@@ -1,37 +1,10 @@
 <template>
-<<<<<<< HEAD
-  <Dialog
-    v-model="dialogShow"
-    :options="{
-      size: 'xl',
-      actions: [
-        {
-          label: editMode ? __('Update') : __('Create'),
-          variant: 'solid',
-          onClick: () => updateTask(),
-        },
-      ],
-    }"
-  >
-=======
   <Dialog v-model="show" :options="{ size: 'xl' }">
->>>>>>> 066371bd
     <template #body-title>
       <div class="flex items-baseline gap-3">
         <h3 class="text-2xl font-semibold leading-6 text-ink-gray-9 mr-2">
           {{ editMode ? __('Edit Task') : __('Create Task') }}
         </h3>
-<<<<<<< HEAD
-        <Badge v-if="isDirty" :label="__('Not Saved')" theme="orange" />
-        <Button v-if="task?.reference_docname" size="sm" :label="task.reference_doctype == 'CRM Deal'
-          ? __('Open Deal')
-          : __('Open Lead')
-          " @click="redirect()">
-          <template #suffix>
-            <ArrowUpRightIcon class="w-4 h-4" />
-          </template>
-        </Button>
-=======
         <Button
           v-if="task?.reference_docname"
           size="sm"
@@ -43,7 +16,6 @@
           :iconRight="ArrowUpRightIcon"
           @click="redirect()"
         />
->>>>>>> 066371bd
       </div>
     </template>
     <template #body-content>
@@ -104,14 +76,14 @@
                 ? 'col-span-7 row-start-1 w-full' 
                 : 'flex max-w-[200px] min-w-0'
             ]"
-            :value="getUser(_task.doc.assigned_to).full_name"
+            :value="getUser(_task.assigned_to).full_name"
             doctype="User"
-            @change="(option) => { _task.doc.assigned_to = option; handleFieldChange(); }"
+            @change="(option) => { _task.assigned_to = option; handleFieldChange(); }"
             :placeholder="__('John Doe')"
             :hideMe="true"
           >
             <template #prefix>
-              <UserAvatar class="mr-2 !h-4 !w-4 flex-shrink-0" :user="_task.doc.assigned_to" />
+              <UserAvatar class="mr-2 !h-4 !w-4 flex-shrink-0" :user="_task.assigned_to" />
             </template>
             <template #item-prefix="{ option }">
               <UserAvatar class="mr-2" :user="option.value" size="sm" />
@@ -124,7 +96,6 @@
               </Tooltip>
             </template>
           </Link>
-<<<<<<< HEAD
           <Dropdown 
             :options="taskPriorityOptions(updateTaskPriority)" 
             :class="[
@@ -134,29 +105,16 @@
                 : 'flex'
             ]"
           >
-            <Button :label="extractLabel(_task.doc.priority, translateTaskPriority)" class="w-full justify-between">
-=======
-          <div class="w-36">
-            <DateTimePicker
-              class="datepicker"
-              v-model="_task.due_date"
-              :placeholder="__('01/04/2024 11:30 PM')"
-              :formatter="(date) => getFormat(date, '', true, true)"
-              input-class="border-none"
-            />
-          </div>
-          <Dropdown :options="taskPriorityOptions(updateTaskPriority)">
-            <Button :label="_task.priority" class="justify-between w-full">
->>>>>>> 066371bd
+            <Button :label="extractLabel(_task.priority, translateTaskPriority)" class="w-full justify-between">
               <template #prefix>
-                <TaskPriorityIcon :priority="extractValue(_task.doc.priority)" class="flex-shrink-0" />
+                <TaskPriorityIcon :priority="extractValue(_task.priority)" class="flex-shrink-0" />
               </template>
-              <span class="truncate">{{ extractLabel(_task.doc.priority, translateTaskPriority) }}</span>
+              <span class="truncate">{{ extractLabel(_task.priority, translateTaskPriority) }}</span>
             </Button>
           </Dropdown>
           <input
             type="datetime-local"
-            v-model="_task.doc.due_date"
+            v-model="_task.due_date"
             :class="[
               'min-w-0',
               isMobileView 
