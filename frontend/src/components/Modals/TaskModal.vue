<template>
  <Dialog
    v-model="dialogShow"
    :options="{
      size: 'xl',
      actions: [
        {
          label: editMode ? __('Update') : __('Create'),
          variant: 'solid',
          onClick: () => updateTask(),
        },
      ],
    }"
  >
    <template #body-title>
      <div class="flex items-center gap-3">
        <h3 class="text-2xl font-semibold leading-6 text-ink-gray-9">
          {{ editMode ? __('Edit Task') : __('Create Task') }}
        </h3>
        <Button
          v-if="task?.reference_docname"
          size="sm"
          :label="
            task.reference_doctype == 'CRM Deal'
              ? __('Open Deal')
              : __('Open Lead')
          "
          @click="redirect()"
        >
          <template #suffix>
            <ArrowUpRightIcon class="h-4 w-4" />
          </template>
        </Button>
      </div>
    </template>
    <template #body-content>
      <div :class="[
        'flex flex-col gap-4 w-full',
        isMobileView && 'space-y-2'
      ]">
        <div>
          <FormControl
            ref="title"
            :label="__('Title')"
            v-model="_task.title"
            :placeholder="__('Call with John Doe')"
            @update:modelValue="handleFieldChange"
          />
        </div>
        <div>
          <div class="mb-1.5 text-xs text-ink-gray-5">
            {{ __('Description') }}
          </div>
          <TextEditor
            variant="outline"
            ref="description"
            editor-class="!prose-sm overflow-auto min-h-[180px] max-h-80 py-1.5 px-2 rounded border border-[--surface-gray-2] bg-surface-gray-2 placeholder-ink-gray-4 hover:border-outline-gray-modals hover:bg-surface-gray-3 hover:shadow-sm focus:bg-surface-white focus:border-outline-gray-4 focus:shadow-sm focus:ring-0 focus-visible:ring-2 focus-visible:ring-outline-gray-3 text-ink-gray-8 transition-colors"
            :bubbleMenu="true"
            :content="_task.description"
            @change="(val) => { _task.description = val; handleFieldChange(); }"
            :placeholder="
              __('Took a call with John Doe and discussed the new project.')
            "
          />
        </div>
        <div :class="[
          'w-full',
          isMobileView 
            ? 'grid grid-cols-12 grid-rows-2 gap-2' 
            : 'flex items-center gap-2'
        ]">
          <Dropdown 
            :options="taskStatusOptions(updateTaskStatus)" 
            :class="[
              'min-w-0',
              isMobileView 
                ? 'col-span-5 row-start-1' 
                : 'flex'
            ]"
          >
            <Button :label="extractLabel(_task.status, translateTaskStatus)" class="w-full justify-between">
              <template #prefix>
                <TaskStatusIcon :status="extractValue(_task.status)" class="flex-shrink-0" />
              </template>
              <span class="truncate">{{ extractLabel(_task.status, translateTaskStatus) }}</span>
            </Button>
          </Dropdown>
          <Link
            class="form-control min-w-0"
            :class="[
              isMobileView 
                ? 'col-span-7 row-start-1 w-full' 
                : 'flex max-w-[200px] min-w-0'
            ]"
            :value="getUser(_task.assigned_to).full_name"
            doctype="User"
            @change="(option) => (_task.assigned_to = option)"
            :placeholder="__('John Doe')"
            :hideMe="true"
          >
            <template #prefix>
              <UserAvatar class="mr-2 !h-4 !w-4 flex-shrink-0" :user="_task.assigned_to" />
            </template>
            <template #item-prefix="{ option }">
              <UserAvatar class="mr-2" :user="option.value" size="sm" />
            </template>
            <template #item-label="{ option }">
              <Tooltip :text="option.value">
                <div class="cursor-pointer text-ink-gray-9 truncate">
                  {{ getUser(option.value).full_name }}
                </div>
              </Tooltip>
            </template>
          </Link>
          <Dropdown 
            :options="taskPriorityOptions(updateTaskPriority)" 
            :class="[
              'min-w-0',
              isMobileView 
                ? 'col-span-4 row-start-2' 
                : 'flex'
            ]"
          >
            <Button :label="extractLabel(_task.priority, translateTaskPriority)" class="w-full justify-between">
              <template #prefix>
                <TaskPriorityIcon :priority="extractValue(_task.priority)" class="flex-shrink-0" />
              </template>
              <span class="truncate">{{ extractLabel(_task.priority, translateTaskPriority) }}</span>
            </Button>
          </Dropdown>
          <input
            type="datetime-local"
            v-model="_task.due_date"
            :class="[
              'min-w-0',
              isMobileView 
                ? 'col-span-8 row-start-2 w-full' 
                : 'min-w-0 flex-1'
            ]"
            @click.stop
            @update:modelValue="handleFieldChange"
          />
        </div>
      </div>
    </template>
  </Dialog>
  <ConfirmCloseDialog 
    v-model="showConfirmClose"
    @confirm="confirmClose"
    @cancel="cancelClose"
  />
</template>

<script setup>
import TaskStatusIcon from '@/components/Icons/TaskStatusIcon.vue'
import TaskPriorityIcon from '@/components/Icons/TaskPriorityIcon.vue'
import ArrowUpRightIcon from '@/components/Icons/ArrowUpRightIcon.vue'
import UserAvatar from '@/components/UserAvatar.vue'
import Link from '@/components/Controls/Link.vue'
import { taskStatusOptions, taskPriorityOptions, extractValue, extractLabel } from '@/utils'
import { usersStore } from '@/stores/users'
import { capture } from '@/telemetry'
<<<<<<< HEAD
import { TextEditor, Dropdown, Tooltip, call } from 'frappe-ui'
=======
import { TextEditor, Dropdown, Tooltip, call, DateTimePicker } from 'frappe-ui'
import { useOnboarding } from 'frappe-ui/frappe'
>>>>>>> 98c80c9d
import { ref, watch, nextTick, onMounted } from 'vue'
import { useRouter } from 'vue-router'
import { translateTaskStatus } from '@/utils/taskStatusTranslations'
import { translateTaskPriority } from '@/utils/taskPriorityTranslations'
import ConfirmCloseDialog from '@/components/Modals/ConfirmCloseDialog.vue'
import { isMobileView } from '@/composables/settings'

const props = defineProps({
  task: {
    type: Object,
    default: {},
  },
  doctype: {
    type: String,
    default: 'CRM Lead',
  },
  doc: {
    type: String,
    default: '',
  },
})

const show = defineModel()
const dialogShow = ref(false)
const showConfirmClose = ref(false)
const tasks = defineModel('reloadTasks')

const emit = defineEmits(['updateTask', 'after'])

const router = useRouter()
const { getUser } = usersStore()
const { updateOnboardingStep } = useOnboarding('frappecrm')

const title = ref(null)
const editMode = ref(false)
const isDirty = ref(false)
const _task = ref({
  title: '',
  description: '',
  assigned_to: '',
  due_date: '',
  status: 'Backlog',
  priority: 'Low',
  reference_doctype: props.doctype,
  reference_docname: null,
})

function updateTaskStatus(status) {
  _task.value.status = extractValue(status)
}

function updateTaskPriority(priority) {
  _task.value.priority = extractValue(priority)
}

function redirect() {
  if (!props.task?.reference_docname) return
  let name = props.task.reference_doctype == 'CRM Deal' ? 'Deal' : 'Lead'
  let params = { leadId: props.task.reference_docname }
  if (name == 'Deal') {
    params = { dealId: props.task.reference_docname }
  }
  router.push({ name: name, params: params })
}

async function updateTask() {
  if (!_task.value.assigned_to) {
    _task.value.assigned_to = getUser().name
  }
  const taskData = {
    ..._task.value,
    status: extractValue(_task.value.status),
    priority: extractValue(_task.value.priority)
  }
  if (_task.value.name) {
    let d = await call('frappe.client.set_value', {
      doctype: 'CRM Task',
      name: _task.value.name,
      fieldname: taskData,
    })
    if (d.name) {
      tasks.value?.reload()
      emit('after', d)
      isDirty.value = false
      dialogShow.value = false
    }
  } else {
    let d = await call('frappe.client.insert', {
      doc: {
        doctype: 'CRM Task',
        reference_doctype: props.doctype,
        reference_docname: props.doc || null,
        ...taskData,
      },
    })
    if (d.name) {
      updateOnboardingStep('create_first_task')
      capture('task_created')
      tasks.value?.reload()
      emit('after', d, true)
      isDirty.value = false
      dialogShow.value = false
    }
  }
  show.value = false
}

function render() {
  editMode.value = false
  nextTick(() => {
    title.value?.el?.focus?.()
    _task.value = { ...props.task }
    if (_task.value.title) {
      editMode.value = true
    }
  })
}

onMounted(() => show.value && render())

watch(
  () => show.value,
  (value) => {
    if (value === dialogShow.value) return
    if (value) {
      render()
      isDirty.value = false
      dialogShow.value = true
    }
  },
  { immediate: true }
)

watch(
  () => dialogShow.value,
  (value) => {
    if (value) return
    if (isDirty.value) {
      showConfirmClose.value = true
      nextTick(() => {
        dialogShow.value = true
      })
    } else {
      show.value = false
    }
  }
)

function handleFieldChange() {
  isDirty.value = true
}

function handleClose() {
  if (isDirty.value) {
    showConfirmClose.value = true
  } else {
    dialogShow.value = false
    show.value = false
  }
}

function confirmClose() {
  isDirty.value = false
  dialogShow.value = false
  show.value = false
}

function cancelClose() {
  showConfirmClose.value = false
}
</script><|MERGE_RESOLUTION|>--- conflicted
+++ resolved
@@ -160,12 +160,8 @@
 import { taskStatusOptions, taskPriorityOptions, extractValue, extractLabel } from '@/utils'
 import { usersStore } from '@/stores/users'
 import { capture } from '@/telemetry'
-<<<<<<< HEAD
-import { TextEditor, Dropdown, Tooltip, call } from 'frappe-ui'
-=======
 import { TextEditor, Dropdown, Tooltip, call, DateTimePicker } from 'frappe-ui'
 import { useOnboarding } from 'frappe-ui/frappe'
->>>>>>> 98c80c9d
 import { ref, watch, nextTick, onMounted } from 'vue'
 import { useRouter } from 'vue-router'
 import { translateTaskStatus } from '@/utils/taskStatusTranslations'
