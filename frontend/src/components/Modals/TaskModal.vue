<template>
  <Dialog v-model="show" :options="{ size: 'xl' }">
    <template #body-title>
      <div class="flex items-baseline gap-3">
        <h3 class="text-2xl font-semibold leading-6 text-ink-gray-9 mr-2">
          {{ editMode ? __('Edit Task') : __('Create Task') }}
        </h3>
        <Button
          v-if="task?.reference_docname"
          size="sm"
          :label="
            task.reference_doctype == 'CRM Deal'
              ? __('Open Deal')
              : __('Open Lead')
          "
          :iconRight="ArrowUpRightIcon"
          @click="redirect()"
        />
      </div>
    </template>
    <template #body-content>
      <div :class="[
        'flex flex-col gap-4 w-full',
        isMobileView && 'space-y-2'
      ]">
        <div>
          <FormControl
            ref="title"
            :label="__('Title')"
            v-model="_task.title"
            :placeholder="__('Call with John Doe')"
            required
          />
        </div>
        <div>
          <div class="mb-1.5 text-xs text-ink-gray-5">
            {{ __('Description') }}
          </div>
          <TextEditor variant="outline" ref="description"
            editor-class="!prose-sm overflow-auto min-h-[180px] max-h-80 py-1.5 px-2 rounded border border-[--surface-gray-2] bg-surface-gray-2 placeholder-ink-gray-4 hover:border-outline-gray-modals hover:bg-surface-gray-3 hover:shadow-sm focus:bg-surface-white focus:border-outline-gray-4 focus:shadow-sm focus:ring-0 focus-visible:ring-2 focus-visible:ring-outline-gray-3 text-ink-gray-8 transition-colors"
            :bubbleMenu="true"
            :content="_task.description"
            @change="(val) => (_task.description = val)"
            :placeholder="
              __('Took a call with John Doe and discussed the new project.')
            "
          />
        </div>
<<<<<<< HEAD
        <div :class="[
          'w-full',
          isMobileView 
            ? 'grid grid-cols-12 grid-rows-2 gap-2' 
            : 'flex items-center gap-2'
        ]">
          <Dropdown 
            :options="taskStatusOptions(updateTaskStatus)" 
            :class="[
              'min-w-0',
              isMobileView 
                ? 'col-span-5 row-start-1' 
                : 'flex'
            ]"
          >
            <Button :label="extractLabel(_task.status, translateTaskStatus)" class="justify-between w-full">
=======
        <div class="flex flex-wrap items-center gap-2">
          <Dropdown :options="taskStatusOptions(updateTaskStatus)">
            <Button :label="_task.status">
>>>>>>> ec4d7a8e
              <template #prefix>
                <TaskStatusIcon :status="extractValue(_task.status)" />
              </template>
            </Button>
          </Dropdown>
          <Link
            class="form-control min-w-0"
            :class="[
              isMobileView 
                ? 'col-span-7 row-start-1 w-full' 
                : 'flex max-w-[200px] min-w-0'
            ]"
            :value="getUser(_task.assigned_to).full_name"
            doctype="User"
            @change="(option) => (_task.assigned_to = option)"
            :placeholder="__('John Doe')"
            :hideMe="true"
          >
            <template #prefix>
              <UserAvatar class="mr-2 !h-4 !w-4" :user="_task.assigned_to" />
            </template>
            <template #item-prefix="{ option }">
              <UserAvatar class="mr-2" :user="option.value" size="sm" />
            </template>
            <template #item-label="{ option }">
              <Tooltip :text="option.value">
                <div class="cursor-pointer text-ink-gray-9 truncate">
                  {{ getUser(option.value).full_name }}
                </div>
              </Tooltip>
            </template>
          </Link>
<<<<<<< HEAD
          <Dropdown 
            :options="taskPriorityOptions(updateTaskPriority)" 
            :class="[
              'min-w-0',
              isMobileView 
                ? 'col-span-4 row-start-2' 
                : 'flex'
            ]"
          >
            <Button :label="extractLabel(_task.priority, translateTaskPriority)" class="justify-between w-full">
=======
          <div class="w-36">
            <DateTimePicker
              class="datepicker"
              v-model="_task.due_date"
              :placeholder="__('01/04/2024 11:30 PM')"
              :formatter="(date) => getFormat(date, '', true, true)"
              input-class="border-none"
            />
          </div>
          <Dropdown :options="taskPriorityOptions(updateTaskPriority)">
            <Button :label="_task.priority">
>>>>>>> ec4d7a8e
              <template #prefix>
                <TaskPriorityIcon :priority="extractValue(_task.priority)" />
              </template>
            </Button>
          </Dropdown>
          <input
            type="datetime-local"
            v-model="_task.due_date"
            :class="[
              'min-w-0',
              isMobileView 
                ? 'col-span-8 row-start-2 w-full' 
                : 'min-w-0 flex-1'
            ]"
            @click.stop
          />
        </div>
        <ErrorMessage class="mt-4" v-if="error" :message="__(error)" />
      </div>
    </template>
    <template #actions>
      <div class="flex justify-end">
        <Button
          :label="editMode ? __('Update') : __('Create')"
          variant="solid"
          @click="updateTask"
        />
      </div>
    </template>
  </Dialog>
</template>

<script setup>
import TaskStatusIcon from '@/components/Icons/TaskStatusIcon.vue'
import TaskPriorityIcon from '@/components/Icons/TaskPriorityIcon.vue'
import ArrowUpRightIcon from '@/components/Icons/ArrowUpRightIcon.vue'
import UserAvatar from '@/components/UserAvatar.vue'
import Link from '@/components/Controls/Link.vue'
import { taskStatusOptions, taskPriorityOptions, extractValue, extractLabel } from '@/utils'
import { usersStore } from '@/stores/users'
import { capture } from '@/telemetry'
import { TextEditor, Dropdown, Tooltip, call, Badge } from 'frappe-ui'
import { useOnboarding } from '@/components/custom-ui/onboarding/onboarding'
import { ref, watch, nextTick, onMounted } from 'vue'
import { useRouter } from 'vue-router'
import { translateTaskStatus } from '@/utils/taskStatusTranslations'
import { translateTaskPriority } from '@/utils/taskPriorityTranslations'
import { isMobileView } from '@/composables/settings'
const props = defineProps({
  task: {
    type: Object,
    default: {},
  },
  doctype: {
    type: String,
    default: 'CRM Lead',
  },
  doc: {
    type: String,
    default: '',
  },
  autoClose: {
    type: Boolean,
    default: true,
  },
})

const show = defineModel()
const tasks = defineModel('reloadTasks')

const emit = defineEmits(['updateTask', 'after'])

const router = useRouter()
const { getUser } = usersStore()
const { updateOnboardingStep } = useOnboarding('frappecrm')

const error = ref(null)
const title = ref(null)
const editMode = ref(false)

const _task = ref({
  title: '',
  description: '',
  assigned_to: '',
  due_date: '',
  status: 'Backlog',
  priority: 'Low',
  reference_doctype: props.doctype,
  reference_docname: null,
})

function updateTaskStatus(status) {
  _task.value.status = extractValue(status)
}

function updateTaskPriority(priority) {
  _task.value.priority = extractValue(priority)
}

function redirect() {
  if (!props.task?.reference_docname) return
  let name = props.task.reference_doctype == 'CRM Deal' ? 'Deal' : 'Lead'
  let params = { leadId: props.task.reference_docname }
  if (name == 'Deal') {
    params = { dealId: props.task.reference_docname }
  }
  router.push({ name: name, params: params })
}

async function updateTask() {
  if (!_task.value.assigned_to) {
    _task.value.assigned_to = getUser().name
  }
  if (_task.value.name) {
    // Extract values for select fields to ensure we send only the value, not the full object
    const updateData = {
      title: _task.value.title,
      description: _task.value.description,
      assigned_to: _task.value.assigned_to,
      due_date: _task.value.due_date,
      status: extractValue(_task.value.status),
      priority: extractValue(_task.value.priority),
    }
    
    let d = await call('frappe.client.set_value', {
      doctype: 'CRM Task',
      name: _task.value.name,
      fieldname: updateData,
    })
    if (d.name) {
      tasks.value?.reload()
      emit('after', d)
    }
  } else {
    let d = await call('frappe.client.insert', {
      doc: {
        doctype: 'CRM Task',
        reference_doctype: props.doctype,
        reference_docname: props.doc || null,
        ..._task.value,
      },
    }, {
      onError: (err) => {
        if (err.error.exc_type == 'MandatoryError') {
          error.value = __("Title is mandatory")
        }
      }
    })
    if (d.name) {
      updateOnboardingStep('create_first_task')
      capture('task_created')
      tasks.value?.reload()
      emit('after', d, true)
    }
  }
  show.value = false
}

function render() {
  editMode.value = false
  nextTick(() => {
    title.value?.el?.focus?.()
    // Copy task data and ensure select fields have proper values
    _task.value = { 
      ...props.task,
      status: extractValue(props.task.status),
      priority: extractValue(props.task.priority)
    }
    if (_task.value.title) {
      editMode.value = true
    }
  })
}

onMounted(() => show.value && render())

watch(show, (value) => {
  if (!value) return
  render()
})


</script><|MERGE_RESOLUTION|>--- conflicted
+++ resolved
@@ -36,7 +36,9 @@
           <div class="mb-1.5 text-xs text-ink-gray-5">
             {{ __('Description') }}
           </div>
-          <TextEditor variant="outline" ref="description"
+          <TextEditor
+            variant="outline"
+            ref="description"
             editor-class="!prose-sm overflow-auto min-h-[180px] max-h-80 py-1.5 px-2 rounded border border-[--surface-gray-2] bg-surface-gray-2 placeholder-ink-gray-4 hover:border-outline-gray-modals hover:bg-surface-gray-3 hover:shadow-sm focus:bg-surface-white focus:border-outline-gray-4 focus:shadow-sm focus:ring-0 focus-visible:ring-2 focus-visible:ring-outline-gray-3 text-ink-gray-8 transition-colors"
             :bubbleMenu="true"
             :content="_task.description"
@@ -46,7 +48,6 @@
             "
           />
         </div>
-<<<<<<< HEAD
         <div :class="[
           'w-full',
           isMobileView 
@@ -63,11 +64,6 @@
             ]"
           >
             <Button :label="extractLabel(_task.status, translateTaskStatus)" class="justify-between w-full">
-=======
-        <div class="flex flex-wrap items-center gap-2">
-          <Dropdown :options="taskStatusOptions(updateTaskStatus)">
-            <Button :label="_task.status">
->>>>>>> ec4d7a8e
               <template #prefix>
                 <TaskStatusIcon :status="extractValue(_task.status)" />
               </template>
@@ -100,7 +96,6 @@
               </Tooltip>
             </template>
           </Link>
-<<<<<<< HEAD
           <Dropdown 
             :options="taskPriorityOptions(updateTaskPriority)" 
             :class="[
@@ -111,8 +106,19 @@
             ]"
           >
             <Button :label="extractLabel(_task.priority, translateTaskPriority)" class="justify-between w-full">
-=======
-          <div class="w-36">
+              <template #prefix>
+                <TaskPriorityIcon :priority="extractValue(_task.priority)" />
+              </template>
+            </Button>
+          </Dropdown>
+          <div 
+            :class="[
+              'min-w-0',
+              isMobileView 
+                ? 'col-span-8 row-start-2 w-full' 
+                : 'w-36'
+            ]"
+          >
             <DateTimePicker
               class="datepicker"
               v-model="_task.due_date"
@@ -121,25 +127,6 @@
               input-class="border-none"
             />
           </div>
-          <Dropdown :options="taskPriorityOptions(updateTaskPriority)">
-            <Button :label="_task.priority">
->>>>>>> ec4d7a8e
-              <template #prefix>
-                <TaskPriorityIcon :priority="extractValue(_task.priority)" />
-              </template>
-            </Button>
-          </Dropdown>
-          <input
-            type="datetime-local"
-            v-model="_task.due_date"
-            :class="[
-              'min-w-0',
-              isMobileView 
-                ? 'col-span-8 row-start-2 w-full' 
-                : 'min-w-0 flex-1'
-            ]"
-            @click.stop
-          />
         </div>
         <ErrorMessage class="mt-4" v-if="error" :message="__(error)" />
       </div>
@@ -162,16 +149,17 @@
 import ArrowUpRightIcon from '@/components/Icons/ArrowUpRightIcon.vue'
 import UserAvatar from '@/components/UserAvatar.vue'
 import Link from '@/components/Controls/Link.vue'
-import { taskStatusOptions, taskPriorityOptions, extractValue, extractLabel } from '@/utils'
+import { taskStatusOptions, taskPriorityOptions, extractValue, extractLabel, getFormat } from '@/utils'
 import { usersStore } from '@/stores/users'
 import { capture } from '@/telemetry'
-import { TextEditor, Dropdown, Tooltip, call, Badge } from 'frappe-ui'
+import { TextEditor, Dropdown, Tooltip, call, DateTimePicker, ErrorMessage, FormControl, Button, Dialog } from 'frappe-ui'
 import { useOnboarding } from '@/components/custom-ui/onboarding/onboarding'
 import { ref, watch, nextTick, onMounted } from 'vue'
 import { useRouter } from 'vue-router'
 import { translateTaskStatus } from '@/utils/taskStatusTranslations'
 import { translateTaskPriority } from '@/utils/taskPriorityTranslations'
 import { isMobileView } from '@/composables/settings'
+
 const props = defineProps({
   task: {
     type: Object,
@@ -258,20 +246,29 @@
       emit('after', d)
     }
   } else {
-    let d = await call('frappe.client.insert', {
-      doc: {
-        doctype: 'CRM Task',
-        reference_doctype: props.doctype,
-        reference_docname: props.doc || null,
-        ..._task.value,
+    let d = await call(
+      'frappe.client.insert',
+      {
+        doc: {
+          doctype: 'CRM Task',
+          reference_doctype: props.doctype,
+          reference_docname: props.doc || null,
+          title: _task.value.title,
+          description: _task.value.description,
+          assigned_to: _task.value.assigned_to,
+          due_date: _task.value.due_date,
+          status: extractValue(_task.value.status),
+          priority: extractValue(_task.value.priority),
+        },
       },
-    }, {
-      onError: (err) => {
-        if (err.error.exc_type == 'MandatoryError') {
-          error.value = __("Title is mandatory")
-        }
-      }
-    })
+      {
+        onError: (err) => {
+          if (err.error.exc_type == 'MandatoryError') {
+            error.value = __('Title is mandatory')
+          }
+        },
+      },
+    )
     if (d.name) {
       updateOnboardingStep('create_first_task')
       capture('task_created')
@@ -279,7 +276,9 @@
       emit('after', d, true)
     }
   }
-  show.value = false
+  if (props.autoClose) {
+    show.value = false
+  }
 }
 
 function render() {
@@ -304,6 +303,11 @@
   if (!value) return
   render()
 })
-
-
-</script>+</script>
+
+<style scoped>
+:deep(.datepicker svg) {
+  width: 0.875rem;
+  height: 0.875rem;
+}
+</style>