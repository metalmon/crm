<template>
  <Dialog v-model="dialogShow" :options="{ size: 'xl' }">
    <template #body>
      <div class="px-4 pt-5 pb-6 bg-surface-modal sm:px-6">
        <div class="mb-5 flex items-center justify-between">
          <div class="flex items-baseline">
            <h3 class="text-2xl font-semibold leading-6 text-ink-gray-9 mr-2">
              {{ __('New Organization') }}
            </h3>
            <Badge v-if="isDirty" :label="__('Not Saved')" theme="orange" />
          </div>
          <div class="flex items-center gap-1">
            <Button
              v-if="isManager() && !isMobileView"
              variant="ghost"
              class="w-7"
              @click="openQuickEntryModal"
            >
              <EditIcon class="w-4 h-4" />
            </Button>
            <Button variant="ghost" class="w-7" @click="handleClose">
              <FeatherIcon name="x" class="h-4 w-4" />
            </Button>
          </div>
        </div>
        <FieldLayout
          v-if="tabs.data?.length"
          :tabs="tabs.data"
          :data="organization.doc"
          doctype="CRM Organization"
          @change="handleFieldChange"
        />
        <ErrorMessage class="mt-8" v-if="error" :message="__(error)" />
      </div>
      <div class="px-4 pt-4 pb-7 sm:px-6">
        <div class="space-y-2">
          <Button
            class="w-full"
            variant="solid"
            :label="__('Create')"
            :loading="loading"
            @click="createOrganization"
          />
        </div>
      </div>
    </template>
  </Dialog>
  <ConfirmCloseDialog 
    v-model="showConfirmClose"
    @confirm="confirmClose"
    @cancel="cancelClose"
  />
</template>

<script setup>
import FieldLayout from '@/components/FieldLayout/FieldLayout.vue'
import EditIcon from '@/components/Icons/EditIcon.vue'
import ConfirmCloseDialog from '@/components/Modals/ConfirmCloseDialog.vue'
import { usersStore } from '@/stores/users'
import { isMobileView } from '@/composables/settings'
import {
  showQuickEntryModal,
  quickEntryProps,
  showAddressModal,
  addressProps,
} from '@/composables/modals'
import { useDocument } from '@/data/document'
import { capture } from '@/telemetry'
import { call, FeatherIcon, createResource, Badge } from 'frappe-ui'
import { ref, nextTick, onMounted, watch } from 'vue'
import { useRouter } from 'vue-router'
import { useDirtyState } from '@/composables/useDirtyState'

const props = defineProps({
  data: {
    type: Object,
    default: () => ({}),
  },
  options: {
    type: Object,
    default: {
      redirect: true,
      afterInsert: () => {},
    },
  },
})

const { isManager } = usersStore()

const router = useRouter()
const show = defineModel()
const dialogShow = ref(false)
const showConfirmClose = ref(false)

const loading = ref(false)
const error = ref(null)
const tempFormData = ref(null)
const shouldOpenLayoutSettings = ref(false)

const { isDirty, markAsDirty, resetDirty } = useDirtyState()

const { document: organization, triggerOnBeforeCreate } =
  useDocument('CRM Organization')

async function createOrganization() {
  loading.value = true
<<<<<<< HEAD
  try {
    const doc = await call(
      'frappe.client.insert',
      {
        doc: {
          doctype: 'CRM Organization',
          ...organization.doc,
        },
=======
  error.value = null

  await triggerOnBeforeCreate?.()

  const doc = await call(
    'frappe.client.insert',
    {
      doc: {
        doctype: 'CRM Organization',
        ...organization.doc,
>>>>>>> 4017a937
      },
      {
        onError: (err) => {
          if (err.error.exc_type == 'ValidationError') {
            error.value = err.error?.messages?.[0]
          }
        },
      },
    )
    if (doc.name) {
      capture('organization_created')
      handleOrganizationUpdate(doc)
      resetDirty()
    }
  } finally {
    loading.value = false
  }
}

function handleOrganizationUpdate(doc) {
  if (doc.name && props.options.redirect) {
    router.push({
      name: 'Organization',
      params: { organizationId: doc.name },
    })
  }
  resetDirty()
  dialogShow.value = false
  show.value = false
  props.options.afterInsert && props.options.afterInsert(doc)
}

const tabs = createResource({
  url: 'crm.fcrm.doctype.crm_fields_layout.crm_fields_layout.get_fields_layout',
  cache: ['QuickEntry', 'CRM Organization'],
  params: { doctype: 'CRM Organization', type: 'Quick Entry' },
  auto: true,
  transform: (_tabs) => {
    return _tabs.forEach((tab) => {
      tab.sections.forEach((section) => {
        section.columns.forEach((column) => {
          column.fields.forEach((field) => {
            if (field.fieldname == 'address') {
              field.create = (value, close) => {
                organization.doc.address = value
                openAddressModal()
                dialogShow.value = false
                close()
              }
              field.edit = (address) => {
                openAddressModal(address)
                dialogShow.value = false
              }
            } else if (field.fieldtype === 'Table') {
              organization.doc[field.fieldname] = []
            }
          })
        })
      })
    })
  },
})

function openQuickEntryModal() {
  if (isDirty.value) {
    tempFormData.value = { ...organization.doc }
    shouldOpenLayoutSettings.value = true
    showConfirmClose.value = true
  } else {
    dialogShow.value = false
    nextTick(() => {
      showQuickEntryModal.value = true
      quickEntryProps.value = { doctype: 'CRM Organization' }
      show.value = false
    })
  }
}

function handleFieldChange() {
  markAsDirty()
}

function handleClose() {
  if (isDirty.value) {
    tempFormData.value = { ...organization.doc }
    showConfirmClose.value = true
  } else {
    dialogShow.value = false
    show.value = false
  }
}

function confirmClose() {
  resetDirty()
  tempFormData.value = null
  organization.doc = {}
  dialogShow.value = false
  show.value = false
  
  if (shouldOpenLayoutSettings.value) {
    nextTick(() => {
      showQuickEntryModal.value = true
      quickEntryProps.value = { doctype: 'CRM Organization' }
      shouldOpenLayoutSettings.value = false
    })
  }
}

function cancelClose() {
  showConfirmClose.value = false
  shouldOpenLayoutSettings.value = false
  if (tempFormData.value) {
    Object.assign(organization.doc, tempFormData.value)
    tempFormData.value = null
  }
}

watch(
  () => dialogShow.value,
  (value) => {
    if (value) return
    if (isDirty.value) {
      showConfirmClose.value = true
      nextTick(() => {
        if (tempFormData.value) {
          Object.assign(organization.doc, tempFormData.value)
        }
        dialogShow.value = true
      })
    } else {
      organization.doc = {}
      tempFormData.value = null
      show.value = false
    }
  }
)

watch(
  () => show.value,
  (value) => {
    if (value === dialogShow.value) return
    if (value) {
      resetDirty()
      // Initialize organization document when the modal opens
      organization.doc = {
        organization_name: '',
        website: '',
        ...props.data
      }
      dialogShow.value = true
    } else {
      // Reset organization document when the modal closes
      organization.doc = {}
      dialogShow.value = false
    }
  },
  { immediate: true }
)

watch(
  () => showQuickEntryModal.value,
  (value) => {
    if (!value) {
      tabs.reload()
    }
  }
)

function openAddressModal(_address) {
  showAddressModal.value = true
  addressProps.value = {
    doctype: 'Address',
    address: _address,
  }
  nextTick(() => (show.value = false))
}

onMounted(() => {
  // Initial assignment is now handled in the `show` watch when the modal opens
  // This ensures `resetDirty` is called and data is correctly initialized
})
</script><|MERGE_RESOLUTION|>--- conflicted
+++ resolved
@@ -104,16 +104,6 @@
 
 async function createOrganization() {
   loading.value = true
-<<<<<<< HEAD
-  try {
-    const doc = await call(
-      'frappe.client.insert',
-      {
-        doc: {
-          doctype: 'CRM Organization',
-          ...organization.doc,
-        },
-=======
   error.value = null
 
   await triggerOnBeforeCreate?.()
@@ -124,7 +114,6 @@
       doc: {
         doctype: 'CRM Organization',
         ...organization.doc,
->>>>>>> 4017a937
       },
       {
         onError: (err) => {
