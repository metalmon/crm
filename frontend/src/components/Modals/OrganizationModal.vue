--- conflicted
+++ resolved
@@ -22,18 +22,12 @@
             </Button>
           </div>
         </div>
-<<<<<<< HEAD
-        <div v-if="filteredSections.length" class="flex flex-col">
-          <FieldLayout :tabs="filteredSections" :data="_organization" />
-        </div>
-=======
         <FieldLayout
           v-if="tabs.data?.length"
           :tabs="tabs.data"
           :data="_organization"
           doctype="CRM Organization"
         />
->>>>>>> 99e62169
       </div>
       <div class="px-4 pb-7 pt-4 sm:px-6">
         <div class="space-y-2">
@@ -59,7 +53,6 @@
 import { call, FeatherIcon, createResource } from 'frappe-ui'
 import { ref, nextTick, watch } from 'vue'
 import { useRouter } from 'vue-router'
-import { handleDuplicateEntry } from '@/utils/handleDuplicateEntry'
 
 const props = defineProps({
   options: {
@@ -81,7 +74,6 @@
 
 const loading = ref(false)
 const title = ref(null)
-
 let _organization = ref({
   organization_name: '',
   website: '',
@@ -92,75 +84,6 @@
 
 let doc = ref({})
 
-<<<<<<< HEAD
-async function updateOrganization() {
-  const old = { ...doc.value }
-  const newOrg = { ..._organization.value }
-
-  const nameChanged = old.organization_name !== newOrg.organization_name
-  delete old.organization_name
-  delete newOrg.organization_name
-
-  const otherFieldChanged = JSON.stringify(old) !== JSON.stringify(newOrg)
-  const values = newOrg
-
-  if (!nameChanged && !otherFieldChanged) {
-    show.value = false
-    return
-  }
-
-  let name
-  loading.value = true
-  if (nameChanged) {
-    name = await callRenameDoc()
-  }
-  if (otherFieldChanged) {
-    name = await callSetValue(values)
-  }
-  handleOrganizationUpdate({ name }, nameChanged)
-}
-
-async function callRenameDoc() {
-  const d = await call('frappe.client.rename_doc', {
-    doctype: 'CRM Organization',
-    old_name: doc.value?.organization_name,
-    new_name: _organization.value.organization_name,
-  })
-  loading.value = false
-  return d
-}
-
-async function callSetValue(values) {
-  const d = await call('frappe.client.set_value', {
-    doctype: 'CRM Organization',
-    name: _organization.value.name,
-    fieldname: values,
-  })
-  loading.value = false
-  return d.name
-}
-
-async function callInsertDoc() {
-  try {
-    const doc = await call('frappe.client.insert', {
-      doc: {
-        doctype: 'CRM Organization',
-        ..._organization.value,
-      },
-    })
-    loading.value = false
-    if (doc.name) {
-      capture('organization_created')
-      handleOrganizationUpdate(doc)
-    }
-  } catch (err) {
-    // Try to handle duplicate entry error
-    const handled = await handleDuplicateEntry(err, 'CRM Organization', () => callInsertDoc())
-    if (!handled) {
-      loading.value = false
-      error.value = err.message
-    }
-=======
 async function createOrganization() {
   const doc = await call('frappe.client.insert', {
     doc: {
@@ -172,7 +95,6 @@
   if (doc.name) {
     capture('organization_created')
     handleOrganizationUpdate(doc)
->>>>>>> 99e62169
   }
 }
 
@@ -239,10 +161,4 @@
   showQuickEntryModal.value = true
   nextTick(() => (show.value = false))
 }
-</script>
-
-<style scoped>
-:deep(.flex-col.overflow-y-auto) {
-  overflow: visible !important;
-}
-</style>+</script>