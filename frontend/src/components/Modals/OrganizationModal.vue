<template>
  <Dialog v-model="show" :options="{ size: 'xl' }">
    <template #body>
      <div class="px-4 pt-5 pb-6 bg-surface-modal sm:px-6">
        <div class="flex items-center justify-between mb-5">
          <div>
            <h3 class="text-2xl font-semibold leading-6 text-ink-gray-9">
              {{ __('New Organization') }}
            </h3>
          </div>
          <div class="flex items-center gap-1">
<<<<<<< HEAD
            <Button
              v-if="isManager() && !isMobileView"
              variant="ghost"
              class="w-7"
              @click="openQuickEntryModal"
            >
<<<<<<< HEAD
              <EditIcon class="h-4 w-4" />
=======
              <EditIcon class="w-4 h-4" />
>>>>>>> c4feed1 (fix: handle new document for lead/deal/contact/organization)
=======
            <Button v-if="isManager() && !isMobileView" variant="ghost" class="w-7" @click="openQuickEntryModal">
              <EditIcon class="w-4 h-4" />
>>>>>>> 08cd604d
            </Button>
            <Button variant="ghost" class="w-7" @click="show = false">
              <FeatherIcon name="x" class="w-4 h-4" />
            </Button>
          </div>
        </div>
<<<<<<< HEAD
        <FieldLayout
          v-if="tabs.data?.length"
          :tabs="tabs.data"
<<<<<<< HEAD
          :data="_organization"
          doctype="CRM Organization"
        />
=======
          :data="_organization.doc"
          doctype="CRM Organization"
        />
        <ErrorMessage class="mt-8" v-if="error" :message="__(error)" />
>>>>>>> c4feed1 (fix: handle new document for lead/deal/contact/organization)
=======
        <FieldLayout v-if="tabs.data?.length" :tabs="tabs.data" :data="_organization" doctype="CRM Organization" />
        <ErrorMessage class="mt-8" v-if="error" :message="__(error)" />
>>>>>>> 08cd604d
      </div>
      <div class="px-4 pt-4 pb-7 sm:px-6">
        <div class="space-y-2">
          <Button class="w-full" variant="solid" :label="__('Create')" :loading="loading" @click="createOrganization" />
        </div>
      </div>
    </template>
  </Dialog>
</template>

<script setup>
import FieldLayout from '@/components/FieldLayout/FieldLayout.vue'
import EditIcon from '@/components/Icons/EditIcon.vue'
import { usersStore } from '@/stores/users'
import { isMobileView } from '@/composables/settings'
import {
  showQuickEntryModal,
  quickEntryProps,
  showAddressModal,
  addressProps,
} from '@/composables/modals'
import { useDocument } from '@/data/document'
import { capture } from '@/telemetry'
import { call, FeatherIcon, createResource } from 'frappe-ui'
import { ref, nextTick, onMounted } from 'vue'
import { useRouter } from 'vue-router'

const props = defineProps({
  options: {
    type: Object,
    default: {
      redirect: true,
      afterInsert: () => { },
    },
  },
})

const { isManager } = usersStore()

const router = useRouter()
const show = defineModel()
const organization = defineModel('organization')

const loading = ref(false)
const title = ref(null)

const { document: _organization } = useDocument('CRM Organization')

if (Object.keys(_organization.doc).length != 0) {
  _organization.doc = { no_of_employees: '1-10' }
}

let doc = ref({})
const error = ref(null)

async function createOrganization() {
  const doc = await call(
    'frappe.client.insert',
    {
      doc: {
        doctype: 'CRM Organization',
        ..._organization.doc,
      },
    },
<<<<<<< HEAD
<<<<<<< HEAD
=======
  }, {
    onError: (err) => {
      if (err.error.exc_type == 'ValidationError') {
        error.value = err.error?.messages?.[0]
      }
    }
>>>>>>> 08cd604d
  })
=======
    {
      onError: (err) => {
        if (err.error.exc_type == 'ValidationError') {
          error.value = err.error?.messages?.[0]
        }
      },
    },
  )
>>>>>>> c4feed1 (fix: handle new document for lead/deal/contact/organization)
  loading.value = false
  if (doc.name) {
    capture('organization_created')
    handleOrganizationUpdate(doc)
  }
}

function handleOrganizationUpdate(doc) {
  if (doc.name && props.options.redirect) {
    router.push({
      name: 'Organization',
      params: { organizationId: doc.name },
    })
  } else {
    organization.value?.reload?.()
  }
  show.value = false
  props.options.afterInsert && props.options.afterInsert(doc)
}

const tabs = createResource({
  url: 'crm.fcrm.doctype.crm_fields_layout.crm_fields_layout.get_fields_layout',
  cache: ['QuickEntry', 'CRM Organization'],
  params: { doctype: 'CRM Organization', type: 'Quick Entry' },
  auto: true,
  transform: (_tabs) => {
    return _tabs.forEach((tab) => {
      tab.sections.forEach((section) => {
        section.columns.forEach((column) => {
          column.fields.forEach((field) => {
            if (field.fieldname == 'address') {
              field.create = (value, close) => {
                _organization.doc.address = value
                openAddressModal()
                close()
              }
              field.edit = (address) => openAddressModal(address)
            } else if (field.fieldtype === 'Table') {
              _organization.doc[field.fieldname] = []
            }
          })
        })
      })
    })
  },
})

onMounted(() => {
  Object.assign(
    _organization.doc,
    organization.value?.doc || organization.value || {},
  )
})

function openQuickEntryModal() {
  showQuickEntryModal.value = true
  quickEntryProps.value = { doctype: 'CRM Organization' }
  nextTick(() => (show.value = false))
}

function openAddressModal(_address) {
  showAddressModal.value = true
  addressProps.value = {
    doctype: 'Address',
    address: _address,
  }
  nextTick(() => (show.value = false))
}
</script><|MERGE_RESOLUTION|>--- conflicted
+++ resolved
@@ -9,46 +9,16 @@
             </h3>
           </div>
           <div class="flex items-center gap-1">
-<<<<<<< HEAD
-            <Button
-              v-if="isManager() && !isMobileView"
-              variant="ghost"
-              class="w-7"
-              @click="openQuickEntryModal"
-            >
-<<<<<<< HEAD
-              <EditIcon class="h-4 w-4" />
-=======
-              <EditIcon class="w-4 h-4" />
->>>>>>> c4feed1 (fix: handle new document for lead/deal/contact/organization)
-=======
             <Button v-if="isManager() && !isMobileView" variant="ghost" class="w-7" @click="openQuickEntryModal">
               <EditIcon class="w-4 h-4" />
->>>>>>> 08cd604d
             </Button>
             <Button variant="ghost" class="w-7" @click="show = false">
               <FeatherIcon name="x" class="w-4 h-4" />
             </Button>
           </div>
         </div>
-<<<<<<< HEAD
-        <FieldLayout
-          v-if="tabs.data?.length"
-          :tabs="tabs.data"
-<<<<<<< HEAD
-          :data="_organization"
-          doctype="CRM Organization"
-        />
-=======
-          :data="_organization.doc"
-          doctype="CRM Organization"
-        />
-        <ErrorMessage class="mt-8" v-if="error" :message="__(error)" />
->>>>>>> c4feed1 (fix: handle new document for lead/deal/contact/organization)
-=======
         <FieldLayout v-if="tabs.data?.length" :tabs="tabs.data" :data="_organization" doctype="CRM Organization" />
         <ErrorMessage class="mt-8" v-if="error" :message="__(error)" />
->>>>>>> 08cd604d
       </div>
       <div class="px-4 pt-4 pb-7 sm:px-6">
         <div class="space-y-2">
@@ -113,18 +83,6 @@
         ..._organization.doc,
       },
     },
-<<<<<<< HEAD
-<<<<<<< HEAD
-=======
-  }, {
-    onError: (err) => {
-      if (err.error.exc_type == 'ValidationError') {
-        error.value = err.error?.messages?.[0]
-      }
-    }
->>>>>>> 08cd604d
-  })
-=======
     {
       onError: (err) => {
         if (err.error.exc_type == 'ValidationError') {
@@ -133,7 +91,6 @@
       },
     },
   )
->>>>>>> c4feed1 (fix: handle new document for lead/deal/contact/organization)
   loading.value = false
   if (doc.name) {
     capture('organization_created')
