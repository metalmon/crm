<template>
  <Dialog v-model="show" :options="{ size: 'xl' }">
    <template #body>
      <div class="bg-surface-modal px-4 pb-6 pt-5 sm:px-6">
        <div class="mb-5 flex items-center justify-between">
          <div>
            <h3 class="text-2xl font-semibold leading-6 text-ink-gray-9">
              {{ __('New Contact') }}
            </h3>
          </div>
          <div class="flex items-center gap-1">
            <Button
              v-if="isManager() && !isMobileView"
              variant="ghost"
              class="w-7"
              @click="openQuickEntryModal"
            >
              <EditIcon class="h-4 w-4" />
            </Button>
            <Button variant="ghost" class="w-7" @click="show = false">
              <FeatherIcon name="x" class="h-4 w-4" />
            </Button>
          </div>
        </div>
        <FieldLayout
          v-if="tabs.data?.length"
          :tabs="tabs.data"
          :data="_contact"
          doctype="Contact"
        />
      </div>
      <div class="px-4 pb-7 pt-4 sm:px-6">
        <div class="space-y-2">
          <Button
            class="w-full"
            variant="solid"
            :label="__('Create')"
            :loading="loading"
            @click="createContact"
          />
        </div>
      </div>
    </template>
  </Dialog>
</template>

<script setup>
import FieldLayout from '@/components/FieldLayout/FieldLayout.vue'
import EditIcon from '@/components/Icons/EditIcon.vue'
import { usersStore } from '@/stores/users'
import { isMobileView } from '@/composables/settings'
import { capture } from '@/telemetry'
import { call, createResource } from 'frappe-ui'
import { ref, nextTick, watch } from 'vue'
import { useRouter } from 'vue-router'

const props = defineProps({
  contact: {
    type: Object,
    default: {},
  },
  options: {
    type: Object,
    default: {
      redirect: true,
      afterInsert: () => {},
    },
  },
})

const emit = defineEmits(['openAddressModal'])

const { isManager } = usersStore()

const router = useRouter()
const show = defineModel()

const loading = ref(false)

let _contact = ref({})

async function createContact() {
  if (_contact.value.email_id) {
    _contact.value.email_ids = [{ email_id: _contact.value.email_id }]
    delete _contact.value.email_id
  }

  if (_contact.value.mobile_no) {
    _contact.value.phone_nos = [{ phone: _contact.value.mobile_no }]
    delete _contact.value.mobile_no
  }

  const doc = await call('frappe.client.insert', {
    doc: {
      doctype: 'Contact',
      ..._contact.value,
    },
  })
  if (doc.name) {
    capture('contact_created')
    handleContactUpdate(doc)
  }
}

function handleContactUpdate(doc) {
  props.contact?.reload?.()
  if (doc.name && props.options.redirect) {
    router.push({
      name: 'Contact',
      params: { contactId: doc.name },
    })
  }
  show.value = false
  props.options.afterInsert && props.options.afterInsert(doc)
}

<<<<<<< HEAD
const dialogOptions = computed(() => {
  let title = !editMode.value ? 'New Contact' : _contact.value.full_name

  let size = 'xl'
  let actions = [
    {
      label: editMode.value ? __('Save') : __('Create'),
      variant: 'solid',
      disabled: !dirty.value,
      onClick: () => (editMode.value ? updateContact() : callInsertDoc()),
    },
  ]

  return { title, size, actions }
})

=======
>>>>>>> 99e62169
const tabs = createResource({
  url: 'crm.fcrm.doctype.crm_fields_layout.crm_fields_layout.get_fields_layout',
  cache: ['QuickEntry', 'Contact'],
  params: { doctype: 'Contact', type: 'Quick Entry' },
  auto: true,
  transform: (_tabs) => {
    return _tabs.forEach((tab) => {
      tab.sections.forEach((section) => {
        section.columns.forEach((column) => {
          column.fields.forEach((field) => {
            if (field.fieldname == 'email_id') {
              field.read_only = false
            } else if (field.fieldname == 'mobile_no') {
              field.read_only = false
            } else if (field.fieldname == 'address') {
              field.create = (value, close) => {
                _contact.value.address = value
                emit('openAddressModal')
                show.value = false
                close()
              }
              field.edit = (address) => {
                emit('openAddressModal', address)
                show.value = false
              }
            } else if (field.fieldtype === 'Table') {
              _contact.value[field.fieldname] = []
            }
          })
        })
      })
    })
  },
})

watch(
  () => show.value,
  (value) => {
    if (!value) return
    nextTick(() => {
      _contact.value = { ...props.contact.data }
    })
  },
)

const showQuickEntryModal = defineModel('showQuickEntryModal')

function openQuickEntryModal() {
  showQuickEntryModal.value = true
  nextTick(() => (show.value = false))
}
</script>

<style scoped>
:deep(:has(> .dropdown-button)) {
  width: 100%;
}

:deep(.flex-col.overflow-y-auto) {
  overflow: visible !important;
}
</style><|MERGE_RESOLUTION|>--- conflicted
+++ resolved
@@ -114,25 +114,6 @@
   props.options.afterInsert && props.options.afterInsert(doc)
 }
 
-<<<<<<< HEAD
-const dialogOptions = computed(() => {
-  let title = !editMode.value ? 'New Contact' : _contact.value.full_name
-
-  let size = 'xl'
-  let actions = [
-    {
-      label: editMode.value ? __('Save') : __('Create'),
-      variant: 'solid',
-      disabled: !dirty.value,
-      onClick: () => (editMode.value ? updateContact() : callInsertDoc()),
-    },
-  ]
-
-  return { title, size, actions }
-})
-
-=======
->>>>>>> 99e62169
 const tabs = createResource({
   url: 'crm.fcrm.doctype.crm_fields_layout.crm_fields_layout.get_fields_layout',
   cache: ['QuickEntry', 'Contact'],
@@ -190,8 +171,4 @@
 :deep(:has(> .dropdown-button)) {
   width: 100%;
 }
-
-:deep(.flex-col.overflow-y-auto) {
-  overflow: visible !important;
-}
 </style>