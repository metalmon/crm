--- conflicted
+++ resolved
@@ -114,24 +114,6 @@
     delete _contact.doc.mobile_no
   }
 
-<<<<<<< HEAD
-  loading.value = true
-  try {
-    const doc = await call('frappe.client.insert', {
-      doc: {
-        doctype: 'Contact',
-        ..._contact.doc,
-      },
-    })
-    
-    if (doc.name) {
-      capture('contact_created')
-      handleContactUpdate(doc)
-      resetDirty()
-    }
-  } finally {
-    loading.value = false
-=======
   await triggerOnBeforeCreate?.()
 
   const doc = await call('frappe.client.insert', {
@@ -143,7 +125,6 @@
   if (doc.name) {
     capture('contact_created')
     handleContactUpdate(doc)
->>>>>>> 4017a937
   }
 }
 
