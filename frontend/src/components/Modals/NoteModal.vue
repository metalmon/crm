<template>
<<<<<<< HEAD
  <Dialog
    v-model="dialogShow"
    :options="{
      size: 'xl',
      actions: [
        {
          label: editMode ? __('Update') : __('Create'),
          variant: 'solid',
          onClick: () => updateNote(),
        },
      ],
    }"
  >
=======
  <Dialog v-model="show" :options="{ size: 'xl' }">
>>>>>>> 066371bd
    <template #body-title>
      <div class="flex items-baseline gap-3">
        <h3 class="text-2xl font-semibold leading-6 text-ink-gray-9 mr-2">
          {{ editMode ? __('Edit Note') : __('Create Note') }}
        </h3>
<<<<<<< HEAD
        <Badge v-if="isDirty" :label="__('Not Saved')" theme="orange" />
        <Button v-if="_note?.reference_docname" size="sm" :label="_note.reference_doctype == 'CRM Deal'
          ? __('Open Deal')
          : __('Open Lead')
          " @click="redirect()">
          <template #suffix>
            <ArrowUpRightIcon class="w-4 h-4" />
          </template>
        </Button>
=======
        <Button
          v-if="_note?.reference_docname"
          size="sm"
          :label="
            _note.reference_doctype == 'CRM Deal'
              ? __('Open Deal')
              : __('Open Lead')
          "
          :iconRight="ArrowUpRightIcon"
          @click="redirect()"
        />
>>>>>>> 066371bd
      </div>
    </template>
    <template #body-content>
      <div class="flex flex-col gap-4">
        <div>
          <FormControl
            ref="title"
            :label="__('Title')"
<<<<<<< HEAD
            v-model="_note.doc.title"
            :placeholder="__('Call with John Doe')"
            required
            @update:modelValue="handleFieldChange"
=======
            v-model="_note.title"
            :placeholder="__('Call with John Doe')"
            required
>>>>>>> 066371bd
          />
        </div>
        <div>
          <div class="mb-1.5 text-xs text-ink-gray-5">{{ __('Content') }}</div>
          <TextEditor
            variant="outline"
            ref="content"
            editor-class="!prose-sm overflow-auto min-h-[180px] max-h-80 py-1.5 px-2 rounded border border-[--surface-gray-2] bg-surface-gray-2 placeholder-ink-gray-4 hover:border-outline-gray-modals hover:bg-surface-gray-3 hover:shadow-sm focus:bg-surface-white focus:border-outline-gray-4 focus:shadow-sm focus:ring-0 focus-visible:ring-2 focus-visible:ring-outline-gray-3 text-ink-gray-8 transition-colors"
            :bubbleMenu="true"
<<<<<<< HEAD
            :content="_note.doc.content"
            @change="(val) => { _note.doc.content = val; handleFieldChange(); }"
=======
            :content="_note.content"
            @change="(val) => (_note.content = val)"
>>>>>>> 066371bd
            :placeholder="
              __('Took a call with John Doe and discussed the new project.')
            "
          />
        </div>
        <ErrorMessage class="mt-4" v-if="error" :message="__(error)" />
      </div>
    </template>
    <template #actions>
      <div class="flex justify-end">
        <Button
          :label="editMode ? __('Update') : __('Create')"
          variant="solid"
          @click="updateNote"
        />
      </div>
    </template>
  </Dialog>
  <ConfirmCloseDialog 
    v-model="showConfirmClose"
    @confirm="confirmClose"
    @cancel="cancelClose"
  />
</template>

<script setup>
import ArrowUpRightIcon from '@/components/Icons/ArrowUpRightIcon.vue'
import ConfirmCloseDialog from '@/components/Modals/ConfirmCloseDialog.vue'
import { capture } from '@/telemetry'
import { TextEditor, call, createResource, Badge } from 'frappe-ui'
import { useOnboarding } from '@/components/custom-ui/onboarding/onboarding'
import { useDocument } from '@/data/document'
import { ref, nextTick, watch, computed, onMounted } from 'vue'
import { useRouter } from 'vue-router'
import { useDirtyState } from '@/composables/useDirtyState'

const props = defineProps({
  note: {
    type: Object,
    default: {},
  },
  doctype: {
    type: String,
    default: 'CRM Lead',
  },
  doc: {
    type: String,
    default: '',
  },
  autoClose: {
    type: Boolean,
    default: true,
  },
})

const show = defineModel()
const dialogShow = ref(false)
const showConfirmClose = ref(false)
const shouldOpenLayoutSettings = ref(false)

const notes = defineModel('reloadNotes')

const emit = defineEmits(['after'])

const router = useRouter()

const { updateOnboardingStep } = useOnboarding('frappecrm')

const error = ref(null)
const title = ref(null)
const editMode = ref(false)

const { isDirty, markAsDirty, resetDirty } = useDirtyState()

const { document: _note } = useDocument('FCRM Note')

watch(
  () => show.value,
  (value) => {
    if (value === dialogShow.value) return
    if (value) {
      resetDirty()
      // Initialize note document when the modal opens
      _note.doc = {
        title: '',
        content: '',
        reference_doctype: props.doctype,
        reference_docname: props.doc || null,
        ...props.note
      }
      editMode.value = !!props.note?.name
      dialogShow.value = true
    } else {
      // Reset note document when the modal closes
      _note.doc = {}
      dialogShow.value = false
    }
  },
  { immediate: true }
)

watch(
  () => dialogShow.value,
  (value) => {
    if (value) return
    if (isDirty.value) {
      showConfirmClose.value = true
      nextTick(() => {
        dialogShow.value = true
      })
    } else {
      show.value = false
    }
  }
)

function handleFieldChange() {
  markAsDirty()
}

function handleClose() {
  if (isDirty.value) {
    shouldOpenLayoutSettings.value = false
    showConfirmClose.value = true
  } else {
    dialogShow.value = false
    show.value = false
  }
}

function confirmClose() {
  resetDirty()
  dialogShow.value = false
  show.value = false
  
  if (shouldOpenLayoutSettings.value) {
    showQuickEntryModal.value = true
    quickEntryProps.value = { doctype: 'FCRM Note' }
    nextTick(() => {
      shouldOpenLayoutSettings.value = false
    })
  }
}

function cancelClose() {
  showConfirmClose.value = false
  shouldOpenLayoutSettings.value = false
}

async function updateNote() {
  if (_note.doc.name) {
    let d = await call('frappe.client.set_value', {
      doctype: 'FCRM Note',
      name: _note.doc.name,
      fieldname: _note.doc,
    })
    if (d.name) {
      notes.value?.reload()
      emit('after', d)
      resetDirty()
      if (props.autoClose) {
        dialogShow.value = false
      }
    }
  } else {
<<<<<<< HEAD
    let d = await call('frappe.client.insert', {
      doc: {
        doctype: 'FCRM Note',
        title: _note.doc.title,
        content: _note.doc.content,
        reference_doctype: props.doctype,
        reference_docname: props.doc || '',
      },
    }, {
      onError: (err) => {
        if (err.error.exc_type == 'MandatoryError') {
          error.value = __("Title is mandatory")
        }
      }
    })
=======
    let d = await call(
      'frappe.client.insert',
      {
        doc: {
          doctype: 'FCRM Note',
          title: _note.value.title,
          content: _note.value.content,
          reference_doctype: props.doctype,
          reference_docname: props.doc || '',
        },
      },
      {
        onError: (err) => {
          if (err.error.exc_type == 'MandatoryError') {
            error.value = 'Title is mandatory'
          }
        },
      },
    )
>>>>>>> 066371bd
    if (d.name) {
      updateOnboardingStep('create_first_note')
      capture('note_created')
      notes.value?.reload()
      emit('after', d, true)
      resetDirty()
      if (props.autoClose) {
        dialogShow.value = false
      }
    }
  }
}

function redirect() {
  if (!props.note?.reference_docname) return
  let name = props.note.reference_doctype == 'CRM Deal' ? 'Deal' : 'Lead'
  let params = { leadId: props.note.reference_docname }
  if (name == 'Deal') {
    params = { dealId: props.note.reference_docname }
  }
  router.push({ name: name, params: params })
}
</script><|MERGE_RESOLUTION|>--- conflicted
+++ resolved
@@ -1,37 +1,10 @@
 <template>
-<<<<<<< HEAD
-  <Dialog
-    v-model="dialogShow"
-    :options="{
-      size: 'xl',
-      actions: [
-        {
-          label: editMode ? __('Update') : __('Create'),
-          variant: 'solid',
-          onClick: () => updateNote(),
-        },
-      ],
-    }"
-  >
-=======
   <Dialog v-model="show" :options="{ size: 'xl' }">
->>>>>>> 066371bd
     <template #body-title>
-      <div class="flex items-baseline gap-3">
-        <h3 class="text-2xl font-semibold leading-6 text-ink-gray-9 mr-2">
+      <div class="flex items-center gap-3">
+        <h3 class="text-2xl font-semibold leading-6 text-ink-gray-9">
           {{ editMode ? __('Edit Note') : __('Create Note') }}
         </h3>
-<<<<<<< HEAD
-        <Badge v-if="isDirty" :label="__('Not Saved')" theme="orange" />
-        <Button v-if="_note?.reference_docname" size="sm" :label="_note.reference_doctype == 'CRM Deal'
-          ? __('Open Deal')
-          : __('Open Lead')
-          " @click="redirect()">
-          <template #suffix>
-            <ArrowUpRightIcon class="w-4 h-4" />
-          </template>
-        </Button>
-=======
         <Button
           v-if="_note?.reference_docname"
           size="sm"
@@ -43,7 +16,6 @@
           :iconRight="ArrowUpRightIcon"
           @click="redirect()"
         />
->>>>>>> 066371bd
       </div>
     </template>
     <template #body-content>
@@ -52,16 +24,9 @@
           <FormControl
             ref="title"
             :label="__('Title')"
-<<<<<<< HEAD
-            v-model="_note.doc.title"
-            :placeholder="__('Call with John Doe')"
-            required
-            @update:modelValue="handleFieldChange"
-=======
             v-model="_note.title"
             :placeholder="__('Call with John Doe')"
             required
->>>>>>> 066371bd
           />
         </div>
         <div>
@@ -71,13 +36,8 @@
             ref="content"
             editor-class="!prose-sm overflow-auto min-h-[180px] max-h-80 py-1.5 px-2 rounded border border-[--surface-gray-2] bg-surface-gray-2 placeholder-ink-gray-4 hover:border-outline-gray-modals hover:bg-surface-gray-3 hover:shadow-sm focus:bg-surface-white focus:border-outline-gray-4 focus:shadow-sm focus:ring-0 focus-visible:ring-2 focus-visible:ring-outline-gray-3 text-ink-gray-8 transition-colors"
             :bubbleMenu="true"
-<<<<<<< HEAD
-            :content="_note.doc.content"
-            @change="(val) => { _note.doc.content = val; handleFieldChange(); }"
-=======
             :content="_note.content"
             @change="(val) => (_note.content = val)"
->>>>>>> 066371bd
             :placeholder="
               __('Took a call with John Doe and discussed the new project.')
             "
@@ -96,23 +56,15 @@
       </div>
     </template>
   </Dialog>
-  <ConfirmCloseDialog 
-    v-model="showConfirmClose"
-    @confirm="confirmClose"
-    @cancel="cancelClose"
-  />
 </template>
 
 <script setup>
 import ArrowUpRightIcon from '@/components/Icons/ArrowUpRightIcon.vue'
-import ConfirmCloseDialog from '@/components/Modals/ConfirmCloseDialog.vue'
 import { capture } from '@/telemetry'
-import { TextEditor, call, createResource, Badge } from 'frappe-ui'
-import { useOnboarding } from '@/components/custom-ui/onboarding/onboarding'
-import { useDocument } from '@/data/document'
-import { ref, nextTick, watch, computed, onMounted } from 'vue'
+import { TextEditor, call } from 'frappe-ui'
+import { useOnboarding } from 'frappe-ui/frappe'
+import { ref, nextTick, watch } from 'vue'
 import { useRouter } from 'vue-router'
-import { useDirtyState } from '@/composables/useDirtyState'
 
 const props = defineProps({
   note: {
@@ -127,17 +79,9 @@
     type: String,
     default: '',
   },
-  autoClose: {
-    type: Boolean,
-    default: true,
-  },
 })
 
 const show = defineModel()
-const dialogShow = ref(false)
-const showConfirmClose = ref(false)
-const shouldOpenLayoutSettings = ref(false)
-
 const notes = defineModel('reloadNotes')
 
 const emit = defineEmits(['after'])
@@ -149,117 +93,20 @@
 const error = ref(null)
 const title = ref(null)
 const editMode = ref(false)
-
-const { isDirty, markAsDirty, resetDirty } = useDirtyState()
-
-const { document: _note } = useDocument('FCRM Note')
-
-watch(
-  () => show.value,
-  (value) => {
-    if (value === dialogShow.value) return
-    if (value) {
-      resetDirty()
-      // Initialize note document when the modal opens
-      _note.doc = {
-        title: '',
-        content: '',
-        reference_doctype: props.doctype,
-        reference_docname: props.doc || null,
-        ...props.note
-      }
-      editMode.value = !!props.note?.name
-      dialogShow.value = true
-    } else {
-      // Reset note document when the modal closes
-      _note.doc = {}
-      dialogShow.value = false
-    }
-  },
-  { immediate: true }
-)
-
-watch(
-  () => dialogShow.value,
-  (value) => {
-    if (value) return
-    if (isDirty.value) {
-      showConfirmClose.value = true
-      nextTick(() => {
-        dialogShow.value = true
-      })
-    } else {
-      show.value = false
-    }
-  }
-)
-
-function handleFieldChange() {
-  markAsDirty()
-}
-
-function handleClose() {
-  if (isDirty.value) {
-    shouldOpenLayoutSettings.value = false
-    showConfirmClose.value = true
-  } else {
-    dialogShow.value = false
-    show.value = false
-  }
-}
-
-function confirmClose() {
-  resetDirty()
-  dialogShow.value = false
-  show.value = false
-  
-  if (shouldOpenLayoutSettings.value) {
-    showQuickEntryModal.value = true
-    quickEntryProps.value = { doctype: 'FCRM Note' }
-    nextTick(() => {
-      shouldOpenLayoutSettings.value = false
-    })
-  }
-}
-
-function cancelClose() {
-  showConfirmClose.value = false
-  shouldOpenLayoutSettings.value = false
-}
+let _note = ref({})
 
 async function updateNote() {
-  if (_note.doc.name) {
+  if (_note.value.name) {
     let d = await call('frappe.client.set_value', {
       doctype: 'FCRM Note',
-      name: _note.doc.name,
-      fieldname: _note.doc,
+      name: _note.value.name,
+      fieldname: _note.value,
     })
     if (d.name) {
       notes.value?.reload()
       emit('after', d)
-      resetDirty()
-      if (props.autoClose) {
-        dialogShow.value = false
-      }
     }
   } else {
-<<<<<<< HEAD
-    let d = await call('frappe.client.insert', {
-      doc: {
-        doctype: 'FCRM Note',
-        title: _note.doc.title,
-        content: _note.doc.content,
-        reference_doctype: props.doctype,
-        reference_docname: props.doc || '',
-      },
-    }, {
-      onError: (err) => {
-        if (err.error.exc_type == 'MandatoryError') {
-          error.value = __("Title is mandatory")
-        }
-      }
-    })
-=======
     let d = await call(
       'frappe.client.insert',
       {
@@ -279,18 +126,14 @@
         },
       },
     )
->>>>>>> 066371bd
     if (d.name) {
       updateOnboardingStep('create_first_note')
       capture('note_created')
       notes.value?.reload()
       emit('after', d, true)
-      resetDirty()
-      if (props.autoClose) {
-        dialogShow.value = false
-      }
     }
   }
+  show.value = false
 }
 
 function redirect() {
@@ -302,4 +145,19 @@
   }
   router.push({ name: name, params: params })
 }
+
+watch(
+  () => show.value,
+  (value) => {
+    if (!value) return
+    editMode.value = false
+    nextTick(() => {
+      title.value?.el?.focus()
+      _note.value = { ...props.note }
+      if (_note.value.title || _note.value.content) {
+        editMode.value = true
+      }
+    })
+  },
+)
 </script>