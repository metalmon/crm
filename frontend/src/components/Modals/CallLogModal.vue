--- conflicted
+++ resolved
@@ -108,13 +108,7 @@
 const error = ref(null)
 const editMode = ref(false)
 
-<<<<<<< HEAD
-const { isDirty, markAsDirty, resetDirty } = useDirtyState()
-
-const { document: callLog } = useDocument(
-=======
 const { document: callLog, triggerOnBeforeCreate } = useDocument(
->>>>>>> 4017a937
   'CRM Call Log',
   props.data?.name || '',
 )
@@ -126,11 +120,7 @@
     {
       label: editMode.value ? __('Save') : __('Create'),
       variant: 'solid',
-<<<<<<< HEAD
-      onClick: () => editMode.value ? updateCallLog() : createCallLog.submit(),
-=======
       onClick: () => (editMode.value ? updateCallLog() : createCallLog()),
->>>>>>> 4017a937
     },
   ]
 
