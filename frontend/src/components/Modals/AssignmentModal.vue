<template>
  <Dialog
    v-model="show"
    :options="{ title: __('Assign To'), size: 'xl' }"
    @close="() => (assignees = [...oldAssignees])"
  >
    <template #body-content>
      <Link
        class="form-control"
        value=""
        doctype="User"
        @change="(option) => addValue(option) && ($refs.input.value = '')"
        :placeholder="__('John Doe')"
<<<<<<< HEAD
=======
        :filters="{
          name: ['in', users.data.crmUsers?.map((user) => user.name)],
        }"
>>>>>>> 066371bd
        :hideMe="true"
      >
        <template #target="{ togglePopover }">
          <div
            class="w-full min-h-12 flex flex-wrap items-center gap-1.5 p-1.5 pb-5 rounded-lg bg-surface-gray-2 cursor-text"
            @click.stop="togglePopover"
          >
            <Tooltip
              :text="assignee.name"
              v-for="assignee in assignees"
              :key="assignee.name"
              @click.stop
            >
              <div>
                <div
                  class="flex items-center text-sm text-ink-gray-6 border border-outline-gray-1 bg-surface-white rounded-full hover:bg-surface-white !p-0.5"
                  @click.stop
                >
                  <UserAvatar :user="assignee.name" size="sm" />
                  <div class="ml-1">{{ getUser(assignee.name).full_name }}</div>
                  <Button
                    variant="ghost"
                    class="rounded-full !size-4 m-1"
                    @click.stop="removeValue(assignee.name)"
                  >
                    <template #icon>
                      <FeatherIcon name="x" class="h-3 w-3 text-ink-gray-6" />
                    </template>
                  </Button>
                </div>
              </div>
            </Tooltip>
          </div>
        </template>
        <template #item-prefix="{ option }">
          <UserAvatar class="mr-2" :user="option.value" size="sm" />
        </template>
        <template #item-label="{ option }">
          <Tooltip :text="option.value">
            <div class="cursor-pointer text-ink-gray-9">
              {{ getUser(option.value).full_name }}
            </div>
          </Tooltip>
        </template>
      </Link>
    </template>
    <template #actions>
      <div class="flex justify-between items-center gap-2">
        <div><ErrorMessage :message="__(error)" /></div>
        <div class="flex items-center justify-end gap-2">
          <Button
            variant="subtle"
            :label="__('Cancel')"
            @click="
              () => {
                assignees = [...oldAssignees]
                show = false
              }
            "
          />
          <Button
            variant="solid"
            :label="__('Update')"
            @click="updateAssignees()"
          />
        </div>
      </div>
    </template>
  </Dialog>
</template>

<script setup>
import UserAvatar from '@/components/UserAvatar.vue'
import Link from '@/components/Controls/Link.vue'
import { usersStore } from '@/stores/users'
import { capture } from '@/telemetry'
import { Tooltip, call } from 'frappe-ui'
import { ref, computed, onMounted } from 'vue'

const props = defineProps({
  doc: {
    type: Object,
    default: null,
  },
  docs: {
    type: Set,
    default: new Set(),
  },
  doctype: {
    type: String,
    default: '',
  },
})

const emit = defineEmits(['reload'])

const show = defineModel()
const assignees = defineModel('assignees')
const oldAssignees = ref([])

const error = ref('')

const { getUser } = usersStore()

const removeValue = (value) => {
  assignees.value = assignees.value.filter(
    (assignee) => assignee.name !== value,
  )
}

const owner = computed(() => {
  if (!props.doc) return ''
  if (props.doctype == 'CRM Lead') return props.doc.lead_owner
  return props.doc.deal_owner
})

const addValue = (value) => {
  error.value = ''
  let obj = {
    name: value,
    image: getUser(value).user_image,
    label: getUser(value).full_name,
  }
  if (!assignees.value.find((assignee) => assignee.name === value)) {
    assignees.value.push(obj)
  }
}

<<<<<<< HEAD
// Helper function to show error alerts
const showErrorAlert = (message) => {
  console.error(message)
  // Using __ function that is globally available in Frappe
  const errorMessage = window.__ ? window.__('Failed to update assignments. Please try again.') : 'Failed to update assignments. Please try again.'
  // Using the Frappe UI's toast/alert mechanism that is globally available
  if (window.frappe && window.frappe.show_alert) {
    window.frappe.show_alert({
      message: errorMessage,
      indicator: 'red'
    })
  }
}

function updateAssignees() {
=======
async function updateAssignees() {
>>>>>>> 066371bd
  const removedAssignees = oldAssignees.value
    .filter(
      (assignee) => !assignees.value.find((a) => a.name === assignee.name),
    )
    .map((assignee) => assignee.name)

  const addedAssignees = assignees.value
    .filter(
      (assignee) => !oldAssignees.value.find((a) => a.name === assignee.name),
    )
    .map((assignee) => assignee.name)

  if (removedAssignees.length) {
    await call('crm.api.doc.remove_assignments', {
      doctype: props.doctype,
      name: props.doc.name,
      assignees: JSON.stringify(removedAssignees),
    })
  }

  if (addedAssignees.length) {
    if (props.docs.size) {
      capture('bulk_assign_to', { doctype: props.doctype })
      call('crm.api.assignment.add_multiple_with_retry', {
        doctype: props.doctype,
        name: JSON.stringify(Array.from(props.docs)),
        assign_to: addedAssignees,
        bulk_assign: true,
        re_assign: true,
      })
        .then(() => {
          emit('reload')
        })
        .catch(error => {
          console.error(__('Failed to assign:'), error)
          showErrorAlert(__('Failed to assign: {0}', [(error.message || __('Unknown error'))]))
        })
    } else {
      capture('assign_to', { doctype: props.doctype })
      call('crm.api.assignment.add_with_retry', {
        doctype: props.doctype,
        name: props.doc.name,
        assign_to: addedAssignees,
      })
        .catch(error => {
          console.error(__('Failed to assign:'), error)
          showErrorAlert(__('Failed to assign: {0}', [(error.message || __('Unknown error'))]))
        })
    }
  }
  show.value = false
}

onMounted(() => {
  oldAssignees.value = assignees.value ? [...assignees.value] : []
})
</script><|MERGE_RESOLUTION|>--- conflicted
+++ resolved
@@ -11,12 +11,9 @@
         doctype="User"
         @change="(option) => addValue(option) && ($refs.input.value = '')"
         :placeholder="__('John Doe')"
-<<<<<<< HEAD
-=======
         :filters="{
           name: ['in', users.data.crmUsers?.map((user) => user.name)],
         }"
->>>>>>> 066371bd
         :hideMe="true"
       >
         <template #target="{ togglePopover }">
@@ -145,7 +142,6 @@
   }
 }
 
-<<<<<<< HEAD
 // Helper function to show error alerts
 const showErrorAlert = (message) => {
   console.error(message)
@@ -160,10 +156,7 @@
   }
 }
 
-function updateAssignees() {
-=======
 async function updateAssignees() {
->>>>>>> 066371bd
   const removedAssignees = oldAssignees.value
     .filter(
       (assignee) => !assignees.value.find((a) => a.name === assignee.name),
