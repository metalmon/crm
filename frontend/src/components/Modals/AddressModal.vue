<template>
  <Dialog v-model="show" :options="dialogOptions">
    <template #body>
      <div class="bg-surface-modal px-4 pb-6 pt-5 sm:px-6">
        <div class="mb-5 flex items-center justify-between">
          <div>
            <h3 class="text-2xl font-semibold leading-6 text-ink-gray-9">
              {{ __(dialogOptions.title) || __('Untitled') }}
            </h3>
          </div>
          <div class="flex items-center gap-1">
            <Button
              v-if="isManager() && !isMobileView"
              variant="ghost"
              class="w-7"
              @click="openQuickEntryModal"
            >
              <EditIcon class="h-4 w-4" />
            </Button>
            <Button variant="ghost" class="w-7" @click="show = false">
              <FeatherIcon name="x" class="h-4 w-4" />
            </Button>
          </div>
        </div>
        <div v-if="tabs.data && _address.doc">
          <FieldLayout
            :tabs="tabs.data"
            :data="_address.doc"
            doctype="Address"
          />
          <ErrorMessage class="mt-2" :message="error" />
        </div>
      </div>
      <div class="px-4 pb-7 pt-4 sm:px-6">
        <div class="space-y-2">
          <Button
            class="w-full"
            v-for="action in dialogOptions.actions"
            :key="action.label"
            v-bind="action"
            :label="__(action.label)"
            :loading="loading"
          />
        </div>
      </div>
    </template>
  </Dialog>
</template>

<script setup>
import FieldLayout from '@/components/FieldLayout/FieldLayout.vue'
import EditIcon from '@/components/Icons/EditIcon.vue'
import { usersStore } from '@/stores/users'
import { isMobileView } from '@/composables/settings'
import { showQuickEntryModal, quickEntryProps } from '@/composables/modals'
import { useDocument } from '@/data/document'
import { capture } from '@/telemetry'
import { FeatherIcon, createResource, ErrorMessage } from 'frappe-ui'
import { ref, nextTick, computed, onMounted } from 'vue'

const props = defineProps({
  address: {
    type: String,
    default: '',
  },
  options: {
    type: Object,
    default: {
      afterInsert: () => {},
    },
  },
})

const { isManager } = usersStore()

const show = defineModel()

const loading = ref(false)
const error = ref(null)
const title = ref(null)
const editMode = ref(false)

<<<<<<< HEAD
let _address = ref({
  name: '',
  address_title: '',
  address_type: 'Office',
  address_line1: '',
  address_line2: '',
  city: '',
  county: '',
  state: '',
  country: '',
  countryLabel: '',
  pincode: '',
  links: []
})

const countryCodeMap = {
  'RU': 'Russian Federation',
  'US': 'United States',
  'GB': 'United Kingdom',
  // Add more as needed
}

const defaultCountry = createResource({
  url: 'crm.api.address.get_default_country',
  transform(data) {
    if (data) return data
    try {
      const locale = new Intl.Locale(navigator.language)
      const region = locale.maximize().region
      return countryCodeMap[region] || 'Russian Federation'
    } catch (e) {
      return 'Russian Federation'
    }
  },
  auto: true
})

const countryMap = createResource({
  url: 'frappe.desk.search.search_link',
  method: 'POST',
  params: {
    doctype: 'Country',
    txt: '',
    filters: null
  },
  transform(data) {
    // Create a map where key is translated name and value is original name
    const translationMap = {}
    data.forEach(country => {
      translationMap[__(country.value)] = country.value
    })
    return translationMap
  },
  auto: true
})
=======
const { document: _address } = useDocument('Address', props.address || '')
>>>>>>> cf9797fb

const dialogOptions = computed(() => {
  let title = !editMode.value
    ? __('New Address')
<<<<<<< HEAD
    : _address.value.address_title
=======
    : __(_address.doc?.address_title)
>>>>>>> cf9797fb
  let size = 'xl'
  let actions = [
    {
      label: editMode.value ? __('Save') : __('Create'),
      variant: 'solid',
      onClick: () =>
        editMode.value ? updateAddress() : createAddress.submit(),
    },
  ]

  return { title, size, actions }
})

const tabs = createResource({
  url: 'crm.fcrm.doctype.crm_fields_layout.crm_fields_layout.get_fields_layout',
  cache: ['QuickEntry', 'Address'],
  params: { doctype: 'Address', type: 'Quick Entry' },
  auto: true,
  transform(data) {
    return data.map(tab => {
      if (tab.sections) {
        tab.sections = tab.sections.map(section => {
          if (section.fields) {
            section.fields = section.fields.map(field => {
              // Get translated field label
              const translatedLabel = __(field.label || field.name.split('_').map(word => 
                word.charAt(0).toUpperCase() + word.slice(1)).join(' '))

              // Determine placeholder verb based on field type
              const getPlaceholderVerb = (fieldtype) => {
                switch(fieldtype?.toLowerCase()) {
                  case 'select':
                  case 'link':
                    return __('Select')
                  case 'date':
                  case 'datetime':
                    return __('Set')
                  default:
                    return __('Enter')
                }
              }

              const verb = getPlaceholderVerb(field.fieldtype)
              return {
                ...field,
                placeholder: `${verb} ${translatedLabel}`,
                mandatory: field.name === 'address_type' ? false : field.mandatory
              }
            })
          }
          return section
        })
      }
      return tab
    })
  }
})

const callBacks = {
  onSuccess: (doc) => {
    loading.value = false
    handleAddressUpdate(doc)
  },
  onError: (err) => {
    loading.value = false
    if (err.exc_type == 'MandatoryError') {
      const errorMessage = err.messages
        .map((msg) => msg.split(': ')[2].trim())
        .join(', ')
      error.value = __('These fields are required: {0}', [errorMessage])
      return
    }
    error.value = err
  },
}

async function updateAddress() {
  loading.value = true
  await _address.save.submit(null, callBacks)
}

const createAddress = createResource({
  url: 'frappe.client.insert',
  makeParams() {
    if (!_address.value.address_line1) {
      error.value = __('Address Line 1 is mandatory')
      return
    }

    // Get original country name from translation map
    const originalCountry = countryMap.data?.[_address.value.country] || _address.value.country

    // Create default address title from city and address line 1
    const defaultTitle = _address.value.city ? 
      `${_address.value.city}, ${_address.value.address_line1}` : 
      _address.value.address_line1

    return {
      doc: {
        doctype: 'Address',
<<<<<<< HEAD
        ..._address.value,
        country: originalCountry,
        address_title: _address.value.address_title || defaultTitle,
=======
        ..._address.doc,
>>>>>>> cf9797fb
      },
    }
  },
  onSuccess(doc) {
    loading.value = false
    if (doc.name) {
      capture('address_created')
      handleAddressUpdate(doc)
    }
  },
  async onError(err) {
    // Try to handle duplicate entry error
    const handled = await handleDuplicateEntry(err, 'Address', () => createAddress.submit())
    if (!handled) {
      loading.value = false
      error.value = err
    }
  },
})

function handleAddressUpdate(doc) {
  show.value = false
  props.options.afterInsert && props.options.afterInsert(doc)
}

<<<<<<< HEAD
watch(
  () => show.value,
  async (value) => {
    if (!value) return
    editMode.value = false
    
    // Wait for both resources to load if needed
    if (!defaultCountry.data) {
      await defaultCountry.reload()
    }
    if (!countryMap.data) {
      await countryMap.reload()
    }
    
    nextTick(() => {
      doc.value = address.value?.doc || address.value || {}
      const isNewAddress = !doc.value.name
      let countryValue = doc.value.country
      
      // For new address, convert country code to full name and translate
      if (isNewAddress && defaultCountry.data) {
        const originalValue = countryMap.data?.[defaultCountry.data] || 
                            countryCodeMap[defaultCountry.data] || 
                            'Russian Federation'
        countryValue = __(originalValue)
      } else if (doc.value.country) {
        // For existing address, translate the stored value
        countryValue = __(doc.value.country)
      }
      
      _address.value = { 
        ...doc.value,
        country: countryValue || ''
      }
      if (_address.value.name) {
        editMode.value = true
      }
    })
  },
)
=======
onMounted(() => {
  editMode.value = props.address ? true : false
>>>>>>> cf9797fb

  if (!props.address) {
    _address.doc = { address_type: 'Billing' }
  }
})

function openQuickEntryModal() {
  showQuickEntryModal.value = true
  quickEntryProps.value = { doctype: 'Address' }
  nextTick(() => {
    show.value = false
  })
}
</script><|MERGE_RESOLUTION|>--- conflicted
+++ resolved
@@ -77,24 +77,9 @@
 
 const loading = ref(false)
 const error = ref(null)
-const title = ref(null)
 const editMode = ref(false)
 
-<<<<<<< HEAD
-let _address = ref({
-  name: '',
-  address_title: '',
-  address_type: 'Office',
-  address_line1: '',
-  address_line2: '',
-  city: '',
-  county: '',
-  state: '',
-  country: '',
-  countryLabel: '',
-  pincode: '',
-  links: []
-})
+const { document: _address } = useDocument('Address', props.address || '')
 
 const countryCodeMap = {
   'RU': 'Russian Federation',
@@ -136,18 +121,11 @@
   },
   auto: true
 })
-=======
-const { document: _address } = useDocument('Address', props.address || '')
->>>>>>> cf9797fb
 
 const dialogOptions = computed(() => {
   let title = !editMode.value
     ? __('New Address')
-<<<<<<< HEAD
-    : _address.value.address_title
-=======
     : __(_address.doc?.address_title)
->>>>>>> cf9797fb
   let size = 'xl'
   let actions = [
     {
@@ -232,29 +210,25 @@
 const createAddress = createResource({
   url: 'frappe.client.insert',
   makeParams() {
-    if (!_address.value.address_line1) {
+    if (!_address.doc.address_line1) {
       error.value = __('Address Line 1 is mandatory')
       return
     }
 
     // Get original country name from translation map
-    const originalCountry = countryMap.data?.[_address.value.country] || _address.value.country
+    const originalCountry = countryMap.data?.[_address.doc.country] || _address.doc.country
 
     // Create default address title from city and address line 1
-    const defaultTitle = _address.value.city ? 
-      `${_address.value.city}, ${_address.value.address_line1}` : 
-      _address.value.address_line1
+    const defaultTitle = _address.doc.city ? 
+      `${_address.doc.city}, ${_address.doc.address_line1}` : 
+      _address.doc.address_line1
 
     return {
       doc: {
         doctype: 'Address',
-<<<<<<< HEAD
-        ..._address.value,
+        ..._address.doc,
         country: originalCountry,
-        address_title: _address.value.address_title || defaultTitle,
-=======
-        ..._address.doc,
->>>>>>> cf9797fb
+        address_title: _address.doc.address_title || defaultTitle,
       },
     }
   },
@@ -280,13 +254,16 @@
   props.options.afterInsert && props.options.afterInsert(doc)
 }
 
-<<<<<<< HEAD
 watch(
   () => show.value,
   async (value) => {
     if (!value) return
-    editMode.value = false
     
+    editMode.value = props.address ? true : false
+    if (!props.address) {
+      _address.doc = { address_type: 'Billing' }
+    }
+
     // Wait for both resources to load if needed
     if (!defaultCountry.data) {
       await defaultCountry.reload()
@@ -296,9 +273,8 @@
     }
     
     nextTick(() => {
-      doc.value = address.value?.doc || address.value || {}
-      const isNewAddress = !doc.value.name
-      let countryValue = doc.value.country
+      const isNewAddress = !_address.doc?.name
+      let countryValue = _address.doc?.country
       
       // For new address, convert country code to full name and translate
       if (isNewAddress && defaultCountry.data) {
@@ -306,30 +282,19 @@
                             countryCodeMap[defaultCountry.data] || 
                             'Russian Federation'
         countryValue = __(originalValue)
-      } else if (doc.value.country) {
+      } else if (_address.doc?.country) {
         // For existing address, translate the stored value
-        countryValue = __(doc.value.country)
+        countryValue = __(_address.doc.country)
       }
       
-      _address.value = { 
-        ...doc.value,
-        country: countryValue || ''
-      }
-      if (_address.value.name) {
+      _address.doc.country = countryValue || ''
+
+      if (_address.doc?.name) {
         editMode.value = true
       }
     })
   },
 )
-=======
-onMounted(() => {
-  editMode.value = props.address ? true : false
->>>>>>> cf9797fb
-
-  if (!props.address) {
-    _address.doc = { address_type: 'Billing' }
-  }
-})
 
 function openQuickEntryModal() {
   showQuickEntryModal.value = true
