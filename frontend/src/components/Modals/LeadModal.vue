<template>
  <Dialog v-model="dialogShow" :options="{ size: '3xl' }">
    <template #body>
      <div class="bg-surface-modal px-4 pb-6 pt-5 sm:px-6">
        <div class="mb-5 flex items-center justify-between">
          <div>
            <h3 class="text-2xl font-semibold leading-6 text-ink-gray-9">
              {{ __('Create Lead') }}
            </h3>
          </div>
          <div class="flex items-center gap-1">
            <Button
              v-if="isManager() && !isMobileView"
              variant="ghost"
              class="w-7"
              @click="openQuickEntryModal"
            >
              <EditIcon class="h-4 w-4" />
            </Button>
            <Button variant="ghost" class="w-7" @click="handleClose">
              <FeatherIcon name="x" class="h-4 w-4" />
            </Button>
          </div>
        </div>
        <div>
          <FieldLayout v-if="tabs.data"
          :tabs="tabs.data"
          :data="lead"
          @change="handleFieldChange" />
          <ErrorMessage class="mt-4" v-if="error" :message="__(error)" />
        </div>
      </div>
      <div class="px-4 pb-7 pt-4 sm:px-6">
        <div class="flex flex-row-reverse gap-2">
          <Button
            variant="solid"
            :label="__('Create')"
            :loading="isLeadCreating"
            @click="createNewLead"
          />
        </div>
      </div>
    </template>
  </Dialog>
  <ConfirmCloseDialog 
    v-model="showConfirmClose"
    @confirm="confirmClose"
    @cancel="cancelClose"
  />
</template>

<script setup>
import EditIcon from '@/components/Icons/EditIcon.vue'
import FieldLayout from '@/components/FieldLayout/FieldLayout.vue'
import ConfirmCloseDialog from '@/components/Modals/ConfirmCloseDialog.vue'
import { usersStore } from '@/stores/users'
import { statusesStore } from '@/stores/statuses'
import { isMobileView } from '@/composables/settings'
import { capture } from '@/telemetry'
import { createResource } from 'frappe-ui'
<<<<<<< HEAD
import { computed, onMounted, ref, reactive, nextTick, watch } from 'vue'
=======
import { useOnboarding } from 'frappe-ui/frappe'
import { computed, onMounted, ref, reactive, nextTick } from 'vue'
>>>>>>> 98c80c9d
import { useRouter } from 'vue-router'

const props = defineProps({
  defaults: Object,
})

const { getUser, isManager } = usersStore()
const { getLeadStatus, statusOptions } = statusesStore()
const { updateOnboardingStep } = useOnboarding('frappecrm')

const show = defineModel()
const dialogShow = ref(false)
const showConfirmClose = ref(false)

const router = useRouter()
const error = ref(null)
const isLeadCreating = ref(false)
const isDirty = ref(false)

const tabs = createResource({
  url: 'crm.fcrm.doctype.crm_fields_layout.crm_fields_layout.get_fields_layout',
  cache: ['QuickEntry', 'CRM Lead'],
  params: { doctype: 'CRM Lead', type: 'Quick Entry' },
  auto: true,
  transform: (_tabs) => {
    return _tabs.forEach((tab) => {
      tab.sections.forEach((section) => {
        section.columns.forEach((column) => {
          column.fields.forEach((field) => {
            if (field.fieldname == 'status') {
              field.fieldtype = 'Select'
              field.options = leadStatuses.value
              field.prefix = getLeadStatus(lead.status).color
            }

            if (field.fieldtype === 'Table') {
              lead[field.fieldname] = []
            }
          })
        })
      })
    })
  },
})

const lead = reactive({
  salutation: '',
  first_name: '',
  last_name: '',
  email: '',
  mobile_no: '',
  gender: '',
  organization: '',
  website: '',
  no_of_employees: '',
  territory: '',
  annual_revenue: '',
  industry: '',
  status: '',
  lead_owner: '',
})

const createLead = createResource({
  url: 'frappe.client.insert',
  makeParams(values) {
    return {
      doc: {
        doctype: 'CRM Lead',
        ...values,
      },
    }
  },
})

const leadStatuses = computed(() => {
  let statuses = statusOptions('lead')
  if (!lead.status) {
    lead.status = statuses?.[0]?.value
  }
  return statuses
})

function createNewLead() {
  if (lead.website && !lead.website.startsWith('http')) {
    lead.website = 'https://' + lead.website
  }

  createLead.submit(lead, {
    validate() {
      error.value = null
      if (!lead.first_name) {
        error.value = __('First Name is mandatory')
        return error.value
      }
      if (lead.annual_revenue) {
        if (typeof lead.annual_revenue === 'string') {
          lead.annual_revenue = lead.annual_revenue.replace(/,/g, '')
        } else if (isNaN(lead.annual_revenue)) {
          error.value = __('Annual Revenue should be a number')
          return error.value
        }
      }
      if (lead.mobile_no && isNaN(lead.mobile_no.replace(/[-+() ]/g, ''))) {
        error.value = __('Mobile No should be a number')
        return error.value
      }
      if (lead.email && !lead.email.includes('@')) {
        error.value = __('Invalid Email')
        return error.value
      }
      if (!lead.status) {
        error.value = __('Status is required')
        return error.value
      }
      isLeadCreating.value = true
    },
    onSuccess(data) {
      capture('lead_created')
      isLeadCreating.value = false
      show.value = false
      router.push({ name: 'Lead', params: { leadId: data.name } })
      updateOnboardingStep('create_first_lead', true, false, () => {
        localStorage.setItem('firstLead', data.name)
      })
    },
    onError(err) {
      isLeadCreating.value = false
      if (!err.messages) {
        error.value = err.message
        return
      }
      error.value = err.messages.join('\n')
    },
  })
}

const showQuickEntryModal = defineModel('quickEntry')
const shouldOpenLayoutSettings = ref(false)

function openQuickEntryModal() {
  if (isDirty.value) {
    shouldOpenLayoutSettings.value = true
    showConfirmClose.value = true
  } else {
    showQuickEntryModal.value = true
    nextTick(() => {
      dialogShow.value = false
      show.value = false
    })
  }
}

function handleFieldChange() {
  isDirty.value = true
}

function handleClose() {
  if (isDirty.value) {
    showConfirmClose.value = true
  } else {
    dialogShow.value = false
    show.value = false
  }
}

function confirmClose() {
  isDirty.value = false
  dialogShow.value = false
  show.value = false
  
  if (shouldOpenLayoutSettings.value) {
    showQuickEntryModal.value = true
    nextTick(() => {
      shouldOpenLayoutSettings.value = false
    })
  }
}

function cancelClose() {
  showConfirmClose.value = false
  shouldOpenLayoutSettings.value = false
}

watch(
  () => dialogShow.value,
  (value) => {
    if (value) return
    if (isDirty.value) {
      showConfirmClose.value = true
      nextTick(() => {
        dialogShow.value = true
      })
    } else {
      show.value = false
    }
  }
)

watch(
  () => show.value,
  (value) => {
    if (value === dialogShow.value) return
    if (value) {
      isDirty.value = false
      dialogShow.value = true
    } else {
      dialogShow.value = true
    }
  },
  { immediate: true }
)

onMounted(() => {
  Object.assign(lead, props.defaults)
  if (!lead.lead_owner) {
    lead.lead_owner = getUser().name
  }
  if (!lead.status && leadStatuses.value[0]?.value) {
    lead.status = leadStatuses.value[0].value
  }
})
</script><|MERGE_RESOLUTION|>--- conflicted
+++ resolved
@@ -58,12 +58,9 @@
 import { isMobileView } from '@/composables/settings'
 import { capture } from '@/telemetry'
 import { createResource } from 'frappe-ui'
-<<<<<<< HEAD
 import { computed, onMounted, ref, reactive, nextTick, watch } from 'vue'
-=======
 import { useOnboarding } from 'frappe-ui/frappe'
 import { computed, onMounted, ref, reactive, nextTick } from 'vue'
->>>>>>> 98c80c9d
 import { useRouter } from 'vue-router'
 
 const props = defineProps({
