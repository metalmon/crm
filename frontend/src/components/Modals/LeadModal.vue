--- conflicted
+++ resolved
@@ -7,6 +7,7 @@
             <h3 class="text-2xl font-semibold leading-6 text-ink-gray-9">
               {{ __('Create Lead') }}
             </h3>
+            <Badge v-if="isDirty" :label="__('Not Saved')" theme="orange" />
           </div>
           <div class="flex items-center gap-1">
             <Button
@@ -23,14 +24,10 @@
           </div>
         </div>
         <div>
-<<<<<<< HEAD
           <FieldLayout v-if="tabs.data"
           :tabs="tabs.data"
-          :data="lead"
+          :data="lead.doc"
           @change="handleFieldChange" />
-=======
-          <FieldLayout v-if="tabs.data" :tabs="tabs.data" :data="lead.doc" />
->>>>>>> cf9797fb
           <ErrorMessage class="mt-4" v-if="error" :message="__(error)" />
         </div>
       </div>
@@ -63,16 +60,12 @@
 import { isMobileView } from '@/composables/settings'
 import { showQuickEntryModal, quickEntryProps } from '@/composables/modals'
 import { capture } from '@/telemetry'
-import { createResource } from 'frappe-ui'
-<<<<<<< HEAD
-import { computed, onMounted, ref, reactive, nextTick, watch } from 'vue'
-import { useOnboarding } from '@/components/custom-ui/onboarding/onboarding'
-=======
+import { createResource, Badge } from 'frappe-ui'
 import { useOnboarding } from 'frappe-ui/frappe'
 import { useDocument } from '@/data/document'
-import { computed, onMounted, ref, nextTick } from 'vue'
->>>>>>> cf9797fb
+import { computed, onMounted, ref, nextTick, watch } from 'vue'
 import { useRouter } from 'vue-router'
+import { useDirtyState } from '@/composables/useDirtyState'
 
 const props = defineProps({
   defaults: Object,
@@ -86,11 +79,14 @@
 const show = defineModel()
 const dialogShow = ref(false)
 const showConfirmClose = ref(false)
+const tempFormData = ref(null)
+const shouldOpenLayoutSettings = ref(false)
 
 const router = useRouter()
 const error = ref(null)
 const isLeadCreating = ref(false)
-const isDirty = ref(false)
+
+const { isDirty, markAsDirty, resetDirty } = useDirtyState()
 
 const { document: lead } = useDocument('CRM Lead')
 
@@ -181,6 +177,7 @@
       capture('lead_created')
       isLeadCreating.value = false
       show.value = false
+      resetDirty() // Reset dirty state on success
       router.push({ name: 'Lead', params: { leadId: data.name } })
       updateOnboardingStep('create_first_lead', true, false, () => {
         localStorage.setItem('firstLead' + user, data.name)
@@ -197,16 +194,13 @@
   })
 }
 
-<<<<<<< HEAD
-const showQuickEntryModal = defineModel('quickEntry')
-const shouldOpenLayoutSettings = ref(false)
-
 function openQuickEntryModal() {
   if (isDirty.value) {
     shouldOpenLayoutSettings.value = true
     showConfirmClose.value = true
   } else {
     showQuickEntryModal.value = true
+    quickEntryProps.value = { doctype: 'CRM Lead' }
     nextTick(() => {
       dialogShow.value = false
       show.value = false
@@ -215,11 +209,12 @@
 }
 
 function handleFieldChange() {
-  isDirty.value = true
+  markAsDirty()
 }
 
 function handleClose() {
   if (isDirty.value) {
+    shouldOpenLayoutSettings.value = false // Reset this if user closes via X button without opening quick entry
     showConfirmClose.value = true
   } else {
     dialogShow.value = false
@@ -228,12 +223,13 @@
 }
 
 function confirmClose() {
-  isDirty.value = false
+  resetDirty()
   dialogShow.value = false
   show.value = false
   
   if (shouldOpenLayoutSettings.value) {
     showQuickEntryModal.value = true
+    quickEntryProps.value = { doctype: 'CRM Lead' } // Ensure doctype is passed
     nextTick(() => {
       shouldOpenLayoutSettings.value = false
     })
@@ -243,12 +239,6 @@
 function cancelClose() {
   showConfirmClose.value = false
   shouldOpenLayoutSettings.value = false
-=======
-function openQuickEntryModal() {
-  showQuickEntryModal.value = true
-  quickEntryProps.value = { doctype: 'CRM Lead' }
-  nextTick(() => (show.value = false))
->>>>>>> cf9797fb
 }
 
 watch(
@@ -271,24 +261,38 @@
   (value) => {
     if (value === dialogShow.value) return
     if (value) {
-      isDirty.value = false
+      resetDirty()
+      // Initialize lead.doc when the main modal opens
+      lead.doc = { no_of_employees: '1-10', ...props.defaults }
+
+      if (!lead.doc?.lead_owner) {
+        lead.doc.lead_owner = getUser().name
+      }
+      if (!lead.doc?.status && leadStatuses.value[0]?.value) {
+        lead.doc.status = leadStatuses.value[0].value
+      }
       dialogShow.value = true
     } else {
-      dialogShow.value = true
+      // Reset lead.doc and tempFormData when the main modal closes clean
+      lead.doc = {}
+      tempFormData = null
+      dialogShow.value = false
     }
   },
   { immediate: true }
 )
 
+watch(
+  () => showQuickEntryModal.value,
+  (value) => {
+    if (!value) {
+      tabs.reload()
+    }
+  }
+)
+
 onMounted(() => {
-  lead.doc = { no_of_employees: '1-10' }
-  Object.assign(lead.doc, props.defaults)
-
-  if (!lead.doc?.lead_owner) {
-    lead.doc.lead_owner = getUser().name
-  }
-  if (!lead.doc?.status && leadStatuses.value[0]?.value) {
-    lead.doc.status = leadStatuses.value[0].value
-  }
+  // Initial assignment is now handled in the `show` watch when the modal opens
+  // This ensures `resetDirty` is called and data is correctly initialized
 })
 </script>