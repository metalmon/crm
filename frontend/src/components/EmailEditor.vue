<template>
  <TextEditor
    ref="textEditor"
    :editor-class="[
      'prose-sm max-w-none',
      editable && 'min-h-[7rem]',
      '[&_p.reply-to-content]:hidden',
      'dark-scrollbar'
    ]"
    :content="content"
    @change="editable ? (content = $event) : null"
    :starterkit-options="{
      heading: { levels: [2, 3, 4, 5, 6] },
      paragraph: false,
    }"
    :placeholder="placeholder"
    :editable="editable"
    :extensions="[CustomParagraph]"
  >
    <template #top>
      <div class="flex flex-col gap-3">
        <div class="sm:mx-10 mx-4 flex items-center gap-2 border-t pt-2.5">
          <span class="text-xs text-ink-gray-4">{{ __('TO') }}:</span>
          <MultiSelectEmailInput
            class="flex-1"
            variant="ghost"
            v-model="toEmails"
            :validate="validateEmail"
            :error-message="
              (value) => __('{0} is an invalid email address', [value])
            "
          />
          <div class="flex gap-1.5">
            <Button
              :label="__('CC')"
              variant="ghost"
              @click="toggleCC()"
              :class="[
                cc
                  ? '!bg-surface-gray-4 hover:bg-surface-gray-3'
                  : '!text-ink-gray-4',
              ]"
            />
            <Button
              :label="__('BCC')"
              variant="ghost"
              @click="toggleBCC()"
              :class="[
                bcc
                  ? '!bg-surface-gray-4 hover:bg-surface-gray-3'
                  : '!text-ink-gray-4',
              ]"
            />
          </div>
        </div>
        <div v-if="cc" class="sm:mx-10 mx-4 flex items-center gap-2">
          <span class="text-xs text-ink-gray-4">{{ __('CC') }}:</span>
          <MultiSelectEmailInput
            ref="ccInput"
            class="flex-1"
            variant="ghost"
            v-model="ccEmails"
            :validate="validateEmail"
            :error-message="
              (value) => __('{0} is an invalid email address', [value])
            "
          />
        </div>
        <div v-if="bcc" class="sm:mx-10 mx-4 flex items-center gap-2">
          <span class="text-xs text-ink-gray-4">{{ __('BCC') }}:</span>
          <MultiSelectEmailInput
            ref="bccInput"
            class="flex-1"
            variant="ghost"
            v-model="bccEmails"
            :validate="validateEmail"
            :error-message="
              (value) => __('{0} is an invalid email address', [value])
            "
          />
        </div>
        <div class="sm:mx-10 mx-4 flex items-center gap-2 pb-2.5">
          <span class="text-xs text-ink-gray-4">{{ __('SUBJECT') }}:</span>
          <input
            class="flex-1 border-none text-ink-gray-9 text-base bg-surface-white hover:bg-surface-white focus:border-none focus:!shadow-none focus-visible:!ring-0"
            v-model="subject"
          />
        </div>
      </div>
    </template>
    <template v-slot:editor="{ editor }">
      <EditorContent
        :class="[
          editable &&
            'sm:mx-10 mx-4 max-h-[35vh] overflow-y-auto dark-scrollbar border-t py-3',
        ]"
        :editor="editor"
      />
    </template>
    <template v-slot:bottom>
      <div v-if="editable" class="flex flex-col gap-2">
        <div class="flex flex-wrap gap-2 sm:px-10 px-4">
          <AttachmentItem
            v-for="a in attachments"
            :key="a.file_url"
            :label="a.file_name"
          >
            <template #suffix>
              <FeatherIcon
                class="h-3.5"
                name="x"
                @click.stop="removeAttachment(a)"
              />
            </template>
          </AttachmentItem>
        </div>
        <div
          class="flex justify-between gap-2 overflow-hidden border-t sm:px-10 px-4 py-2.5"
        >
          <div class="flex gap-1 items-center overflow-x-auto">
            <TextEditorBubbleMenu :buttons="textEditorMenuButtons" />
            <IconPicker
              v-model="emoji"
              v-slot="{ togglePopover }"
              @update:modelValue="() => appendEmoji()"
            >
              <Button variant="ghost" @click="togglePopover()">
                <template #icon>
                  <SmileIcon class="h-4" />
                </template>
              </Button>
            </IconPicker>
            <FileUploader
              :upload-args="{
                doctype: doctype,
                docname: modelValue.name,
                private: true,
              }"
              @success="(f) => attachments.push(f)"
            >
              <template #default="{ openFileSelector }">
                <Button variant="ghost" @click="openFileSelector()">
                  <template #icon>
                    <AttachmentIcon class="h-4" />
                  </template>
                </Button>
              </template>
            </FileUploader>
            <Button
              variant="ghost"
              @click="showEmailTemplateSelectorModal = true"
            >
              <template #icon>
<<<<<<< HEAD
                <CommentIcon class="h-4" />
=======
                <EmailTemplateIcon class="h-4" />
>>>>>>> 4017a937
              </template>
            </Button>
          </div>
          <div class="mt-2 flex items-center justify-end space-x-2 sm:mt-0">
            <Button v-bind="discardButtonProps || {}" :label="__('Discard')" />
            <Button
              variant="solid"
              v-bind="submitButtonProps || {}"
              :label="__('Send')"
            />
          </div>
        </div>
      </div>
    </template>
  </TextEditor>
  <EmailTemplateSelectorModal
    v-model="showEmailTemplateSelectorModal"
    :doctype="doctype"
    @apply="applyEmailTemplate"
  />
</template>

<script setup>
import IconPicker from '@/components/IconPicker.vue'
import SmileIcon from '@/components/Icons/SmileIcon.vue'
<<<<<<< HEAD
import CommentIcon from '@/components/Icons/CommentIcon.vue'
import EmailIcon from '@/components/Icons/EmailIcon.vue'
=======
import EmailTemplateIcon from '@/components/Icons/EmailTemplateIcon.vue'
>>>>>>> 4017a937
import AttachmentIcon from '@/components/Icons/AttachmentIcon.vue'
import AttachmentItem from '@/components/AttachmentItem.vue'
import MultiSelectEmailInput from '@/components/Controls/MultiSelectEmailInput.vue'
import EmailTemplateSelectorModal from '@/components/Modals/EmailTemplateSelectorModal.vue'
import { TextEditorBubbleMenu, TextEditor, FileUploader, call } from 'frappe-ui'
import { capture } from '@/telemetry'
import { validateEmail } from '@/utils'
import Paragraph from '@tiptap/extension-paragraph'
import { EditorContent } from '@tiptap/vue-3'
import { ref, computed, nextTick } from 'vue'

const props = defineProps({
  placeholder: {
    type: String,
    default: null,
  },
  editable: {
    type: Boolean,
    default: true,
  },
  doctype: {
    type: String,
    default: 'CRM Lead',
  },
  subject: {
    type: String,
    default: __('Email from Lead'),
  },
  editorProps: {
    type: Object,
    default: () => ({}),
  },
  submitButtonProps: {
    type: Object,
    default: () => ({}),
  },
  discardButtonProps: {
    type: Object,
    default: () => ({}),
  },
})

const CustomParagraph = Paragraph.extend({
  addAttributes() {
    return {
      class: {
        default: null,
        renderHTML: (attributes) => {
          if (!attributes.class) {
            return {}
          }
          return {
            class: `${attributes.class}`,
          }
        },
      },
    }
  },
})

const modelValue = defineModel()
const attachments = defineModel('attachments')
const content = defineModel('content')

const textEditor = ref(null)
const cc = ref(false)
const bcc = ref(false)
const emoji = ref('')

const subject = ref(props.subject)
const toEmails = ref(modelValue.value.email ? [modelValue.value.email] : [])
const ccEmails = ref([])
const bccEmails = ref([])
const ccInput = ref(null)
const bccInput = ref(null)

const editor = computed(() => {
  return textEditor.value.editor
})

function removeAttachment(attachment) {
  attachments.value = attachments.value.filter((a) => a !== attachment)
}

const showEmailTemplateSelectorModal = ref(false)

async function addSignature(editor) {
  const signature = await call('crm.api.get_user_signature')
  if (signature) {
    let signatureHtml = signature.replace(/\n/g, '<br>')
    let currentContent = editor.getHTML()
    editor.commands.setContent(currentContent + signatureHtml)
  }
}

async function applyEmailTemplate(template) {
  let data = await call(
    'frappe.email.doctype.email_template.email_template.get_email_template',
    {
      template_name: template.name,
      doc: modelValue.value,
    },
  )

  if (template.subject) {
    subject.value = data.subject
  }

  if (template.response) {
    editor.value.commands.setContent(data.message)
    await addSignature(editor.value)
    content.value = editor.value.getHTML()
  }
  showEmailTemplateSelectorModal.value = false
  capture('email_template_applied', { doctype: props.doctype })
}

function appendEmoji() {
  editor.value.commands.insertContent(emoji.value)
  editor.value.commands.focus()
  emoji.value = ''
  capture('emoji_inserted_in_email', { emoji: emoji.value })
}

function toggleCC() {
  cc.value = !cc.value
  cc.value && nextTick(() => ccInput.value.setFocus())
}

function toggleBCC() {
  bcc.value = !bcc.value
  bcc.value && nextTick(() => bccInput.value.setFocus())
}

defineExpose({
  editor,
  subject,
  cc,
  bcc,
  toEmails,
  ccEmails,
  bccEmails,
  addSignature,
})

const textEditorMenuButtons = [
  'Paragraph',
  ['Heading 2', 'Heading 3', 'Heading 4', 'Heading 5', 'Heading 6'],
  'Separator',
  'Bold',
  'Italic',
  'Separator',
  'Bullet List',
  'Numbered List',
  'Separator',
  'Align Left',
  'Align Center',
  'Align Right',
  'FontColor',
  'Separator',
  'Image',
  'Video',
  'Link',
  'Blockquote',
  'Code',
  'Horizontal Rule',
  [
    'InsertTable',
    'AddColumnBefore',
    'AddColumnAfter',
    'DeleteColumn',
    'AddRowBefore',
    'AddRowAfter',
    'DeleteRow',
    'MergeCells',
    'SplitCell',
    'ToggleHeaderColumn',
    'ToggleHeaderRow',
    'ToggleHeaderCell',
    'DeleteTable',
  ],
]
</script><|MERGE_RESOLUTION|>--- conflicted
+++ resolved
@@ -151,11 +151,7 @@
               @click="showEmailTemplateSelectorModal = true"
             >
               <template #icon>
-<<<<<<< HEAD
-                <CommentIcon class="h-4" />
-=======
                 <EmailTemplateIcon class="h-4" />
->>>>>>> 4017a937
               </template>
             </Button>
           </div>
@@ -181,12 +177,7 @@
 <script setup>
 import IconPicker from '@/components/IconPicker.vue'
 import SmileIcon from '@/components/Icons/SmileIcon.vue'
-<<<<<<< HEAD
-import CommentIcon from '@/components/Icons/CommentIcon.vue'
-import EmailIcon from '@/components/Icons/EmailIcon.vue'
-=======
 import EmailTemplateIcon from '@/components/Icons/EmailTemplateIcon.vue'
->>>>>>> 4017a937
 import AttachmentIcon from '@/components/Icons/AttachmentIcon.vue'
 import AttachmentItem from '@/components/AttachmentItem.vue'
 import MultiSelectEmailInput from '@/components/Controls/MultiSelectEmailInput.vue'
