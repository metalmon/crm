<template>
  <ListView
    :columns="columns"
    :rows="rows"
    :options="{
      onRowClick: (row) => emit('showCallLog', row.name),
      selectable: options.selectable,
      showTooltip: options.showTooltip,
      resizeColumn: options.resizeColumn,
    }"
    row-key="name"
    v-bind="$attrs"
  >
    <ListHeader
      class="sm:mx-5 mx-3"
      @columnWidthUpdated="emit('columnWidthUpdated')"
    >
      <ListHeaderItem
        v-for="column in columns"
        :key="column.key"
        :item="column"
        @columnWidthUpdated="emit('columnWidthUpdated', column)"
      >
        <Button
          v-if="column.key == '_liked_by'"
          variant="ghosted"
          class="!h-4"
          :class="isLikeFilterApplied ? 'fill-red-500' : 'fill-white'"
          @click="() => emit('applyLikeFilter')"
        >
          <HeartIcon class="h-4 w-4" />
        </Button>
      </ListHeaderItem>
    </ListHeader>
    <ListRows
      class="mx-3 sm:mx-5"
      :rows="rows"
      v-slot="{ idx, column, item }"
      doctype="CRM Call Log"
    >
      <ListRowItem :item="item" :align="column.align">
        <template #prefix>
          <div v-if="['caller', 'receiver'].includes(column.key)">
            <Avatar
              v-if="item.label"
              class="flex items-center"
              :image="item.image"
              :label="item.label"
              size="sm"
            />
          </div>
          <div v-else-if="['type', 'duration'].includes(column.key)">
            <FeatherIcon :name="item.icon" class="h-3 w-3" />
          </div>
        </template>
        <template #default="{ label }">
          <div
            v-if="['modified', 'creation'].includes(column.key)"
            class="truncate text-base"
            @click="
              (event) =>
                emit('applyFilter', {
                  event,
                  idx,
                  column,
                  item,
                  firstColumn: columns[0],
                })
            "
          >
            <Tooltip :text="item.label">
              <div>{{ item.timeAgo }}</div>
            </Tooltip>
          </div>
          <div v-else-if="column.key === 'status'" class="truncate text-base">
            <Badge
              :variant="'subtle'"
              :theme="item.color"
              size="md"
              :label="__(item.label)"
              @click="
                (event) =>
                  emit('applyFilter', {
                    event,
                    idx,
                    column,
                    item,
                    firstColumn: columns[0],
                  })
              "
            />
          </div>
          <div v-else-if="column.type === 'Check'">
            <FormControl
              type="checkbox"
              :modelValue="item"
              :disabled="true"
              class="text-ink-gray-9"
            />
          </div>
          <div v-else-if="column.key === '_liked_by'">
            <Button
              v-if="column.key == '_liked_by'"
              variant="ghosted"
              :class="isLiked(item) ? 'fill-red-500' : 'fill-white'"
              @click.stop.prevent="
                () => emit('likeDoc', { name: row.name, liked: isLiked(item) })
              "
            >
              <HeartIcon class="h-4 w-4" />
            </Button>
          </div>
          <div
            v-else
            class="truncate text-base"
            @click="
              (event) =>
                emit('applyFilter', {
                  event,
                  idx,
                  column,
                  item,
                  firstColumn: columns[0],
                })
            "
          >
            {{ label }}
          </div>
        </template>
      </ListRowItem>
    </ListRows>
    <ListSelectBanner>
      <template #actions="{ selections, unselectAll }">
        <Dropdown
          :options="listBulkActionsRef.bulkActions(selections, unselectAll)"
          placement="bottom-end"
        >
          <Button icon="more-horizontal" variant="ghost" />
        </Dropdown>
      </template>
    </ListSelectBanner>
  </ListView>
  <ListFooter
    class="border-t sm:px-5 px-3 py-2"
    v-model="pageLengthCount"
    :options="{
      rowCount: options.rowCount,
      totalCount: options.totalCount,
    }"
    @loadMore="emit('loadMore')"
  />
  <ListBulkActions
    ref="listBulkActionsRef"
    v-model="list"
    doctype="CRM Call Log"
    :options="{
      hideEdit: true,
      hideAssign: true,
    }"
  />
</template>
<script setup>
import HeartIcon from '@/components/Icons/HeartIcon.vue'
import ListBulkActions from '@/components/ListBulkActions.vue'
import ListRows from '@/components/ListViews/ListRows.vue'
import {
  Avatar,
  ListView,
  ListHeader,
  ListHeaderItem,
<<<<<<< HEAD
  ListRows,
  ListRow,
=======
  ListSelectBanner,
>>>>>>> 99e62169
  ListRowItem,
  Tooltip,
  Dropdown,
  Button,
} from 'frappe-ui'
import ListSelectBanner from '@/components/custom-ui/ListSelectBanner.vue'
import ListFooter from '@/components/custom-ui/ListFooter.vue'
import { sessionStore } from '@/stores/session'
import { ref, computed, watch } from 'vue'

const props = defineProps({
  rows: {
    type: Array,
    required: true,
  },
  columns: {
    type: Array,
    required: true,
  },
  options: {
    type: Object,
    default: () => ({
      selectable: true,
      showTooltip: true,
      resizeColumn: false,
      totalCount: 0,
      rowCount: 0,
    }),
  },
})

const emit = defineEmits([
  'showCallLog',
  'loadMore',
  'updatePageCount',
  'columnWidthUpdated',
  'applyFilter',
  'applyLikeFilter',
  'likeDoc',
])

const pageLengthCount = defineModel()
const list = defineModel('list')

const isLikeFilterApplied = computed(() => {
  return list.value.params?.filters?._liked_by ? true : false
})

const { user } = sessionStore()

function isLiked(item) {
  if (item) {
    let likedByMe = JSON.parse(item)
    return likedByMe.includes(user)
  }
}

watch(pageLengthCount, (val, old_value) => {
  if (val === old_value) return
  emit('updatePageCount', val)
})

const listBulkActionsRef = ref(null)

defineExpose({
  customListActions: computed(
    () => listBulkActionsRef.value?.customListActions,
  ),
})
</script><|MERGE_RESOLUTION|>--- conflicted
+++ resolved
@@ -133,7 +133,6 @@
       <template #actions="{ selections, unselectAll }">
         <Dropdown
           :options="listBulkActionsRef.bulkActions(selections, unselectAll)"
-          placement="bottom-end"
         >
           <Button icon="more-horizontal" variant="ghost" />
         </Dropdown>
@@ -168,19 +167,12 @@
   ListView,
   ListHeader,
   ListHeaderItem,
-<<<<<<< HEAD
-  ListRows,
-  ListRow,
-=======
   ListSelectBanner,
->>>>>>> 99e62169
   ListRowItem,
+  ListFooter,
   Tooltip,
   Dropdown,
-  Button,
 } from 'frappe-ui'
-import ListSelectBanner from '@/components/custom-ui/ListSelectBanner.vue'
-import ListFooter from '@/components/custom-ui/ListFooter.vue'
 import { sessionStore } from '@/stores/session'
 import { ref, computed, watch } from 'vue'
 
