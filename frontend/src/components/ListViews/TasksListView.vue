--- conflicted
+++ resolved
@@ -31,63 +31,6 @@
         </Button>
       </ListHeaderItem>
     </ListHeader>
-<<<<<<< HEAD
-    <ListRows class="mx-3 sm:mx-5" id="list-rows">
-      <ListRow
-        v-for="row in rows"
-        :key="row.name"
-        v-slot="{ idx, column, item }"
-        :row="row"
-      >
-        <div v-if="column.key === 'due_date'">
-          <Tooltip
-            :text="item && formatDate(item, 'ddd, MMM D, YYYY | hh:mm a')"
-          >
-            <div class="flex items-center gap-2 truncate text-base">
-              <div><CalendarIcon /></div>
-              <div v-if="item" class="truncate">
-                {{ formatDate(item, 'D MMM, hh:mm a') }}
-              </div>
-            </div>
-          </Tooltip>
-        </div>
-        <ListRowItem v-else :item="item">
-          <template #prefix>
-            <div v-if="column.key === 'status'">
-              <TaskStatusIcon :status="item.value" />
-            </div>
-            <div v-else-if="column.key === 'priority'">
-              <TaskPriorityIcon :priority="item.value" />
-            </div>
-            <div v-else-if="column.key === 'assigned_to'">
-              <Avatar
-                v-if="item.full_name"
-                class="flex items-center"
-                :image="item.user_image"
-                :label="item.full_name"
-                size="sm"
-              />
-            </div>
-          </template>
-          <template #default="{ label }">
-            <div
-              v-if="['modified', 'creation'].includes(column.key)"
-              class="truncate text-base"
-              @click="
-                (event) =>
-                  emit('applyFilter', {
-                    event,
-                    idx,
-                    column,
-                    item,
-                    firstColumn: columns[0],
-                  })
-              "
-            >
-              <Tooltip :text="item.label">
-                <div>{{ item.timeAgo }}</div>
-              </Tooltip>
-=======
     <ListRows
       class="mx-3 sm:mx-5"
       :rows="rows"
@@ -95,23 +38,22 @@
       doctype="CRM Task"
     >
       <div v-if="column.key === 'due_date'">
-        <Tooltip :text="item && formatDate(item, 'ddd, MMM D, YYYY | hh:mm a')">
-          <div class="flex items-center gap-2 truncate text-base">
-            <div><CalendarIcon /></div>
-            <div v-if="item" class="truncate">
-              {{ formatDate(item, 'D MMM, hh:mm a') }}
->>>>>>> 99e62169
+        <div v-if="item" class="flex items-center gap-2">
+          <CalendarIcon />
+          <Tooltip :text="item && formatTaskDate(item, 'ddd, MMM D, YYYY | hh:mm a')">
+            <div>
+              {{ formatTaskDate(item, 'D/MM, hh:mm') }}
             </div>
-          </div>
-        </Tooltip>
+          </Tooltip>
+        </div>
       </div>
       <ListRowItem v-else :item="item" :align="column.align">
         <template #prefix>
           <div v-if="column.key === 'status'">
-            <TaskStatusIcon :status="item" />
+            <TaskStatusIcon :status="item.value" />
           </div>
           <div v-else-if="column.key === 'priority'">
-            <TaskPriorityIcon :priority="item" />
+            <TaskPriorityIcon :priority="item.value" />
           </div>
           <div v-else-if="column.key === 'assigned_to'">
             <Avatar
@@ -190,7 +132,6 @@
       <template #actions="{ selections, unselectAll }">
         <Dropdown
           :options="listBulkActionsRef.bulkActions(selections, unselectAll)"
-          placement="bottom-end"
         >
           <Button icon="more-horizontal" variant="ghost" />
         </Dropdown>
@@ -228,21 +169,20 @@
   ListView,
   ListHeader,
   ListHeaderItem,
-<<<<<<< HEAD
-  ListRows,
-  ListRow,
-=======
   ListSelectBanner,
->>>>>>> 99e62169
   ListRowItem,
+  ListFooter,
+  Dropdown,
   Tooltip,
-  Dropdown,
-  Button,
 } from 'frappe-ui'
-import ListSelectBanner from '@/components/custom-ui/ListSelectBanner.vue'
-import ListFooter from '@/components/custom-ui/ListFooter.vue'
 import { sessionStore } from '@/stores/session'
 import { ref, computed, watch } from 'vue'
+import { useRouter } from 'vue-router'
+import { usersStore } from '@/stores/users'
+import { translateTaskStatus } from '@/utils/taskStatusTranslations'
+import { translateTaskPriority } from '@/utils/taskPriorityTranslations'
+import UserAvatar from '@/components/UserAvatar.vue'
+import dayjs from '@/utils/dayjs'
 
 const props = defineProps({
   rows: {
@@ -303,4 +243,9 @@
     () => listBulkActionsRef.value?.customListActions,
   ),
 })
+
+function formatTaskDate(date, format) {
+  if (!date || !format) return ''
+  return dayjs(date).format(format)
+}
 </script>