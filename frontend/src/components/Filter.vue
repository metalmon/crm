--- conflicted
+++ resolved
@@ -159,13 +159,7 @@
 import {
   FormControl,
   createResource,
-<<<<<<< HEAD
-  Tooltip,
-=======
   Popover,
-  DatePicker,
-  DateTimePicker,
->>>>>>> 066371bd
   DateRangePicker,
 } from 'frappe-ui'
 import { h, computed, onMounted } from 'vue'
