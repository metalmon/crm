--- conflicted
+++ resolved
@@ -195,99 +195,43 @@
 const isFCSite = ref(window.is_fc_site)
 const isDemoSite = ref(window.is_demo_site)
 
-<<<<<<< HEAD
-// Log the value when the composable updates
-watch(callEnabled, (newValue) => {
-  console.log('[AppSidebar] callEnabled value changed to:', newValue)
-})
-
-console.log('[AppSidebar] Initial callEnabled value during setup:', callEnabled.value)
-
-const links = computed(() => {
-  console.log('[AppSidebar] Computing links, callEnabled is:', callEnabled.value)
-  const baseLinks = [
-    {
-      label: __('Leads'),
-      icon: LeadsIcon,
-      to: 'Leads',
-    },
-    {
-      label: __('Deals'),
-      icon: DealsIcon,
-      to: 'Deals',
-    },
-    {
-      label: __('Notes'),
-      icon: NoteIcon,
-      to: 'Notes',
-    },
-    {
-      label: __('Tasks'),
-      icon: TaskIcon,
-      to: 'Tasks',
-    },
-    {
-      label: __('Contacts'),
-      icon: ContactsIcon,
-      to: 'Contacts',
-    },
-    {
-      label: __('Organizations'),
-      icon: OrganizationsIcon,
-      to: 'Organizations',
-    },
-    {
-      label: __('Message Templates'),
-      icon: Email2Icon,
-      to: 'Email Templates',
-    },
-    {
-      label: __('Call Logs'),
-      icon: PhoneIcon,
-      to: 'Call Logs',
-    }
-  ]
-  return baseLinks
-})
-=======
 const links = [
   {
-    label: 'Leads',
+    label: __('Leads'),
     icon: LeadsIcon,
     to: 'Leads',
   },
   {
-    label: 'Deals',
+    label: __('Deals'),
     icon: DealsIcon,
     to: 'Deals',
   },
   {
-    label: 'Contacts',
+    label: __('Contacts'),
     icon: ContactsIcon,
     to: 'Contacts',
   },
   {
-    label: 'Organizations',
+    label: __('Organizations'),
     icon: OrganizationsIcon,
     to: 'Organizations',
   },
   {
-    label: 'Notes',
+    label: __('Notes'),
     icon: NoteIcon,
     to: 'Notes',
   },
   {
-    label: 'Tasks',
+    label: __('Tasks'),
     icon: TaskIcon,
     to: 'Tasks',
   },
   {
-    label: 'Call Logs',
+    label: __('Call Logs'),
     icon: PhoneIcon,
     to: 'Call Logs',
   },
 ]
->>>>>>> 4017a937
 
 const allViews = computed(() => {
   console.log('[AppSidebar] Computing allViews...')
