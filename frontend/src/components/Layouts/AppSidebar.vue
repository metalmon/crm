--- conflicted
+++ resolved
@@ -117,60 +117,56 @@
 } from '@/stores/notifications'
 import { FeatherIcon } from 'frappe-ui'
 import { useStorage } from '@vueuse/core'
-<<<<<<< HEAD
-import { computed, h, provide } from 'vue'
+import { computed, h } from 'vue'
 import { callEnabled } from '@/composables/settings'
-=======
-import { computed, h } from 'vue'
->>>>>>> 99e62169
 
 const { getPinnedViews, getPublicViews } = viewsStore()
 const { toggle: toggleNotificationPanel } = notificationsStore()
 
 const isSidebarCollapsed = useStorage('isSidebarCollapsed', false)
 
-const links = computed(() => [
-  {
-    label: 'Leads',
+const links = [
+  {
+    label: __('Leads'),
     icon: LeadsIcon,
     to: 'Leads',
   },
   {
-    label: 'Deals',
+    label: __('Deals'),
     icon: DealsIcon,
     to: 'Deals',
   },
   {
-    label: 'Contacts',
+    label: __('Contacts'),
     icon: ContactsIcon,
     to: 'Contacts',
   },
   {
-    label: 'Organizations',
+    label: __('Organizations'),
     icon: OrganizationsIcon,
     to: 'Organizations',
   },
   {
-    label: 'Notes',
+    label: __('Notes'),
     icon: NoteIcon,
     to: 'Notes',
   },
   {
-    label: 'Tasks',
+    label: __('Tasks'),
     icon: TaskIcon,
     to: 'Tasks',
   },
   ...(callEnabled.value ? [{
-    label: 'Call Logs',
+    label: __('Call Logs'),
     icon: PhoneIcon,
     to: 'Call Logs',
   }] : []),
   {
-    label: 'Email Templates',
+    label: __('Email Templates'),
     icon: Email2Icon,
     to: 'Email Templates',
   },
-])
+]
 
 const allViews = computed(() => {
   let _views = [
@@ -178,7 +174,7 @@
       name: __('All Views'),
       hideLabel: true,
       opened: true,
-      views: links.value,
+      views: links,
     },
   ]
   if (getPublicViews().length) {
