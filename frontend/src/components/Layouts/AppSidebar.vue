<template>
  <div
    class="relative flex h-full flex-col justify-between transition-all duration-300 ease-in-out"
    :class="isSidebarCollapsed ? 'w-12' : 'w-[220px]'"
  >
    <div>
      <UserDropdown class="p-2" :isCollapsed="isSidebarCollapsed" />
    </div>
    <div class="flex-1 overflow-y-auto">
      <div class="mb-3 flex flex-col">
        <SidebarLink
          id="notifications-btn"
          :label="__('Notifications')"
          :icon="NotificationsIcon"
          :isCollapsed="isSidebarCollapsed"
          @click="() => toggleNotificationPanel()"
          class="relative mx-2 my-0.5"
        >
          <template #right>
            <Badge
              v-if="!isSidebarCollapsed && unreadNotificationsCount"
              :label="unreadNotificationsCount"
              variant="subtle"
            />
            <div
              v-else-if="unreadNotificationsCount"
              class="absolute -left-1.5 top-1 z-20 h-[5px] w-[5px] translate-x-6 translate-y-1 rounded-full bg-gray-800 ring-1 ring-white"
            />
          </template>
        </SidebarLink>
      </div>
      <div v-for="view in allViews" :key="view.label">
        <div
          v-if="!view.hideLabel && isSidebarCollapsed && view.views?.length"
          class="mx-2 my-2 h-1 border-b"
        />
        <Section
          :label="view.name"
          :hideLabel="view.hideLabel"
          :isOpened="view.opened"
        >
          <template #header="{ opened, hide, toggle }">
            <div
              v-if="!hide"
              class="flex cursor-pointer gap-1.5 px-1 text-base font-medium text-gray-600 transition-all duration-300 ease-in-out"
              :class="
                isSidebarCollapsed
                  ? 'ml-0 h-0 overflow-hidden opacity-0'
                  : 'ml-2 mt-4 h-7 w-auto opacity-100'
              "
              @click="toggle()"
            >
              <FeatherIcon
                name="chevron-right"
                class="h-4 text-gray-900 transition-all duration-300 ease-in-out"
                :class="{ 'rotate-90': opened }"
              />
              <span>{{ __(view.name) }}</span>
            </div>
          </template>
          <nav class="flex flex-col">
            <SidebarLink
              v-for="link in view.views"
              :icon="link.icon"
              :label="__(link.label)"
              :to="link.to"
              :isCollapsed="isSidebarCollapsed"
              class="mx-2 my-0.5"
            />
          </nav>
        </Section>
      </div>
    </div>
    <TrialBanner
      :isSidebarCollapsed="isSidebarCollapsed"
      @upgradePlan="showBillingSettingPage"
    />
    <div class="m-2 flex flex-col gap-1">
      <SidebarLink
        :label="isSidebarCollapsed ? __('Expand') : __('Collapse')"
        :isCollapsed="isSidebarCollapsed"
        @click="isSidebarCollapsed = !isSidebarCollapsed"
        class=""
      >
        <template #icon>
          <span class="grid h-4.5 w-4.5 flex-shrink-0 place-items-center">
            <CollapseSidebar
              class="h-4.5 w-4.5 text-gray-700 duration-300 ease-in-out"
              :class="{ '[transform:rotateY(180deg)]': isSidebarCollapsed }"
            />
          </span>
        </template>
      </SidebarLink>
    </div>
    <Notifications />
    <Settings />
  </div>
</template>

<script setup>
import Section from '@/components/Section.vue'
import Email2Icon from '@/components/Icons/Email2Icon.vue'
import PinIcon from '@/components/Icons/PinIcon.vue'
import UserDropdown from '@/components/UserDropdown.vue'
import LeadsIcon from '@/components/Icons/LeadsIcon.vue'
import DealsIcon from '@/components/Icons/DealsIcon.vue'
import ContactsIcon from '@/components/Icons/ContactsIcon.vue'
import OrganizationsIcon from '@/components/Icons/OrganizationsIcon.vue'
import NoteIcon from '@/components/Icons/NoteIcon.vue'
import TaskIcon from '@/components/Icons/TaskIcon.vue'
import PhoneIcon from '@/components/Icons/PhoneIcon.vue'
import CollapseSidebar from '@/components/Icons/CollapseSidebar.vue'
import NotificationsIcon from '@/components/Icons/NotificationsIcon.vue'
import SidebarLink from '@/components/SidebarLink.vue'
import Notifications from '@/components/Notifications.vue'
import Settings from '@/components/Settings/Settings.vue'
import { viewsStore } from '@/stores/views'
<<<<<<< HEAD
import { notificationsStore } from '@/stores/notifications'
import { showSettings, activeSettingsPage } from '@/composables/settings'
import { FeatherIcon, TrialBanner } from 'frappe-ui'
=======
import {
  unreadNotificationsCount,
  notificationsStore,
} from '@/stores/notifications'
import { FeatherIcon } from 'frappe-ui'
>>>>>>> 8dbc2217
import { useStorage } from '@vueuse/core'
import { computed, h } from 'vue'

const { getPinnedViews, getPublicViews } = viewsStore()
const { toggle: toggleNotificationPanel } = notificationsStore()

const isSidebarCollapsed = useStorage('isSidebarCollapsed', false)

const links = [
  {
    label: 'Leads',
    icon: LeadsIcon,
    to: 'Leads',
  },
  {
    label: 'Deals',
    icon: DealsIcon,
    to: 'Deals',
  },
  {
    label: 'Contacts',
    icon: ContactsIcon,
    to: 'Contacts',
  },
  {
    label: 'Organizations',
    icon: OrganizationsIcon,
    to: 'Organizations',
  },
  {
    label: 'Notes',
    icon: NoteIcon,
    to: 'Notes',
  },
  {
    label: 'Tasks',
    icon: TaskIcon,
    to: 'Tasks',
  },
  {
    label: 'Call Logs',
    icon: PhoneIcon,
    to: 'Call Logs',
  },
  {
    label: 'Email Templates',
    icon: Email2Icon,
    to: 'Email Templates',
  },
]

const allViews = computed(() => {
  let _views = [
    {
      name: 'All Views',
      hideLabel: true,
      opened: true,
      views: links,
    },
  ]
  if (getPublicViews().length) {
    _views.push({
      name: 'Public views',
      opened: true,
      views: parseView(getPublicViews()),
    })
  }

  if (getPinnedViews().length) {
    _views.push({
      name: 'Pinned views',
      opened: true,
      views: parseView(getPinnedViews()),
    })
  }
  return _views
})

function parseView(views) {
  return views.map((view) => {
    return {
      label: view.label,
      icon: getIcon(view.route_name, view.icon),
      to: {
        name: view.route_name,
        params: { viewType: view.type || 'list' },
        query: { view: view.name },
      },
    }
  })
}

function getIcon(routeName, icon) {
  if (icon) return h('div', { class: 'size-auto' }, icon)

  switch (routeName) {
    case 'Leads':
      return LeadsIcon
    case 'Deals':
      return DealsIcon
    case 'Contacts':
      return ContactsIcon
    case 'Organizations':
      return OrganizationsIcon
    case 'Notes':
      return NoteIcon
    case 'Call Logs':
      return PhoneIcon
    default:
      return PinIcon
  }
}

function showBillingSettingPage() {
  showSettings.value = true
  activeSettingsPage.value = 'Billing'
}
</script><|MERGE_RESOLUTION|>--- conflicted
+++ resolved
@@ -115,17 +115,9 @@
 import Notifications from '@/components/Notifications.vue'
 import Settings from '@/components/Settings/Settings.vue'
 import { viewsStore } from '@/stores/views'
-<<<<<<< HEAD
 import { notificationsStore } from '@/stores/notifications'
 import { showSettings, activeSettingsPage } from '@/composables/settings'
 import { FeatherIcon, TrialBanner } from 'frappe-ui'
-=======
-import {
-  unreadNotificationsCount,
-  notificationsStore,
-} from '@/stores/notifications'
-import { FeatherIcon } from 'frappe-ui'
->>>>>>> 8dbc2217
 import { useStorage } from '@vueuse/core'
 import { computed, h } from 'vue'
 
