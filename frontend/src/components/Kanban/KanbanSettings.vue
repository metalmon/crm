--- conflicted
+++ resolved
@@ -20,13 +20,8 @@
           <template #target="{ togglePopover }">
             <Button
               class="w-full !justify-start"
-<<<<<<< HEAD
+              :label="__(columnField.label)"
               @click="togglePopover()"
-              :label="__(columnField.label)"
-=======
-              :label="columnField.label"
-              @click="togglePopover()"
->>>>>>> 066371bd
             />
           </template>
         </Autocomplete>
@@ -42,8 +37,8 @@
           <template #target="{ togglePopover }">
             <Button
               class="w-full !justify-start"
+              :label="__(titleField.label)"
               @click="togglePopover()"
-              :label="__(titleField.label)"
             />
           </template>
         </Autocomplete>
