--- conflicted
+++ resolved
@@ -170,10 +170,7 @@
 import { timeAgo } from '@/utils'
 import { onClickOutside } from '@vueuse/core'
 import { capture } from '@/telemetry'
-<<<<<<< HEAD
-import { Tooltip, call } from 'frappe-ui'
-=======
->>>>>>> 066371bd
+import { call } from 'frappe-ui'
 import { ref, onMounted, onBeforeUnmount } from 'vue'
 import { useRouter } from 'vue-router'
 import TaskModal from '@/components/Modals/TaskModal.vue'
