<template>
  <div
    v-if="isMobileView"
    class="flex flex-col justify-between gap-2 sm:px-5 px-3 py-4"
  >
    <div class="flex flex-col gap-2">
      <div class="flex items-center justify-between gap-2 overflow-x-auto">
        <div class="flex gap-2">
          <Filter
            v-model="list"
            :doctype="doctype"
            :default_filters="filters"
            @update="updateFilter"
          />
          <GroupBy
            v-if="route.params.viewType === 'group_by'"
            v-model="list"
            :doctype="doctype"
            :hideLabel="isMobileView"
            @update="updateGroupBy"
          />
        </div>

        <div class="flex gap-2">
          <Button :label="__('Refresh')" @click="reload()" :loading="isLoading">
            <template #icon>
              <RefreshIcon class="h-4 w-4" />
            </template>
          </Button>
          <SortBy
            v-if="route.params.viewType !== 'kanban'"
            v-model="list"
            :doctype="doctype"
            @update="updateSort"
            :hideLabel="isMobileView"
          />
          <KanbanSettings
            v-if="route.params.viewType === 'kanban'"
            v-model="list"
            :doctype="doctype"
            @update="updateKanbanSettings"
          />
          <ColumnSettings
            v-else-if="!options.hideColumnsButton"
            v-model="list"
            :doctype="doctype"
            :hideLabel="isMobileView"
            @update="(isDefault) => updateColumns(isDefault)"
          />
        </div>
      </div>
      <div
        v-if="viewUpdated && route.query.view && (!view.public || isManager())"
        class="flex flex-row-reverse items-center gap-2 border-r pr-2"
      >
        <Button :label="__('Cancel')" @click="cancelChanges" />
        <Button :label="__('Save Changes')" @click="saveView" />
      </div>
    </div>
  </div>
  <div
    v-else-if="customizeQuickFilter"
    class="flex items-center justify-between gap-2 p-5"
  >
    <div class="flex flex-1 items-center overflow-hidden pl-1 gap-2">
      <FadedScrollableDiv
        class="flex items-center gap-2 overflow-x-auto -ml-1 scroll-smooth"
        orientation="horizontal"
        @wheel.prevent="(e) => {
          const container = e.currentTarget
          container.scrollLeft += e.deltaY
        }"
      >
        <Draggable
          class="flex gap-2"
          :list="newQuickFilters"
          group="filters"
          item-key="fieldname"
        >
          <template #item="{ element: filter }">
            <Button class="group whitespace-nowrap cursor-grab">
              <template #default>
                <Tooltip :text="filter.fieldname">
                  <span>{{ filter.label }}</span>
                </Tooltip>
              </template>
              <template #suffix>
                <FeatherIcon
                  class="h-3.5 cursor-pointer group-hover:flex hidden"
                  name="x"
                  @click.stop="removeQuickFilter(filter)"
                />
              </template>
            </Button>
          </template>
        </Draggable>
      </FadedScrollableDiv>
      <Autocomplete
        value=""
        :options="quickFilterOptions"
        @change="(e) => addQuickFilter(e)"
      >
        <template #target="{ togglePopover }">
          <Button
            class="whitespace-nowrap mr-2"
            variant="ghost"
            @click="togglePopover()"
            :label="__('Add filter')"
          >
            <template #prefix>
              <FeatherIcon name="plus" class="h-4" />
            </template>
          </Button>
        </template>
        <template #item-label="{ option }">
          <Tooltip :text="option.value" :hover-delay="1">
            <div class="flex-1 truncate text-ink-gray-7">
              {{ option.label }}
            </div>
          </Tooltip>
        </template>
      </Autocomplete>
    </div>
    <div class="-ml-2 h-[70%] border-l" />
    <div class="flex gap-1">
      <Button
        :label="__('Save')"
        :loading="updateQuickFilters.loading"
        @click="saveQuickFilters"
      />
      <Button @click="customizeQuickFilter = false">
        <template #icon>
          <FeatherIcon name="x" class="h-4 w-4" />
        </template>
      </Button>
    </div>
  </div>
  <div v-else class="flex items-start justify-between gap-2 px-5 py-4">
    <FadedScrollableDiv
      class="flex flex-1 items-center overflow-x-auto -ml-1 -mt-1 scroll-smooth"
      orientation="horizontal"
      @wheel.prevent="(e) => {
        const container = e.currentTarget
        container.scrollLeft += e.deltaY
      }"
    >
      <div
        v-for="filter in quickFilterList"
        :key="filter.fieldname"
        class="m-1 min-w-36"
      >
        <QuickFilterField
          :filter="filter"
          @applyQuickFilter="(f, v) => applyQuickFilter(f, v)"
        />
      </div>
    </FadedScrollableDiv>
    <div class="-ml-2 h-[70%] border-l" />
    <div class="flex items-start gap-2 flex-shrink-0">
      <div
        v-if="viewUpdated && route.query.view && (!view.public || isManager())"
        class="flex items-center gap-2 border-r pr-2"
      >
        <Button :label="__('Cancel')" @click="cancelChanges" />
        <Button :label="__('Save Changes')" @click="saveView" />
      </div>
      <div class="flex items-start gap-2">
        <Button :label="__('Refresh')" @click="reload()" :loading="isLoading">
          <template #icon>
            <RefreshIcon class="h-4 w-4" />
          </template>
        </Button>
        <GroupBy
          v-if="route.params.viewType === 'group_by'"
          v-model="list"
          :doctype="doctype"
          @update="updateGroupBy"
        />
        <Filter
          v-model="list"
          :doctype="doctype"
          :default_filters="filters"
          @update="updateFilter"
        />
        <SortBy
          v-if="route.params.viewType !== 'kanban'"
          v-model="list"
          :doctype="doctype"
          @update="updateSort"
        />
        <KanbanSettings
          v-if="route.params.viewType === 'kanban'"
          v-model="list"
          :doctype="doctype"
          @update="updateKanbanSettings"
        />
        <ColumnSettings
          v-else-if="!options.hideColumnsButton"
          v-model="list"
          :doctype="doctype"
          @update="(isDefault) => updateColumns(isDefault)"
        />
        <Dropdown
          v-if="isManager()"
          :options="[
            {
              group: __('Options'),
              hideLabel: true,
              items: [
                {
                  label: __('Export'),
                  icon: () => h(ExportIcon, { class: 'h-4 w-4' }),
                  onClick: () => (showExportDialog = true),
<<<<<<< HEAD
                  condition: () => !options.hideColumnsButton,
=======
                  condition: () =>
                    !options.hideColumnsButton &&
                    route.params.viewType !== 'kanban',
>>>>>>> 7ca09870
                },
                {
                  label: __('Customize quick filters'),
                  icon: () => h(QuickFilterIcon, { class: 'h-4 w-4' }),
                  onClick: () => showCustomizeQuickFilter(),
                },
                {
                  label: __('Reset column settings'),
                  icon: () => h(RefreshIcon, { class: 'h-4 w-4' }),
                  onClick: () => resetColumnSettings(),
                  condition: () => route.params.viewType === 'kanban',
                },
              ],
            },
          ]"
        >
          <template #default>
            <Button icon="more-horizontal" />
          </template>
        </Dropdown>
      </div>
    </div>
  </div>
  <ViewModal
    v-model="showViewModal"
    v-model:view="viewModalObj"
    :doctype="doctype"
    :options="{
      afterCreate: async (v) => {
        await reloadView()
        viewUpdated = false
        router.push({
          name: route.name,
          params: { viewType: v.type || 'list' },
          query: { view: v.name },
        })
      },
      afterUpdate: () => {
        viewUpdated = false
        reloadView()
        list.reload()
      },
    }"
  />
  <Dialog
    v-model="showExportDialog"
    :options="{
      title: __('Export'),
      actions: [
        {
          label: __('Download'),
          variant: 'solid',
          onClick: () => exportRows(),
        },
      ],
    }"
  >
    <template #body-content>
      <FormControl
        variant="outline"
        :label="__('Export Type')"
        type="select"
        :options="[
          {
            label: __('Excel'),
            value: 'Excel',
          },
          {
            label: __('CSV'),
            value: 'CSV',
          },
        ]"
        v-model="export_type"
        :placeholder="__('Excel')"
      />
      <div class="mt-3">
        <FormControl
          type="checkbox"
          :label="__('Export All {0} Record(s)', [list.data.total_count])"
          v-model="export_all"
          :disabled="route.params.viewType === 'kanban'"
        />
      </div>
    </template>
  </Dialog>
</template>
<script setup>
import ListIcon from '@/components/Icons/ListIcon.vue'
import KanbanIcon from '@/components/Icons/KanbanIcon.vue'
import GroupByIcon from '@/components/Icons/GroupByIcon.vue'
import QuickFilterField from '@/components/QuickFilterField.vue'
import RefreshIcon from '@/components/Icons/RefreshIcon.vue'
import EditIcon from '@/components/Icons/EditIcon.vue'
import DuplicateIcon from '@/components/Icons/DuplicateIcon.vue'
import CheckIcon from '@/components/Icons/CheckIcon.vue'
import PinIcon from '@/components/Icons/PinIcon.vue'
import UnpinIcon from '@/components/Icons/UnpinIcon.vue'
import ExportIcon from '@/components/Icons/ExportIcon.vue'
import QuickFilterIcon from '@/components/Icons/QuickFilterIcon.vue'
import ViewModal from '@/components/Modals/ViewModal.vue'
import Autocomplete from '@/components/frappe-ui/Autocomplete.vue'
import SortBy from '@/components/SortBy.vue'
import Filter from '@/components/Filter.vue'
import GroupBy from '@/components/GroupBy.vue'
import FadedScrollableDiv from '@/components/FadedScrollableDiv.vue'
import ColumnSettings from '@/components/ColumnSettings.vue'
import KanbanSettings from '@/components/Kanban/KanbanSettings.vue'
import { getSettings } from '@/stores/settings'
import { globalStore } from '@/stores/global'
import { viewsStore } from '@/stores/views'
import { usersStore } from '@/stores/users'
import { getMeta } from '@/stores/meta'
import { isEmoji, createToast } from '@/utils'
import {
  Tooltip,
  createResource,
  Dropdown,
  call,
  FeatherIcon,
  usePageMeta,
} from 'frappe-ui'
import { computed, ref, onMounted, watch, h, markRaw } from 'vue'
import { useRouter, useRoute } from 'vue-router'
import { useDebounceFn } from '@vueuse/core'
import { isMobileView } from '@/composables/settings'
import Draggable from 'vuedraggable'
import _ from 'lodash'
import { timespanOptions } from '@/utils/timeOptions'
import { statusesStore } from '@/stores/statuses'

const props = defineProps({
  doctype: {
    type: String,
    required: true,
  },
  filters: {
    type: Object,
    default: {},
  },
  options: {
    type: Object,
    default: {
      hideColumnsButton: false,
      defaultViewName: '',
      allowedViews: ['list'],
    },
  },
})

const { brand } = getSettings()
const { $dialog } = globalStore()
const { reload: reloadView, getDefaultView, getView } = viewsStore()
const { isManager } = usersStore()

const list = defineModel()
const loadMore = defineModel('loadMore')
const resizeColumn = defineModel('resizeColumn')
const updatedPageCount = defineModel('updatedPageCount')

const route = useRoute()
const router = useRouter()

const defaultParams = ref('')

const viewUpdated = ref(false)
const showViewModal = ref(false)

const { getFields } = getMeta(props.doctype)

const customizeQuickFilter = ref(false)

function showCustomizeQuickFilter() {
  customizeQuickFilter.value = true
  setupNewQuickFilters(quickFilters.data)
}

const newQuickFilters = ref([])

function addQuickFilter(f) {
  if (!newQuickFilters.value.some((filter) => filter.fieldname === f.value)) {
    newQuickFilters.value.push({
      label: f.label,
      fieldname: f.value,
      fieldtype: f.fieldtype,
    })
  }
}

function removeQuickFilter(f) {
  newQuickFilters.value = newQuickFilters.value.filter(
    (filter) => filter.fieldname !== f.fieldname,
  )
}

const updateQuickFilters = createResource({
  url: 'crm.api.doc.update_quick_filters',
  onSuccess() {
    customizeQuickFilter.value = false

    quickFilters.update({ params: { doctype: props.doctype, cached: false } })
    quickFilters.reload()

    createToast({
      title: __('Quick Filters updated successfully'),
      icon: 'check',
      iconClasses: 'text-ink-green-3',
    })
  },
})

function saveQuickFilters() {
  let new_filters =
    newQuickFilters.value?.map((filter) => filter.fieldname) || []
  let old_filters = quickFilters.data?.map((filter) => filter.fieldname) || []

  updateQuickFilters.update({
    params: {
      quick_filters: JSON.stringify(new_filters),
      old_filters: JSON.stringify(old_filters),
      doctype: props.doctype,
    },
  })

  updateQuickFilters.fetch()
}

const quickFilterOptions = computed(() => {
  let fields = getFields()
  if (!fields) return []

  let restrictedFieldtypes = [
    'Tab Break',
    'Section Break',
    'Column Break',
    'Table',
    'Table MultiSelect',
    'HTML',
    'Button',
    'Image',
    'Fold',
    'Heading',
  ]
  let options = fields
    .filter((f) => f.label && !restrictedFieldtypes.includes(f.fieldtype))
    .map((field) => ({
      label: __(field.label),
      value: field.fieldname,
      fieldtype: field.fieldtype,
    }))

  if (!options.some((f) => f.fieldname === 'name')) {
    options.push({
      label: __('Name'),
      value: 'name',
      fieldtype: 'Data',
    })
  }

  return options
})

const quickFilterList = computed(() => {
  let filters = quickFilters.data || []

  filters.forEach((filter) => {
    filter['value'] = filter.fieldtype == 'Check' ? false : ''
    if (list.value.params?.filters[filter.fieldname]) {
      let value = list.value.params.filters[filter.fieldname]
      if (Array.isArray(value)) {
        if (
          (['Check', 'Select', 'Link', 'Date', 'Datetime'].includes(
            filter.fieldtype,
          ) &&
            value[0]?.toLowerCase() == 'like') ||
          value[0]?.toLowerCase() != 'like'
        )
          return
        filter['value'] = value[1]?.replace(/%/g, '')
      } else if (typeof value == 'boolean') {
        filter['value'] = value
      } else {
        filter['value'] = value?.replace(/%/g, '')
      }
    }
  })

  return filters
})

const quickFilters = createResource({
  url: 'crm.api.doc.get_quick_filters',
  params: { doctype: props.doctype },
  cache: ['Quick Filters', props.doctype],
  auto: true,
  onSuccess(filters) {
    setupNewQuickFilters(filters)
  },
})

function setupNewQuickFilters(filters) {
  newQuickFilters.value = filters.map((f) => ({
    label: f.label,
    fieldname: f.fieldname,
    fieldtype: f.fieldtype,
  }))
}

function applyQuickFilter(filter, value) {
  let filters = { ...list.value.params.filters }
  let field = filter.fieldname
  if (value) {
    if (['Check', 'Select', 'Link'].includes(filter.fieldtype)) {
      filters[field] = value
    } else if (['Date', 'Datetime'].includes(filter.fieldtype)) {
      // Handle timespan filters for date fields
      if (timespanOptions.find(opt => opt.value === value)) {
        filters[field] = ['timespan', value]
      } else {
        filters[field] = value
      }
    } else {
      filters[field] = ['LIKE', `%${value}%`]
    }
    filter['value'] = value
  } else {
    delete filters[field]
    filter['value'] = ''
  }
  updateFilter(filters)
}

function getViewType() {
  let viewType = route.params.viewType || 'list'
  let types = {
    list: {
      name: 'list',
      label: __('List'),
      icon: markRaw(ListIcon),
    },
    group_by: {
      name: 'group_by',
      label: __('Group By'),
      icon: markRaw(GroupByIcon),
    },
    kanban: {
      name: 'kanban',
      label: __('Kanban'),
      icon: markRaw(KanbanIcon),
    },
  }

  return types[viewType]
}

const currentView = computed(() => {
  let _view = getView(route.query.view, route.params.viewType, props.doctype)
  return {
    name: _view?.name || getViewType().name,
    label:
      _view?.label || props.options?.defaultViewName || getViewType().label,
    icon: _view?.icon || getViewType().icon,
    is_standard: !_view || _view.is_standard,
  }
})

usePageMeta(() => {
  let label = currentView.value.label
  if (currentView.value.is_standard) {
    let routeName = route.name
    label = `${routeName} - ${label}`
  }
  return {
    title: label,
    emoji: isEmoji(currentView.value.icon) ? currentView.value.icon : '',
    icon: brand.favicon,
  }
})

const view = ref({
  name: '',
  label: '',
  type: 'list',
  icon: '',
  filters: {},
  order_by: 'modified desc',
  column_field: 'status',
  title_field: '',
  kanban_columns: '',
  kanban_fields: '',
  columns: '',
  rows: '',
  load_default_columns: false,
  pinned: false,
  public: false,
})

const pageLength = computed(() => {
  if (list.value?.params?.page_length) {
    return list.value.params.page_length
  }
  if (route.query.page_length) {
    return parseInt(route.query.page_length)
  }
  return 20
})

const pageLengthCount = computed(() => {
  if (list.value?.params?.page_length_count) {
    return list.value.params.page_length_count
  }
  if (route.query.page_length) {
    return parseInt(route.query.page_length)
  }
  return 20
})

watch(loadMore, (value) => {
  if (!value) return
  updatePageLength(value, true)
})

watch(resizeColumn, (value) => {
  if (!value) return
  updateColumns()
})

watch(updatedPageCount, (value) => {
  if (!value) return
  updatePageLength(value)
})

function getParams() {
  let _view = getView(route.query.view, route.params.viewType, props.doctype)
  const view_name = _view?.name || ''
  const view_type = _view?.type || route.params.viewType || 'list'
  const filters = (_view?.filters && JSON.parse(_view.filters)) || {}
  const order_by = _view?.order_by || 'modified desc'
  const group_by_field = _view?.group_by_field || 'owner'
  const columns = _view?.columns || ''
  const rows = _view?.rows || ''
  const column_field = _view?.column_field || 'status'
  const title_field = _view?.title_field || ''
  const kanban_columns = _view?.kanban_columns || ''
  const kanban_fields = _view?.kanban_fields || ''

  view.value = {
    name: view_name,
    label: _view?.label || getViewType().label,
    type: view_type,
    icon: _view?.icon || '',
    filters: filters,
    order_by: order_by,
    group_by_field: group_by_field,
    column_field: column_field,
    title_field: title_field,
    kanban_columns: kanban_columns,
    kanban_fields: kanban_fields,
    columns: columns,
    rows: rows,
    route_name: _view?.route_name || route.name,
    load_default_columns: _view?.row || true,
    pinned: _view?.pinned || false,
    public: _view?.public || false,
  }

  return {
    doctype: props.doctype,
    filters: filters,
    order_by: order_by,
    default_filters: props.filters,
    view: {
      custom_view_name: view_name,
      view_type: view_type,
      group_by_field: group_by_field,
    },
    column_field: column_field,
    title_field: title_field,
    kanban_columns: kanban_columns,
    kanban_fields: kanban_fields,
    columns: columns,
    rows: rows,
    page_length: pageLength.value,
    page_length_count: pageLengthCount.value,
  }
}

list.value = createResource({
  url: 'crm.api.doc.get_data',
  params: getParams(),
  cache: [props.doctype, route.query.view, route.params.viewType],
  onSuccess(data) {
    let cv = getView(route.query.view, route.params.viewType, props.doctype)
    let params = list.value.params ? list.value.params : getParams()
    defaultParams.value = {
      doctype: props.doctype,
      filters: params.filters,
      order_by: params.order_by,
      default_filters: props.filters,
      view: {
        custom_view_name: cv?.name || '',
        view_type: cv?.type || route.params.viewType || 'list',
        group_by_field: params?.view?.group_by_field || 'owner',
      },
      column_field: data.column_field,
      title_field: data.title_field,
      kanban_columns: data.kanban_columns,
      kanban_fields: data.kanban_fields,
      columns: data.columns,
      rows: data.rows,
      page_length: params.page_length,
      page_length_count: params.page_length_count,
    }
  },
})

onMounted(() => useDebounceFn(reload, 100)())

const isLoading = computed(() => list.value?.loading)

function reload() {
  if (isLoading.value) return
  list.value.params = getParams()
  list.value.reload()
}

const showExportDialog = ref(false)
const export_type = ref('Excel')
const export_all = ref(false)

watch(() => route.params.viewType, (newType) => {
  export_all.value = newType === 'kanban'
})

onMounted(() => {
  export_all.value = route.params.viewType === 'kanban'
})

async function exportRows() {
  let fields = []
  if (route.params.viewType === 'kanban') {
    // Get fields from kanban_fields
    let kanbanFields = list.value.data.kanban_fields
    if (typeof kanbanFields === 'string') {
      kanbanFields = JSON.parse(kanbanFields)
    }
    fields = kanbanFields || []

    // Ensure we have the column field (status) if it's not already included
    if (view.value.column_field && !fields.includes(view.value.column_field)) {
      fields.push(view.value.column_field)
    }

    // Ensure we have the name field if it's not already included
    if (!fields.includes('name')) {
      fields.unshift('name')
    }
  } else {
    // For list view, get fields from columns
    fields = list.value.data.columns
      .filter(f => f && f.key)
      .map(f => f.key)
  }

  // Ensure we have at least one field
  if (!fields.length) {
    fields = ['name']
  }

  let filters = JSON.stringify({
    ...props.filters,
    ...list.value.params.filters,
  })

  let order_by = list.value.params.order_by
  let page_length = list.value.params.page_length
  if (export_all.value) {
    page_length = list.value.data.total_count
  }

  window.location.href = `/api/method/frappe.desk.reportview.export_query?file_format_type=${export_type.value}&title=${props.doctype}&doctype=${props.doctype}&fields=${JSON.stringify(fields)}&filters=${filters}&order_by=${order_by}&page_length=${page_length}&start=0&view=Report&with_comment_count=1`
  showExportDialog.value = false
  export_all.value = route.params.viewType === 'kanban'
  export_type.value = 'Excel'
}

let standardViews = []
let allowedViews = props.options.allowedViews || ['list']

if (allowedViews.includes('list')) {
  standardViews.push({
    name: 'list',
    label: __(props.options?.defaultViewName) || __('List'),
    icon: markRaw(ListIcon),
    onClick() {
      viewUpdated.value = false
      router.push({ name: route.name, params: { viewType: 'list' }, replace: true })
    },
  })
}
if (allowedViews.includes('kanban')) {
  standardViews.push({
    name: 'kanban',
    label: __(props.options?.defaultViewName) || __('Kanban'),
    icon: markRaw(KanbanIcon),
    onClick() {
      viewUpdated.value = false
      router.push({ name: route.name, params: { viewType: 'kanban' }, replace: true })
    },
  })
}
if (allowedViews.includes('group_by')) {
  standardViews.push({
    name: 'group_by',
    label: __(props.options?.defaultViewName) || __('Group By'),
    icon: markRaw(GroupByIcon),
    onClick() {
      viewUpdated.value = false
      router.push({ name: route.name, params: { viewType: 'group_by' }, replace: true })
    },
  })
}

function getIcon(icon, type) {
  if (isEmoji(icon)) {
    return h('div', icon)
  } else if (!icon && type === 'group_by') {
    return markRaw(GroupByIcon)
  } else if (!icon && type === 'kanban') {
    return markRaw(KanbanIcon)
  }
  return icon || markRaw(ListIcon)
}

const viewsDropdownOptions = computed(() => {
  let _views = [
    {
      group: __('Standard Views'),
      hideLabel: true,
      items: standardViews,
    },
  ]

  if (list.value?.data?.views) {
    list.value.data.views.forEach((view) => {
      view.name = view.name
      view.label = __(view.label)
      view.type = view.type || 'list'
      view.icon = getIcon(view.icon, view.type)
      view.filters =
        typeof view.filters == 'string'
          ? JSON.parse(view.filters)
          : view.filters
      view.onClick = () => {
        viewUpdated.value = false
        router.push({
          name: route.name,
          params: { viewType: view.type },
          query: { view: view.name },
        })
      }
    })
    let publicViews = list.value.data.views.filter((v) => v.public)
    let savedViews = list.value.data.views.filter(
      (v) => !v.pinned && !v.public && !v.is_standard,
    )
    let pinnedViews = list.value.data.views.filter((v) => v.pinned)

    savedViews.length &&
      _views.push({
        group: __('Saved Views'),
        items: savedViews,
      })
    publicViews.length &&
      _views.push({
        group: __('Public Views'),
        items: publicViews,
      })
    pinnedViews.length &&
      _views.push({
        group: __('Pinned Views'),
        items: pinnedViews,
      })
  }

  _views.push({
    group: __('Actions'),
    hideLabel: true,
    items: [
      {
        label: __('Create View'),
        icon: 'plus',
        onClick: () => createView(),
      },
    ],
  })

  return _views
})

<<<<<<< HEAD
=======
const { getFields } = getMeta(props.doctype)

const customizeQuickFilter = ref(false)

function showCustomizeQuickFilter() {
  customizeQuickFilter.value = true
  setupNewQuickFilters(quickFilters.data)
}

const newQuickFilters = ref([])

function addQuickFilter(f) {
  if (!newQuickFilters.value.some((filter) => filter.fieldname === f.value)) {
    newQuickFilters.value.push({
      label: f.label,
      fieldname: f.value,
      fieldtype: f.fieldtype,
    })
  }
}

function removeQuickFilter(f) {
  newQuickFilters.value = newQuickFilters.value.filter(
    (filter) => filter.fieldname !== f.fieldname,
  )
}

const updateQuickFilters = createResource({
  url: 'crm.api.doc.update_quick_filters',
  onSuccess() {
    customizeQuickFilter.value = false

    quickFilters.update({ params: { doctype: props.doctype, cached: false } })
    quickFilters.reload()

    createToast({
      title: __('Quick Filters updated successfully'),
      icon: 'check',
      iconClasses: 'text-ink-green-3',
    })
  },
})

function saveQuickFilters() {
  let new_filters =
    newQuickFilters.value?.map((filter) => filter.fieldname) || []
  let old_filters = quickFilters.data?.map((filter) => filter.fieldname) || []

  updateQuickFilters.update({
    params: {
      quick_filters: JSON.stringify(new_filters),
      old_filters: JSON.stringify(old_filters),
      doctype: props.doctype,
    },
  })

  updateQuickFilters.fetch()
}

const quickFilterOptions = computed(() => {
  let fields = getFields()
  if (!fields) return []

  let restrictedFieldtypes = [
    'Tab Break',
    'Section Break',
    'Column Break',
    'Table',
    'Table MultiSelect',
    'HTML',
    'Button',
    'Image',
    'Fold',
    'Heading',
  ]
  let options = fields
    .filter((f) => f.label && !restrictedFieldtypes.includes(f.fieldtype))
    .map((field) => ({
      label: field.label,
      value: field.fieldname,
      fieldtype: field.fieldtype,
    }))

  if (!options.some((f) => f.fieldname === 'name')) {
    options.push({
      label: __('Name'),
      value: 'name',
      fieldtype: 'Data',
    })
  }

  return options
})

const quickFilterList = computed(() => {
  let filters = quickFilters.data || []

  filters.forEach((filter) => {
    filter['value'] = filter.fieldtype == 'Check' ? false : ''
    if (list.value.params?.filters[filter.fieldname]) {
      let value = list.value.params.filters[filter.fieldname]
      if (Array.isArray(value)) {
        if (
          (['Check', 'Select', 'Link', 'Date', 'Datetime'].includes(
            filter.fieldtype,
          ) &&
            value[0]?.toLowerCase() == 'like') ||
          value[0]?.toLowerCase() != 'like'
        )
          return
        filter['value'] = value[1]?.replace(/%/g, '')
      } else if (typeof value == 'boolean') {
        filter['value'] = value
      } else {
        filter['value'] = value?.replace(/%/g, '')
      }
    }
  })

  return filters
})

const quickFilters = createResource({
  url: 'crm.api.doc.get_quick_filters',
  params: { doctype: props.doctype },
  cache: ['Quick Filters', props.doctype],
  onSuccess(filters) {
    setupNewQuickFilters(filters)
  },
})

if (!quickFilters.data) quickFilters.fetch()

function setupNewQuickFilters(filters) {
  newQuickFilters.value = filters.map((f) => ({
    label: f.label,
    fieldname: f.fieldname,
    fieldtype: f.fieldtype,
  }))
}

function applyQuickFilter(filter, value) {
  let filters = { ...list.value.params.filters }
  let field = filter.fieldname
  if (value) {
    if (
      ['Check', 'Select', 'Link', 'Date', 'Datetime'].includes(filter.fieldtype)
    ) {
      filters[field] = value
    } else {
      filters[field] = ['LIKE', `%${value}%`]
    }
    filter['value'] = value
  } else {
    delete filters[field]
    filter['value'] = ''
  }
  updateFilter(filters)
}

>>>>>>> 7ca09870
function updateFilter(filters) {
  viewUpdated.value = true
  if (!defaultParams.value) {
    defaultParams.value = getParams()
  }
  list.value.params = defaultParams.value
  list.value.params.filters = filters
  view.value.filters = filters
  list.value.reload()

  if (!route.query.view) {
    createOrUpdateStandardView()
  }
}

function updateSort(order_by) {
  viewUpdated.value = true
  if (!defaultParams.value) {
    defaultParams.value = getParams()
  }
  list.value.params = defaultParams.value
  list.value.params.order_by = order_by
  view.value.order_by = order_by
  list.value.reload()

  if (!route.query.view) {
    createOrUpdateStandardView()
  }
}

function updateGroupBy(group_by_field) {
  viewUpdated.value = true
  if (!defaultParams.value) {
    defaultParams.value = getParams()
  }
  list.value.params = defaultParams.value
  list.value.params.view.group_by_field = group_by_field
  view.value.group_by_field = group_by_field
  list.value.reload()

  if (!route.query.view) {
    createOrUpdateStandardView()
  }
}

function updateColumns(obj) {
  if (!obj) {
    obj = {
      columns: list.value.data.columns,
      rows: list.value.data.rows,
      isDefault: false,
    }
  }

  if (!defaultParams.value) {
    defaultParams.value = getParams()
  }
  defaultParams.value.columns = view.value.columns = obj.isDefault
    ? ''
    : obj.columns
  defaultParams.value.rows = view.value.rows = obj.isDefault ? '' : obj.rows
  view.value.load_default_columns = obj.isDefault

  if (obj.reset) {
    defaultParams.value.columns = getParams().columns
    defaultParams.value.rows = getParams().rows
  }

  if (obj.reload) {
    list.value.params = defaultParams.value
    list.value.reload()
  }
  viewUpdated.value = true

  if (!route.query.view) {
    createOrUpdateStandardView()
  }
}

function resetColumnSettings() {
  if (!defaultParams.value) {
    defaultParams.value = getParams()
  }
  
  // Get the current column field
  const columnField = list.value.params.column_field || defaultParams.value.column_field
  
  // Show a loading indicator - with auto-dismiss (short duration)
  createToast({
    title: __('Resetting columns...'),
    text: __('Fetching latest status values'),
    icon: 'refresh-cw',
    position: 'bottom-right',
    iconClasses: 'animate-spin',
    duration: 3000 // Short duration with auto-dismiss
  })
  
  // Reset the columns directly via a special API call
  call('crm.fcrm.doctype.crm_view_settings.crm_view_settings.reset_kanban_columns', {
    doctype: props.doctype,
    column_field: columnField
  }).then((newColumns) => {
    // Clear local columns data
    list.value.params.kanban_columns = ''
    view.value.kanban_columns = ''
    
    // Force reload the view
    reload()
    
    // Also reload the statuses store to refresh colors and status information
    try {
      const store = statusesStore()
      
      // Determine which status type to reload based on doctype
      if (props.doctype === 'CRM Deal') {
        store.dealStatuses.reload()
      } else if (props.doctype === 'CRM Lead') {
        store.leadStatuses.reload()
      }
    } catch (e) {
      console.error("Error reloading status store:", e)
    }
    
    // Show success message
    createToast({
      title: __('Success'),
      text: __('Column settings have been reset'),
      icon: 'check',
      position: 'bottom-right',
    })
  }).catch((error) => {
    // Show error message
    createToast({
      title: __('Error'),
      text: __('Failed to reset column settings: ') + (error.message || __('Unknown error')),
      icon: 'alert-triangle',
      position: 'bottom-right',
    })
  })
}

function applyFilter({ event, idx, column, item, firstColumn }) {
  let restrictedFieldtypes = ['Duration', 'Datetime', 'Time']
  if (restrictedFieldtypes.includes(column.type) || idx === 0) return
  if (idx === 1 && firstColumn.key == '_liked_by') return

  event.stopPropagation()
  event.preventDefault()

  let filters = { ...list.value.params.filters }

  let value = item
  // For status field, use the original value (name) instead of translated label
  if (column.key === 'status' && typeof item === 'object') {
    value = item.name || item.value || item
  } else {
    value = item.name || item.label || item
  }

  if (value) {
    filters[column.key] = value
  } else {
    delete filters[column.key]
  }

  if (column.key == '_assign') {
    if (item.length > 1) {
      let target = event.target.closest('.user-avatar')
      if (target) {
        let name = target.getAttribute('data-name')
        filters['_assign'] = ['LIKE', `%${name}%`]
      }
    } else {
      filters['_assign'] = ['LIKE', `%${item[0].name}%`]
    }
  }
  updateFilter(filters)
}

function applyLikeFilter() {
  let filters = { ...list.value.params.filters }
  if (!filters._liked_by) {
    filters['_liked_by'] = ['LIKE', '%@me%']
  } else {
    delete filters['_liked_by']
  }
  updateFilter(filters)
}

function likeDoc({ name, liked }) {
  createResource({
    url: 'frappe.desk.like.toggle_like',
    params: { doctype: props.doctype, name: name, add: liked ? 'No' : 'Yes' },
    auto: true,
    onSuccess: () => reload(),
  })
}

async function updateKanbanSettings(data) {
  // Special handling for column reset requests
  const isResetRequest = data._force_reload && data.kanban_columns === '';
  
  if (data.item && data.to) {
    await call('frappe.client.set_value', {
      doctype: props.doctype,
      name: data.item,
      fieldname: view.value.column_field,
      value: data.to,
    })
  }
  let isDirty = viewUpdated.value

  viewUpdated.value = true
  if (!defaultParams.value) {
    defaultParams.value = getParams()
  }
  list.value.params = defaultParams.value
  
  if (isResetRequest) {
    // For reset requests, explicitly clear columns and force a sync 
    console.log('Resetting kanban columns to fresh data from directory')
    list.value.params.kanban_columns = ''
    view.value.kanban_columns = ''
    // Call backend to sync the default columns
    await call('crm.fcrm.doctype.crm_view_settings.crm_view_settings.reset_kanban_columns', {
      doctype: props.doctype,
      column_field: data.column_field || view.value.column_field
    })
  } else {
    // Normal updates
    if (data.kanban_columns) {
      list.value.params.kanban_columns = data.kanban_columns
      view.value.kanban_columns = data.kanban_columns
    }
  }
  
  if (data.kanban_fields) {
    list.value.params.kanban_fields = data.kanban_fields
    view.value.kanban_fields = data.kanban_fields
  }
  if (data.column_field && data.column_field != view.value.column_field) {
    list.value.params.column_field = data.column_field
    view.value.column_field = data.column_field
    list.value.params.kanban_columns = ''
    view.value.kanban_columns = ''
  }
  if (data.title_field && data.title_field != view.value.title_field) {
    list.value.params.title_field = data.title_field
    view.value.title_field = data.title_field
  }

  list.value.reload()

  if (!route.query.view) {
    createOrUpdateStandardView()
  } else if (!data.column_field && !isResetRequest) {
    if (isDirty) {
      $dialog({
        title: __('Unsaved Changes'),
        message: __('You have unsaved changes. Do you want to save them?'),
        variant: 'danger',
        actions: [
          {
            label: __('Update'),
            variant: 'solid',
            onClick: (close) => {
              updateCustomView()
              close()
            },
          },
        ],
      })
    } else {
      updateCustomView()
    }
  }
}

function loadMoreKanban(columnName) {
  let columns = list.value.data.kanban_columns || '[]'

  if (typeof columns === 'string') {
    columns = JSON.parse(columns)
  }

  let column = columns.find((c) => c.name == columnName)

  if (!column.page_length) {
    column.page_length = 40
  } else {
    column.page_length += 20
  }
  list.value.params.kanban_columns = columns
  view.value.kanban_columns = columns
  list.value.reload()
}

function createOrUpdateStandardView() {
  if (route.query.view) return
  view.value.doctype = props.doctype
  call(
    'crm.fcrm.doctype.crm_view_settings.crm_view_settings.create_or_update_standard_view',
    {
      view: view.value,
    },
  ).then(() => {
    reloadView()
    view.value = {
      label: view.value.label,
      type: view.value.type || 'list',
      icon: view.value.icon,
      name: view.value.name,
      filters: defaultParams.value.filters,
      order_by: defaultParams.value.order_by,
      group_by_field: defaultParams.value.view?.group_by_field,
      column_field: defaultParams.value.column_field,
      title_field: defaultParams.value.title_field,
      kanban_columns: defaultParams.value.kanban_columns,
      kanban_fields: defaultParams.value.kanban_fields,
      columns: defaultParams.value.columns,
      rows: defaultParams.value.rows,
      route_name: route.name,
      load_default_columns: view.value.load_default_columns,
    }
    viewUpdated.value = false
  })
}

function updateCustomView() {
  viewUpdated.value = false
  view.value = {
    doctype: props.doctype,
    label: view.value.label,
    type: view.value.type || 'list',
    icon: view.value.icon,
    name: view.value.name,
    filters: defaultParams.value.filters,
    order_by: defaultParams.value.order_by,
    group_by_field: defaultParams.value.view.group_by_field,
    column_field: defaultParams.value.column_field,
    title_field: defaultParams.value.title_field,
    kanban_columns: defaultParams.value.kanban_columns,
    kanban_fields: defaultParams.value.kanban_fields,
    columns: defaultParams.value.columns,
    rows: defaultParams.value.rows,
    route_name: route.name,
    load_default_columns: view.value.load_default_columns,
  }
  call('crm.fcrm.doctype.crm_view_settings.crm_view_settings.update', {
    view: view.value,
  }).then(() => reloadView())
}

function updatePageLength(value, loadMore = false) {
  if (list.value.loading) return
  if (!defaultParams.value) {
    defaultParams.value = getParams()
  }
  list.value.params = defaultParams.value
  if (loadMore) {
    list.value.params.page_length += list.value.params.page_length_count
  } else {
    if (
      value == list.value.params.page_length &&
      value == list.value.params.page_length_count
    )
      return
    list.value.params.page_length = value
    list.value.params.page_length_count = value
  }
  list.value.reload()
}

// View Actions
const viewActions = (view) => {
  let isStandard = typeof view.name === 'string'
  let _view = getView(view.name)

  if (isStandard) {
    _view = getView(null, view.name, props.doctype)
  }

  if (!_view) {
    _view = {
      label: view.label,
      type: view.name,
      dt: props.doctype,
    }
  }

  let actions = [
    {
      group: __('Actions'),
      hideLabel: true,
      items: [
        {
          label: __('Duplicate'),
          icon: () => h(DuplicateIcon, { class: 'h-4 w-4' }),
          onClick: () => duplicateView(_view),
        },
      ],
    },
  ]

  if (!isDefaultView(_view, isStandard)) {
    actions[0].items.unshift({
      label: __('Set as default'),
      icon: () => h(CheckIcon, { class: 'h-4 w-4' }),
      onClick: () => setAsDefault(_view),
    })
  }

  if (!isStandard && (!_view.public || isManager())) {
    actions[0].items.push({
      label: __('Edit'),
      icon: () => h(EditIcon, { class: 'h-4 w-4' }),
      onClick: () => editView(_view),
    })

    if (!_view.public) {
      actions[0].items.push({
        label: _view.pinned ? __('Unpin View') : __('Pin View'),
        icon: () => h(_view.pinned ? UnpinIcon : PinIcon, { class: 'h-4 w-4' }),
        onClick: () => pinView(_view),
      })
    }

    if (isManager()) {
      actions[0].items.push({
        label: _view.public ? __('Make Private') : __('Make Public'),
        icon: () =>
          h(FeatherIcon, {
            name: _view.public ? 'lock' : 'unlock',
            class: 'h-4 w-4',
          }),
        onClick: () => publicView(_view),
      })
    }

    actions.push({
      group: __('Delete View'),
      hideLabel: true,
      items: [
        {
          label: __('Delete'),
          icon: 'trash-2',
          onClick: () =>
            $dialog({
              title: __('Delete View'),
              message: __('Are you sure you want to delete {0} view?', [_view.label]),
              variant: 'danger',
              actions: [
                {
                  label: __('Delete'),
                  variant: 'solid',
                  theme: 'red',
                  onClick: (close) => deleteView(_view, close),
                },
              ],
            }),
        },
      ],
    })
  }
  return actions
}

function isDefaultView(v, isStandard) {
  let defaultView = getDefaultView()

  if (!defaultView || (isStandard && !v.name)) return false

  return defaultView.name == v.name
}

const viewModalObj = ref({})

function createView() {
  view.value.name = ''
  view.value.label = ''
  view.value.icon = ''
  viewModalObj.value = view.value
  viewModalObj.value.mode = 'create'
  showViewModal.value = true
}

function setAsDefault(v) {
  call('crm.fcrm.doctype.crm_view_settings.crm_view_settings.set_as_default', {
    name: v.name,
    type: v.type,
    doctype: v.dt,
  }).then(() => {
    reloadView()
    list.value.reload()
  })
}

function duplicateView(v) {
  v.label = v.label + __(' (New)')
  viewModalObj.value = v
  viewModalObj.value.mode = 'duplicate'
  showViewModal.value = true
}

function editView(v) {
  viewModalObj.value = v
  viewModalObj.value.mode = 'edit'
  showViewModal.value = true
}

function publicView(v) {
  call('crm.fcrm.doctype.crm_view_settings.crm_view_settings.public', {
    name: v.name,
    value: !v.public,
  }).then(() => {
    v.public = !v.public
    reloadView()
    list.value.reload()
  })
}

function pinView(v) {
  call('crm.fcrm.doctype.crm_view_settings.crm_view_settings.pin', {
    name: v.name,
    value: !v.pinned,
  }).then(() => {
    v.pinned = !v.pinned
    reloadView()
    list.value.reload()
  })
}

function deleteView(v, close) {
  call('crm.fcrm.doctype.crm_view_settings.crm_view_settings.delete', {
    name: v.name,
  }).then(() => {
    router.push({ name: route.name })
    reloadView()
    list.value.reload()
  })
  close()
}

function cancelChanges() {
  reload()
  viewUpdated.value = false
}

function saveView() {
  view.value = {
    label: view.value.label,
    type: view.value.type || 'list',
    icon: view.value.icon,
    name: view.value.name,
    filters: defaultParams.value.filters,
    order_by: defaultParams.value.order_by,
    group_by_field: defaultParams.value.view.group_by_field,
    column_field: defaultParams.value.column_field,
    title_field: defaultParams.value.title_field,
    kanban_columns: defaultParams.value.kanban_columns,
    kanban_fields: defaultParams.value.kanban_fields,
    columns: defaultParams.value.columns,
    rows: defaultParams.value.rows,
    route_name: route.name,
    load_default_columns: view.value.load_default_columns,
  }
  viewModalObj.value = view.value
  viewModalObj.value.mode = 'edit'
  showViewModal.value = true
}

defineExpose({
  applyFilter,
  applyLikeFilter,
  likeDoc,
  updateKanbanSettings,
  loadMoreKanban,
  viewActions,
  viewsDropdownOptions,
  currentView,
  resetColumnSettings,
})

// Watchers
watch(
  () => getView(route.query.view, route.params.viewType, props.doctype),
  (value, old_value) => {
    if (_.isEqual(value, old_value)) return
    reload()
  },
  { deep: true },
)

watch([() => route, () => route.params.viewType], (value, old_value) => {
  if (value[0] === old_value[0] && value[1] === value[0]) return
  reload()
})
</script><|MERGE_RESOLUTION|>--- conflicted
+++ resolved
@@ -211,13 +211,7 @@
                   label: __('Export'),
                   icon: () => h(ExportIcon, { class: 'h-4 w-4' }),
                   onClick: () => (showExportDialog = true),
-<<<<<<< HEAD
                   condition: () => !options.hideColumnsButton,
-=======
-                  condition: () =>
-                    !options.hideColumnsButton &&
-                    route.params.viewType !== 'kanban',
->>>>>>> 7ca09870
                 },
                 {
                   label: __('Customize quick filters'),
@@ -385,170 +379,6 @@
 const viewUpdated = ref(false)
 const showViewModal = ref(false)
 
-const { getFields } = getMeta(props.doctype)
-
-const customizeQuickFilter = ref(false)
-
-function showCustomizeQuickFilter() {
-  customizeQuickFilter.value = true
-  setupNewQuickFilters(quickFilters.data)
-}
-
-const newQuickFilters = ref([])
-
-function addQuickFilter(f) {
-  if (!newQuickFilters.value.some((filter) => filter.fieldname === f.value)) {
-    newQuickFilters.value.push({
-      label: f.label,
-      fieldname: f.value,
-      fieldtype: f.fieldtype,
-    })
-  }
-}
-
-function removeQuickFilter(f) {
-  newQuickFilters.value = newQuickFilters.value.filter(
-    (filter) => filter.fieldname !== f.fieldname,
-  )
-}
-
-const updateQuickFilters = createResource({
-  url: 'crm.api.doc.update_quick_filters',
-  onSuccess() {
-    customizeQuickFilter.value = false
-
-    quickFilters.update({ params: { doctype: props.doctype, cached: false } })
-    quickFilters.reload()
-
-    createToast({
-      title: __('Quick Filters updated successfully'),
-      icon: 'check',
-      iconClasses: 'text-ink-green-3',
-    })
-  },
-})
-
-function saveQuickFilters() {
-  let new_filters =
-    newQuickFilters.value?.map((filter) => filter.fieldname) || []
-  let old_filters = quickFilters.data?.map((filter) => filter.fieldname) || []
-
-  updateQuickFilters.update({
-    params: {
-      quick_filters: JSON.stringify(new_filters),
-      old_filters: JSON.stringify(old_filters),
-      doctype: props.doctype,
-    },
-  })
-
-  updateQuickFilters.fetch()
-}
-
-const quickFilterOptions = computed(() => {
-  let fields = getFields()
-  if (!fields) return []
-
-  let restrictedFieldtypes = [
-    'Tab Break',
-    'Section Break',
-    'Column Break',
-    'Table',
-    'Table MultiSelect',
-    'HTML',
-    'Button',
-    'Image',
-    'Fold',
-    'Heading',
-  ]
-  let options = fields
-    .filter((f) => f.label && !restrictedFieldtypes.includes(f.fieldtype))
-    .map((field) => ({
-      label: __(field.label),
-      value: field.fieldname,
-      fieldtype: field.fieldtype,
-    }))
-
-  if (!options.some((f) => f.fieldname === 'name')) {
-    options.push({
-      label: __('Name'),
-      value: 'name',
-      fieldtype: 'Data',
-    })
-  }
-
-  return options
-})
-
-const quickFilterList = computed(() => {
-  let filters = quickFilters.data || []
-
-  filters.forEach((filter) => {
-    filter['value'] = filter.fieldtype == 'Check' ? false : ''
-    if (list.value.params?.filters[filter.fieldname]) {
-      let value = list.value.params.filters[filter.fieldname]
-      if (Array.isArray(value)) {
-        if (
-          (['Check', 'Select', 'Link', 'Date', 'Datetime'].includes(
-            filter.fieldtype,
-          ) &&
-            value[0]?.toLowerCase() == 'like') ||
-          value[0]?.toLowerCase() != 'like'
-        )
-          return
-        filter['value'] = value[1]?.replace(/%/g, '')
-      } else if (typeof value == 'boolean') {
-        filter['value'] = value
-      } else {
-        filter['value'] = value?.replace(/%/g, '')
-      }
-    }
-  })
-
-  return filters
-})
-
-const quickFilters = createResource({
-  url: 'crm.api.doc.get_quick_filters',
-  params: { doctype: props.doctype },
-  cache: ['Quick Filters', props.doctype],
-  auto: true,
-  onSuccess(filters) {
-    setupNewQuickFilters(filters)
-  },
-})
-
-function setupNewQuickFilters(filters) {
-  newQuickFilters.value = filters.map((f) => ({
-    label: f.label,
-    fieldname: f.fieldname,
-    fieldtype: f.fieldtype,
-  }))
-}
-
-function applyQuickFilter(filter, value) {
-  let filters = { ...list.value.params.filters }
-  let field = filter.fieldname
-  if (value) {
-    if (['Check', 'Select', 'Link'].includes(filter.fieldtype)) {
-      filters[field] = value
-    } else if (['Date', 'Datetime'].includes(filter.fieldtype)) {
-      // Handle timespan filters for date fields
-      if (timespanOptions.find(opt => opt.value === value)) {
-        filters[field] = ['timespan', value]
-      } else {
-        filters[field] = value
-      }
-    } else {
-      filters[field] = ['LIKE', `%${value}%`]
-    }
-    filter['value'] = value
-  } else {
-    delete filters[field]
-    filter['value'] = ''
-  }
-  updateFilter(filters)
-}
-
 function getViewType() {
   let viewType = route.params.viewType || 'list'
   let types = {
@@ -917,8 +747,6 @@
   return _views
 })
 
-<<<<<<< HEAD
-=======
 const { getFields } = getMeta(props.doctype)
 
 const customizeQuickFilter = ref(false)
@@ -1064,10 +892,15 @@
   let filters = { ...list.value.params.filters }
   let field = filter.fieldname
   if (value) {
-    if (
-      ['Check', 'Select', 'Link', 'Date', 'Datetime'].includes(filter.fieldtype)
-    ) {
+    if (['Check', 'Select', 'Link'].includes(filter.fieldtype)) {
       filters[field] = value
+    } else if (['Date', 'Datetime'].includes(filter.fieldtype)) {
+      // Handle timespan filters for date fields
+      if (timespanOptions.find(opt => opt.value === value)) {
+        filters[field] = ['timespan', value]
+      } else {
+        filters[field] = value
+      }
     } else {
       filters[field] = ['LIKE', `%${value}%`]
     }
@@ -1079,7 +912,6 @@
   updateFilter(filters)
 }
 
->>>>>>> 7ca09870
 function updateFilter(filters) {
   viewUpdated.value = true
   if (!defaultParams.value) {
