--- conflicted
+++ resolved
@@ -58,17 +58,18 @@
       </div>
     </div>
   </div>
-<<<<<<< HEAD
-  <div v-else class="flex items-start justify-between gap-2 px-5 py-4">
-=======
   <div
     v-else-if="customizeQuickFilter"
     class="flex items-center justify-between gap-2 p-5"
   >
     <div class="flex flex-1 items-center overflow-hidden pl-1 gap-2">
       <FadedScrollableDiv
-        class="flex items-center gap-2 overflow-x-auto -ml-1"
+        class="flex items-center gap-2 overflow-x-auto -ml-1 scroll-smooth"
         orientation="horizontal"
+        @wheel.prevent="(e) => {
+          const container = e.currentTarget
+          container.scrollLeft += e.deltaY
+        }"
       >
         <Draggable
           class="flex gap-2"
@@ -135,7 +136,6 @@
     </div>
   </div>
   <div v-else class="flex items-center justify-between gap-2 px-5 py-4">
->>>>>>> c6854d95
     <FadedScrollableDiv
       class="flex flex-1 items-center overflow-x-auto -ml-1 -mt-1 scroll-smooth"
       orientation="horizontal"
@@ -144,17 +144,15 @@
         container.scrollLeft += e.deltaY
       }"
     >
-      <div class="flex items-center gap-2">
-        <div
-          v-for="filter in quickFilterList"
-          :key="filter.fieldname"
-          class="m-1 min-w-36"
-        >
-          <QuickFilterField
-            :filter="filter"
-            @applyQuickFilter="(f, v) => applyQuickFilter(f, v)"
-          />
-        </div>
+      <div
+        v-for="filter in quickFilterList"
+        :key="filter.fieldname"
+        class="m-1 min-w-36"
+      >
+        <QuickFilterField
+          :filter="filter"
+          @applyQuickFilter="(f, v) => applyQuickFilter(f, v)"
+        />
       </div>
     </FadedScrollableDiv>
     <div class="-ml-2 h-[70%] border-l" />
@@ -373,6 +371,146 @@
 const viewUpdated = ref(false)
 const showViewModal = ref(false)
 
+const { getFields } = getMeta(props.doctype)
+
+const customizeQuickFilter = ref(false)
+
+function showCustomizeQuickFilter() {
+  customizeQuickFilter.value = true
+  setupNewQuickFilters(quickFilters.data)
+}
+
+const newQuickFilters = ref([])
+
+function addQuickFilter(f) {
+  if (!newQuickFilters.value.some((filter) => filter.fieldname === f.value)) {
+    newQuickFilters.value.push({
+      label: f.label,
+      fieldname: f.value,
+      fieldtype: f.fieldtype,
+    })
+  }
+}
+
+function removeQuickFilter(f) {
+  newQuickFilters.value = newQuickFilters.value.filter(
+    (filter) => filter.fieldname !== f.fieldname,
+  )
+}
+
+const updateQuickFilters = createResource({
+  url: 'crm.api.doc.update_quick_filters',
+  onSuccess() {
+    customizeQuickFilter.value = false
+
+    quickFilters.update({ params: { doctype: props.doctype, cached: false } })
+    quickFilters.reload()
+
+    createToast({
+      title: __('Quick Filters updated successfully'),
+      icon: 'check',
+      iconClasses: 'text-ink-green-3',
+    })
+  },
+})
+
+function saveQuickFilters() {
+  let new_filters =
+    newQuickFilters.value?.map((filter) => filter.fieldname) || []
+  let old_filters = quickFilters.data?.map((filter) => filter.fieldname) || []
+
+  updateQuickFilters.update({
+    params: {
+      quick_filters: JSON.stringify(new_filters),
+      old_filters: JSON.stringify(old_filters),
+      doctype: props.doctype,
+    },
+  })
+
+  updateQuickFilters.fetch()
+}
+
+const quickFilterOptions = computed(() => {
+  let fields = getFields()
+  if (!fields) return []
+
+  let restrictedFieldtypes = [
+    'Tab Break',
+    'Section Break',
+    'Column Break',
+    'Table',
+    'Table MultiSelect',
+    'HTML',
+    'Button',
+    'Image',
+    'Fold',
+    'Heading',
+  ]
+  let options = fields
+    .filter((f) => f.label && !restrictedFieldtypes.includes(f.fieldtype))
+    .map((field) => ({
+      label: field.label,
+      value: field.fieldname,
+      fieldtype: field.fieldtype,
+    }))
+
+  if (!options.some((f) => f.fieldname === 'name')) {
+    options.push({
+      label: __('Name'),
+      value: 'name',
+      fieldtype: 'Data',
+    })
+  }
+
+  return options
+})
+
+const quickFilterList = computed(() => {
+  let filters = quickFilters.data || []
+
+  filters.forEach((filter) => {
+    filter['value'] = filter.fieldtype == 'Check' ? false : ''
+    if (list.value.params?.filters[filter.fieldname]) {
+      let value = list.value.params.filters[filter.fieldname]
+      if (Array.isArray(value)) {
+        if (
+          (['Check', 'Select', 'Link', 'Date', 'Datetime'].includes(
+            filter.fieldtype,
+          ) &&
+            value[0]?.toLowerCase() == 'like') ||
+          value[0]?.toLowerCase() != 'like'
+        )
+          return
+        filter['value'] = value[1]?.replace(/%/g, '')
+      } else if (typeof value == 'boolean') {
+        filter['value'] = value
+      } else {
+        filter['value'] = value?.replace(/%/g, '')
+      }
+    }
+  })
+
+  return filters
+})
+
+const quickFilters = createResource({
+  url: 'crm.api.doc.get_quick_filters',
+  params: { doctype: props.doctype },
+  cache: ['Quick Filters', props.doctype],
+  auto: true,
+  onSuccess(filters) {
+    setupNewQuickFilters(filters)
+  },
+})
+
+function setupNewQuickFilters(filters) {
+  newQuickFilters.value = filters.map((f) => ({
+    label: f.label,
+    fieldname: f.fieldname,
+    fieldtype: f.fieldtype,
+  }))
+}
+
 function getViewType() {
   let viewType = route.params.viewType || 'list'
   let types = {
@@ -686,165 +824,6 @@
 
   return _views
 })
-
-const { getFields } = getMeta(props.doctype)
-
-const customizeQuickFilter = ref(false)
-
-function showCustomizeQuickFilter() {
-  customizeQuickFilter.value = true
-  setupNewQuickFilters(quickFilters.data)
-}
-
-const newQuickFilters = ref([])
-
-function addQuickFilter(f) {
-  if (!newQuickFilters.value.some((filter) => filter.fieldname === f.value)) {
-    newQuickFilters.value.push({
-      label: f.label,
-      fieldname: f.value,
-      fieldtype: f.fieldtype,
-    })
-  }
-}
-
-function removeQuickFilter(f) {
-  newQuickFilters.value = newQuickFilters.value.filter(
-    (filter) => filter.fieldname !== f.fieldname,
-  )
-}
-
-const updateQuickFilters = createResource({
-  url: 'crm.api.doc.update_quick_filters',
-  onSuccess() {
-    customizeQuickFilter.value = false
-
-    quickFilters.update({ params: { doctype: props.doctype, cached: false } })
-    quickFilters.reload()
-
-    createToast({
-      title: __('Quick Filters updated successfully'),
-      icon: 'check',
-      iconClasses: 'text-ink-green-3',
-    })
-  },
-})
-
-function saveQuickFilters() {
-  let new_filters =
-    newQuickFilters.value?.map((filter) => filter.fieldname) || []
-  let old_filters = quickFilters.data?.map((filter) => filter.fieldname) || []
-
-  updateQuickFilters.update({
-    params: {
-      quick_filters: JSON.stringify(new_filters),
-      old_filters: JSON.stringify(old_filters),
-      doctype: props.doctype,
-    },
-  })
-
-  updateQuickFilters.fetch()
-}
-
-const quickFilterOptions = computed(() => {
-  let fields = getFields()
-  if (!fields) return []
-
-  let restrictedFieldtypes = [
-    'Tab Break',
-    'Section Break',
-    'Column Break',
-    'Table',
-    'Table MultiSelect',
-    'HTML',
-    'Button',
-    'Image',
-    'Fold',
-    'Heading',
-  ]
-  let options = fields
-    .filter((f) => f.label && !restrictedFieldtypes.includes(f.fieldtype))
-    .map((field) => ({
-      label: field.label,
-      value: field.fieldname,
-      fieldtype: field.fieldtype,
-    }))
-
-  if (!options.some((f) => f.fieldname === 'name')) {
-    options.push({
-      label: __('Name'),
-      value: 'name',
-      fieldtype: 'Data',
-    })
-  }
-
-  return options
-})
-
-const quickFilterList = computed(() => {
-  let filters = quickFilters.data || []
-
-  filters.forEach((filter) => {
-    filter['value'] = filter.fieldtype == 'Check' ? false : ''
-    if (list.value.params?.filters[filter.fieldname]) {
-      let value = list.value.params.filters[filter.fieldname]
-      if (Array.isArray(value)) {
-        if (
-          (['Check', 'Select', 'Link', 'Date', 'Datetime'].includes(
-            filter.fieldtype,
-          ) &&
-            value[0]?.toLowerCase() == 'like') ||
-          value[0]?.toLowerCase() != 'like'
-        )
-          return
-        filter['value'] = value[1]?.replace(/%/g, '')
-      } else if (typeof value == 'boolean') {
-        filter['value'] = value
-      } else {
-        filter['value'] = value?.replace(/%/g, '')
-      }
-    }
-  })
-
-  return filters
-})
-
-const quickFilters = createResource({
-  url: 'crm.api.doc.get_quick_filters',
-  params: { doctype: props.doctype },
-  cache: ['Quick Filters', props.doctype],
-  auto: true,
-  onSuccess(filters) {
-    setupNewQuickFilters(filters)
-  },
-})
-
-function setupNewQuickFilters(filters) {
-  newQuickFilters.value = filters.map((f) => ({
-    label: f.label,
-    fieldname: f.fieldname,
-    fieldtype: f.fieldtype,
-  }))
-}
-
-function applyQuickFilter(filter, value) {
-  let filters = { ...list.value.params.filters }
-  let field = filter.fieldname
-  if (value) {
-    if (
-      ['Check', 'Select', 'Link', 'Date', 'Datetime'].includes(filter.fieldtype)
-    ) {
-      filters[field] = value
-    } else {
-      filters[field] = ['LIKE', `%${value}%`]
-    }
-    filter['value'] = value
-  } else {
-    delete filters[field]
-    filter['value'] = ''
-  }
-  updateFilter(filters)
-}
 
 function updateFilter(filters) {
   viewUpdated.value = true
