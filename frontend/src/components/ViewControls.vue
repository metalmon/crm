--- conflicted
+++ resolved
@@ -201,11 +201,7 @@
           @update="(isDefault) => updateColumns(isDefault)"
         />
         <Dropdown
-<<<<<<< HEAD
           v-if="isManager()"
-=======
-          v-if="route.params.viewType !== 'kanban' || isManager()"
->>>>>>> 3029456b
           :options="[
             {
               group: __('Options'),
