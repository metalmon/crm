--- conflicted
+++ resolved
@@ -28,45 +28,25 @@
     <Button
       v-else-if="title == __('Notes')"
       variant="solid"
-<<<<<<< HEAD
-      class="shrink-0"
-=======
       :label="__('New Note')"
       iconLeft="plus"
->>>>>>> 066371bd
       @click="modalRef.showNote()"
     />
     <Button
       v-else-if="title == __('Tasks')"
       variant="solid"
-<<<<<<< HEAD
-      class="shrink-0"
-=======
       :label="__('New Task')"
       iconLeft="plus"
->>>>>>> 066371bd
       @click="modalRef.showTask()"
     />
     <Button
       v-else-if="title == __('Attachments')"
       variant="solid"
-<<<<<<< HEAD
-      class="shrink-0"
-      @click="showFilesUploader = true"
-    >
-      <template #prefix>
-        <FeatherIcon name="plus" class="h-4 w-4" />
-      </template>
-      <span>{{ __('Upload Attachment') }}</span>
-    </Button>
-    <div class="flex gap-2 shrink-0" v-else-if="title == __('WhatsApp')">
-=======
       :label="__('Upload Attachment')"
       iconLeft="plus"
       @click="showFilesUploader = true"
     />
     <div class="flex gap-2 shrink-0" v-else-if="title == 'WhatsApp'">
->>>>>>> 066371bd
       <Button
         :label="__('Send Template')"
         @click="showWhatsappTemplates = true"
@@ -142,13 +122,8 @@
     {
       icon: h(PhoneIcon, { class: 'h-4 w-4' }),
       label: __('Make a Call'),
-<<<<<<< HEAD
       onClick: () => makeCall(props.doc.data.mobile_no),
       condition: () => ipTelephonyEnabled.value,
-=======
-      onClick: () => makeCall(props.doc.mobile_no),
-      condition: () => callEnabled.value,
->>>>>>> 066371bd
     },
     {
       icon: h(NoteIcon, { class: 'h-4 w-4' }),
