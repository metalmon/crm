<template>
  <div
<<<<<<< HEAD
    class="mx-4 my-3 flex items-center gap-4 justify-between text-lg font-medium sm:mx-10 sm:mb-4 sm:mt-8"
=======
    v-if="title !== 'Data'"
    class="mx-4 my-3 flex items-center justify-between text-lg font-medium sm:mx-10 sm:mb-4 sm:mt-8"
>>>>>>> 07fd5359
  >
    <div class="flex h-8 items-center text-xl font-semibold text-ink-gray-8">
      {{ __(title) }}
    </div>
    <Button
      v-if="title == 'Emails'"
      variant="solid"
      class="shrink-0 px-3"
      @click="emailBox.show = true"
    >
      <template #prefix>
        <FeatherIcon name="plus" class="h-4 w-4" />
      </template>
      <span class="whitespace-nowrap hidden sm:inline">{{ __('New Email') }}</span>
    </Button>
    <Button
      v-else-if="title == 'Comments'"
      variant="solid"
      class="shrink-0 px-3"
      @click="emailBox.showComment = true"
    >
      <template #prefix>
        <FeatherIcon name="plus" class="h-4 w-4" />
      </template>
      <span class="whitespace-nowrap hidden sm:inline">{{ __('New Comment') }}</span>
    </Button>
    <Button
      v-else-if="title == 'Calls'"
      variant="solid"
      class="shrink-0"
      @click="makeCall(doc.data.mobile_no)"
    >
      <template #prefix>
        <PhoneIcon class="h-4 w-4" />
      </template>
      <span class="whitespace-nowrap hidden sm:inline">{{ __('Make a Call') }}</span>
    </Button>
    <Button
      v-else-if="title == 'Notes'"
      variant="solid"
      class="shrink-0"
      @click="modalRef.showNote()"
    >
      <template #prefix>
        <FeatherIcon name="plus" class="h-4 w-4" />
      </template>
      <span class="whitespace-nowrap hidden sm:inline">{{ __('New Note') }}</span>
    </Button>
    <Button
      v-else-if="title == 'Tasks'"
      variant="solid"
      class="shrink-0"
      @click="modalRef.showTask()"
    >
      <template #prefix>
        <FeatherIcon name="plus" class="h-4 w-4" />
      </template>
      <span class="whitespace-nowrap hidden sm:inline">{{ __('New Task') }}</span>
    </Button>
    <Button
      v-else-if="title == 'Attachments'"
      variant="solid"
      class="shrink-0"
      @click="showFilesUploader = true"
    >
      <template #prefix>
        <FeatherIcon name="plus" class="h-4 w-4" />
      </template>
      <span class="whitespace-nowrap hidden sm:inline">{{ __('Upload Attachment') }}</span>
    </Button>
    <div class="flex gap-2 shrink-0" v-else-if="title == 'WhatsApp'">
      <Button
        class="shrink-0"
        @click="showWhatsappTemplates = true"
      >
        <template #prefix>
          <FeatherIcon name="plus" class="h-4 w-4" />
        </template>
        <span class="whitespace-nowrap hidden sm:inline">{{ __('Send Template') }}</span>
      </Button>
      <Button variant="solid" class="shrink-0" @click="whatsappBox.show()">
        <template #prefix>
          <FeatherIcon name="plus" class="h-4 w-4" />
        </template>
        <span class="whitespace-nowrap hidden sm:inline">{{ __('New Message') }}</span>
      </Button>
    </div>
    <Dropdown v-else :options="defaultActions" @click.stop>
      <template v-slot="{ open }">
        <Button variant="solid" class="shrink-0">
          <template #prefix>
            <FeatherIcon name="plus" class="h-4 w-4" />
          </template>
          <span class="whitespace-nowrap hidden sm:inline">{{ __('New') }}</span>
          <template #suffix>
            <FeatherIcon
              :name="open ? 'chevron-up' : 'chevron-down'"
              class="h-4 w-4 hidden sm:inline"
            />
          </template>
        </Button>
      </template>
    </Dropdown>
  </div>
</template>
<script setup>
import Email2Icon from '@/components/Icons/Email2Icon.vue'
import CommentIcon from '@/components/Icons/CommentIcon.vue'
import PhoneIcon from '@/components/Icons/PhoneIcon.vue'
import NoteIcon from '@/components/Icons/NoteIcon.vue'
import TaskIcon from '@/components/Icons/TaskIcon.vue'
import AttachmentIcon from '@/components/Icons/AttachmentIcon.vue'
import WhatsAppIcon from '@/components/Icons/WhatsAppIcon.vue'
import { globalStore } from '@/stores/global'
import { whatsappEnabled, callEnabled } from '@/composables/settings'
import { Dropdown } from 'frappe-ui'
import { computed, h } from 'vue'

const props = defineProps({
  tabs: Array,
  title: String,
  doc: Object,
  modalRef: Object,
  emailBox: Object,
  whatsappBox: Object,
})

const { makeCall } = globalStore()

const tabIndex = defineModel()
const showWhatsappTemplates = defineModel('showWhatsappTemplates')
const showFilesUploader = defineModel('showFilesUploader')

const defaultActions = computed(() => {
  let actions = [
    {
      icon: h(Email2Icon, { class: 'h-4 w-4' }),
      label: __('New Email'),
      onClick: () => (props.emailBox.show = true),
    },
    {
      icon: h(CommentIcon, { class: 'h-4 w-4' }),
      label: __('New Comment'),
      onClick: () => (props.emailBox.showComment = true),
    },
    {
      icon: h(PhoneIcon, { class: 'h-4 w-4' }),
      label: __('Make a Call'),
      onClick: () => makeCall(props.doc.data.mobile_no),
      condition: () => callEnabled.value,
    },
    {
      icon: h(NoteIcon, { class: 'h-4 w-4' }),
      label: __('New Note'),
      onClick: () => props.modalRef.showNote(),
    },
    {
      icon: h(TaskIcon, { class: 'h-4 w-4' }),
      label: __('New Task'),
      onClick: () => props.modalRef.showTask(),
    },
    {
      icon: h(AttachmentIcon, { class: 'h-4 w-4' }),
      label: __('Upload Attachment'),
      onClick: () => (showFilesUploader.value = true),
    },
    {
      icon: h(WhatsAppIcon, { class: 'h-4 w-4' }),
      label: __('New WhatsApp Message'),
      onClick: () => (tabIndex.value = getTabIndex('WhatsApp')),
      condition: () => whatsappEnabled.value,
    },
  ]
  return actions.filter((action) =>
    action.condition ? action.condition() : true,
  )
})

function getTabIndex(name) {
  return props.tabs.findIndex((tab) => tab.name === name)
}
</script><|MERGE_RESOLUTION|>--- conflicted
+++ resolved
@@ -1,11 +1,7 @@
 <template>
   <div
-<<<<<<< HEAD
+    v-if="title !== 'Data'"
     class="mx-4 my-3 flex items-center gap-4 justify-between text-lg font-medium sm:mx-10 sm:mb-4 sm:mt-8"
-=======
-    v-if="title !== 'Data'"
-    class="mx-4 my-3 flex items-center justify-between text-lg font-medium sm:mx-10 sm:mb-4 sm:mt-8"
->>>>>>> 07fd5359
   >
     <div class="flex h-8 items-center text-xl font-semibold text-ink-gray-8">
       {{ __(title) }}
