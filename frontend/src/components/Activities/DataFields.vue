<template>
  <div
    class="my-3 flex items-center justify-between text-lg font-medium sm:mb-4 sm:mt-8"
  >
    <div class="flex h-8 items-center text-xl font-semibold text-ink-gray-8">
      {{ __('Data') }}
      <Badge
        v-if="document.isDirty"
        class="ml-3"
        :label="__('Not Saved')"
        theme="orange"
      />
    </div>
    <div class="flex gap-1">
      <Button
        v-if="isManager() && !isMobileView"
        @click="showDataFieldsModal = true"
      >
        <EditIcon class="h-4 w-4" />
      </Button>
      <Button
<<<<<<< HEAD
        :label="__('Save')"
        :disabled="!data.isDirty"
=======
        label="Save"
        :disabled="!document.isDirty"
>>>>>>> 4d54e43b
        variant="solid"
        :loading="document.save.loading"
        @click="saveChanges"
      />
    </div>
  </div>
  <div
    v-if="document.get.loading"
    class="flex flex-1 flex-col items-center justify-center gap-3 text-xl font-medium text-gray-500"
  >
    <LoadingIndicator class="h-6 w-6" />
    <span>{{ __('Loading...') }}</span>
  </div>
  <div v-else class="pb-8">
    <FieldLayout
      v-if="tabs.data"
      :tabs="tabs.data"
      :data="document.doc"
      :doctype="doctype"
    />
  </div>
  <DataFieldsModal
    v-if="showDataFieldsModal"
    v-model="showDataFieldsModal"
    :doctype="doctype"
    @reload="
      () => {
        tabs.reload()
        document.reload()
      }
    "
  />
</template>

<script setup>
import EditIcon from '@/components/Icons/EditIcon.vue'
import DataFieldsModal from '@/components/Modals/DataFieldsModal.vue'
import FieldLayout from '@/components/FieldLayout/FieldLayout.vue'
import { Badge, createResource } from 'frappe-ui'
import LoadingIndicator from '@/components/Icons/LoadingIndicator.vue'
import { usersStore } from '@/stores/users'
import { useDocument } from '@/data/document'
import { isMobileView } from '@/composables/settings'
import { ref, watch } from 'vue'

const props = defineProps({
  doctype: {
    type: String,
    required: true,
  },
  docname: {
    type: String,
    required: true,
  },
})
const { isManager } = usersStore()

const showDataFieldsModal = ref(false)

<<<<<<< HEAD
const data = createDocumentResource({
  doctype: props.doctype,
  name: props.docname,
  setValue: {
    onSuccess: () => {
      data.reload()
      createToast({
        title: __('Data Updated'),
        icon: 'check',
        iconClasses: 'text-ink-green-3',
      })
    },
    onError: (err) => {
      createToast({
        title: __('Error'),
        text: err.messages[0],
        icon: 'x',
        iconClasses: 'text-red-600',
      })
    },
  },
})
=======
const { document } = useDocument(props.doctype, props.docname)
>>>>>>> 4d54e43b


// Watch for changes in the document
watch(() => data.doc, (newDoc) => {
  if (newDoc) {
    // Force isDirty check by comparing with originalDoc
    data.isDirty = JSON.stringify(data.doc) !== JSON.stringify(data.originalDoc)
  }
}, { deep: true })

const tabs = createResource({
  url: 'crm.fcrm.doctype.crm_fields_layout.crm_fields_layout.get_fields_layout',
  cache: ['DataFields', props.doctype],
  params: { doctype: props.doctype, type: 'Data Fields' },
  auto: true,
})

function saveChanges() {
  document.save.submit()
}

watch(
  () => document.doc,
  (newValue, oldValue) => {
    if (!oldValue) return
    if (newValue && oldValue) {
      const isDirty =
        JSON.stringify(newValue) !== JSON.stringify(document.originalDoc)
      document.isDirty = isDirty
      if (isDirty) {
        document.save.loading = false
      }
    }
  },
  { deep: true },
)
</script><|MERGE_RESOLUTION|>--- conflicted
+++ resolved
@@ -19,13 +19,8 @@
         <EditIcon class="h-4 w-4" />
       </Button>
       <Button
-<<<<<<< HEAD
         :label="__('Save')"
-        :disabled="!data.isDirty"
-=======
-        label="Save"
         :disabled="!document.isDirty"
->>>>>>> 4d54e43b
         variant="solid"
         :loading="document.save.loading"
         @click="saveChanges"
@@ -85,41 +80,8 @@
 
 const showDataFieldsModal = ref(false)
 
-<<<<<<< HEAD
-const data = createDocumentResource({
-  doctype: props.doctype,
-  name: props.docname,
-  setValue: {
-    onSuccess: () => {
-      data.reload()
-      createToast({
-        title: __('Data Updated'),
-        icon: 'check',
-        iconClasses: 'text-ink-green-3',
-      })
-    },
-    onError: (err) => {
-      createToast({
-        title: __('Error'),
-        text: err.messages[0],
-        icon: 'x',
-        iconClasses: 'text-red-600',
-      })
-    },
-  },
-})
-=======
 const { document } = useDocument(props.doctype, props.docname)
->>>>>>> 4d54e43b
 
-
-// Watch for changes in the document
-watch(() => data.doc, (newDoc) => {
-  if (newDoc) {
-    // Force isDirty check by comparing with originalDoc
-    data.isDirty = JSON.stringify(data.doc) !== JSON.stringify(data.originalDoc)
-  }
-}, { deep: true })
 
 const tabs = createResource({
   url: 'crm.fcrm.doctype.crm_fields_layout.crm_fields_layout.get_fields_layout',
