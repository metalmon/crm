--- conflicted
+++ resolved
@@ -19,13 +19,7 @@
         :tooltip="__('Edit fields layout')"
         :icon="EditIcon"
         @click="showDataFieldsModal = true"
-<<<<<<< HEAD
-      >
-        <EditIcon class="h-4 w-4" />
-      </Button>
-=======
       />
->>>>>>> 066371bd
       <Button
         :label="__('Save')"
         :disabled="!document.isDirty"
