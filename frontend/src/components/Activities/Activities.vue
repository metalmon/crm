<template>
  <ActivityHeader
    v-model="tabIndex"
    v-model:showWhatsappTemplates="showWhatsappTemplates"
    v-model:showFilesUploader="showFilesUploader"
    :tabs="tabs"
    :title="title"
    :doc="doc"
    :emailBox="emailBox"
    :whatsappBox="whatsappBox"
    :avitoBox="avitoBox"
    :modalRef="modalRef"
  />
  <FadedScrollableDiv
    ref="scrollContainer"
    :maskHeight="30"
    class="flex flex-col flex-1 overflow-y-auto dark-scrollbar"
    @scroll="handleScroll"
  >
    <div
      v-if="isLoadingMore"
      class="flex items-center justify-center py-4"
    >
      <LoadingIndicator class="h-6 w-6" />
      <span class="ml-2 text-ink-gray-4">{{ __('Loading more...') }}</span>
    </div>

    <div
      v-if="all_activities?.loading && !activities?.length"
      class="flex flex-1 flex-col items-center justify-center gap-3 text-xl font-medium text-ink-gray-4"
    >
      <LoadingIndicator class="h-6 w-6" />
      <span>{{ __('Loading...') }}</span>
    </div>

    <div
      v-else-if="
        activities?.length ||
        (whatsappMessages.data?.length && title == 'WhatsApp') ||
        (avitoMessages.data?.length && title == 'Avito')
      "
      class="activities"
    >
      <div v-if="title == 'WhatsApp' && whatsappMessages.data?.length">
        <WhatsAppArea
          class="px-3 sm:px-10"
          v-model="whatsappMessages"
          v-model:reply="replyMessage"
          :messages="whatsappMessages.data"
        />
      </div>
      <div v-else-if="title == 'Avito' && avitoMessages.data?.length">
        <AvitoArea
          class="px-3 sm:px-10"
          v-model="avitoMessages"
          v-model:reply="replyMessage"
          :messages="avitoMessages.data"
        />
      </div>
      <div
        v-else-if="title == 'Notes'"
        class="grid grid-cols-1 gap-4 px-3 pb-3 sm:px-10 sm:pb-5 lg:grid-cols-2 xl:grid-cols-3"
      >
        <div v-for="note in activities" @click="modalRef.showNote(note)">
          <NoteArea :note="note" v-model="all_activities" />
        </div>
      </div>
      <div v-else-if="title == 'Comments'" class="pb-5">
        <div v-for="(comment, i) in activities">
          <div
            class="activity grid grid-cols-[30px_minmax(auto,_1fr)] gap-2 px-3 sm:gap-4 sm:px-10"
          >
            <div
              class="z-0 relative flex justify-center before:absolute before:left-[50%] before:-z-[1] before:top-0 before:border-l before:border-outline-gray-modals"
              :class="
                i != activities.length - 1 ? 'before:h-full' : 'before:h-4'
              "
            >
              <div
                class="flex h-8 w-7 items-center justify-center bg-surface-white"
              >
                <CommentIcon class="text-ink-gray-8" />
              </div>
            </div>
            <CommentArea class="mb-4" :activity="comment" />
          </div>
        </div>
      </div>
      <div v-else-if="title == 'Tasks'" class="px-3 pb-3 sm:px-10 sm:pb-5">
        <TaskArea v-if="modalRef" :modalRef="modalRef" :tasks="activities" :doctype="doctype" />
      </div>
      <div v-else-if="title == 'Calls'" class="activity">
        <div v-for="(call, i) in activities">
          <div
            class="activity grid grid-cols-[30px_minmax(auto,_1fr)] gap-4 px-3 sm:px-10"
          >
            <div
              class="z-0 relative flex justify-center before:absolute before:left-[50%] before:-z-[1] before:top-0 before:border-l before:border-outline-gray-modals"
              :class="
                i != activities.length - 1 ? 'before:h-full' : 'before:h-4'
              "
            >
              <div
                class="flex h-8 w-7 items-center justify-center bg-surface-white text-ink-gray-8"
              >
                <MissedCallIcon
                  v-if="call.status == 'No Answer'"
                  class="text-ink-red-4"
                />
                <DeclinedCallIcon v-else-if="call.status == 'Busy'" />
                <component
                  v-else
                  :is="
                    call.type == 'Incoming' ? InboundCallIcon : OutboundCallIcon
                  "
                />
              </div>
            </div>
            <CallArea class="mb-4" :activity="call" />
          </div>
        </div>
      </div>
      <div
        v-else-if="title == 'Attachments'"
        class="px-3 pb-3 sm:px-10 sm:pb-5"
      >
        <AttachmentArea
          :attachments="activities"
          @reload="all_activities.reload() && scroll()"
        />
      </div>
      <div
        v-else
        v-for="(activity, i) in activities"
        :key="activity.name || activity.creation"
        class="activity px-3 sm:px-10"
        :class="
          ['Activity', 'Emails'].includes(title)
            ? 'grid grid-cols-[30px_minmax(auto,_1fr)] gap-2 sm:gap-4'
            : ''
        "
      >
        <div
          v-if="['Activity', 'Emails'].includes(title)"
          class="z-0 relative flex justify-center before:absolute before:left-[50%] before:-z-[1] before:top-0 before:border-l before:border-outline-gray-modals"
          :class="[i != activities.length - 1 ? 'before:h-full' : 'before:h-4']"
        >
          <div
            class="flex h-7 w-7 items-center justify-center bg-surface-white"
            :class="{
              'mt-2.5': ['communication'].includes(activity.activity_type),
              'bg-surface-white': ['added', 'removed', 'changed'].includes(
                activity.activity_type,
              ),
              'h-8': [
                'comment',
                'communication',
                'incoming_call',
                'outgoing_call',
              ].includes(activity.activity_type),
            }"
          >
            <UserAvatar
              v-if="activity.activity_type == 'communication'"
              :user="activity.data.sender"
              size="md"
            />
            <MissedCallIcon
              v-else-if="
                ['incoming_call', 'outgoing_call'].includes(
                  activity.activity_type,
                ) && activity.status == 'No Answer'
              "
              class="text-ink-red-4"
            />
            <DeclinedCallIcon
              v-else-if="
                ['incoming_call', 'outgoing_call'].includes(
                  activity.activity_type,
                ) && activity.status == 'Busy'
              "
            />
            <component
              v-else
              :is="activity.icon"
              :class="
                ['added', 'removed', 'changed'].includes(activity.activity_type)
                  ? 'text-ink-gray-4'
                  : 'text-ink-gray-8'
              "
            />
          </div>
        </div>
        <div
          v-if="activity.activity_type == 'communication'"
          class="pb-5 mt-px"
        >
          <EmailArea :activity="activity" :emailBox="emailBox" />
        </div>
        <div
          class="mb-4"
          :id="activity.name"
          v-else-if="activity.activity_type == 'comment'"
        >
          <CommentArea :activity="activity" />
        </div>
        <div
          class="mb-4 flex flex-col gap-2 py-1.5"
          :id="activity.name"
          v-else-if="activity.activity_type == 'attachment_log'"
        >
          <div class="flex items-center justify-stretch gap-2 text-base">
            <div
              class="inline-flex items-center flex-wrap gap-1.5 text-ink-gray-8 font-medium"
            >
              <span class="font-medium">{{ activity.owner_name }}</span>
              <span class="text-ink-gray-5">{{ __(activity.data.type) }}</span>
              <a
                v-if="activity.data.file_url"
                :href="activity.data.file_url"
                target="_blank"
              >
                <span>{{ activity.data.file_name }}</span>
              </a>
              <span v-else>{{ activity.data.file_name }}</span>
              <FeatherIcon
                v-if="activity.data.is_private"
                name="lock"
                class="size-3"
              />
            </div>
            <div class="ml-auto whitespace-nowrap">
              <Tooltip :text="formatActivityDate(activity.creation, 'MMM D, YYYY h:mm A')">
                <div class="text-sm text-ink-gray-5">
                  {{ timeAgo(activity.creation) }}
                </div>
              </Tooltip>
            </div>
          </div>
        </div>
        <div
          v-else-if="
            activity.activity_type == 'incoming_call' ||
            activity.activity_type == 'outgoing_call'
          "
          class="mb-4"
        >
          <CallArea :activity="activity" />
        </div>
        <div v-else class="mb-4 flex flex-col gap-2 py-1.5">
          <div class="flex items-center justify-stretch gap-2 text-base">
            <div
              v-if="activity.other_versions"
              class="inline-flex flex-wrap gap-1.5 text-ink-gray-8 font-medium"
            >
              <span>{{ activity.show_others ? __('Hide') : __('Show') }}</span>
              <span> +{{ activity.other_versions.length + 1 }} </span>
              <span>{{ __('changes from') }}</span>
              <span>{{ activity.owner_name }}</span>
              <Button
                class="!size-4"
                variant="ghost"
                :icon="SelectIcon"
                @click="activity.show_others = !activity.show_others"
              />
            </div>
            <div
              v-else
              class="inline-flex items-center flex-wrap gap-1 text-ink-gray-5"
            >
              <span class="font-medium text-ink-gray-8">
                {{ activity.owner_name }}
              </span>
              <span v-if="activity.type">{{ activity.type }}</span>
              <span
                v-if="activity.data?.field_label"
                class="max-w-xs truncate font-medium text-ink-gray-8"
              >
                {{ __(activity.data.field_label) }}
              </span>
              <span v-if="activity.value">{{ activity.value }}</span>
              <span
                v-if="activity.data?.old_value"
                class="max-w-xs font-medium text-ink-gray-8"
              >
                <div
                  class="flex items-center gap-1"
                  v-if="activity.options == 'User'"
                >
                  <UserAvatar :user="activity.data.old_value" size="xs" />
                  {{ getUser(activity.data.old_value).full_name }}
                </div>
                <div class="truncate" v-else>
                  {{ activity.data.old_value }}
                </div>
              </span>
              <span v-if="activity.to">{{ __('to') }}</span>
              <span
                v-if="activity.data?.value"
                class="max-w-xs font-medium text-ink-gray-8"
              >
                <div
                  class="flex items-center gap-1"
                  v-if="activity.options == 'User'"
                >
                  <UserAvatar :user="activity.data.value" size="xs" />
                  {{ getUser(activity.data.value).full_name }}
                </div>
                <div class="truncate" v-else>
                  {{ activity.data.value }}
                </div>
              </span>
            </div>

            <div class="ml-auto whitespace-nowrap">
              <Tooltip :text="formatActivityDate(activity.creation, 'MMM D, YYYY h:mm A')">
                <div class="text-sm text-ink-gray-5">
                  {{ timeAgo(activity.creation) }}
                </div>
              </Tooltip>
            </div>
          </div>
          <div
            v-if="activity.other_versions && activity.show_others"
            class="flex flex-col gap-0.5"
          >
            <div
              v-for="activity in [activity, ...activity.other_versions]"
              class="flex items-start justify-stretch gap-2 py-1.5 text-base"
            >
              <div class="inline-flex flex-wrap gap-1 text-ink-gray-5">
                <span
                  v-if="activity.data?.field_label"
                  class="max-w-xs truncate text-ink-gray-5"
                >
                  {{ __(activity.data.field_label) }}
                </span>
                <FeatherIcon
                  name="arrow-right"
                  class="mx-1 h-4 w-4 text-ink-gray-5"
                />
                <span v-if="activity.type">
                  {{ startCase(__(activity.type)) }}
                </span>
                <span
                  v-if="activity.data?.old_value"
                  class="max-w-xs font-medium text-ink-gray-8"
                >
                  <div
                    class="flex items-center gap-1"
                    v-if="activity.options == 'User'"
                  >
                    <UserAvatar :user="activity.data.old_value" size="xs" />
                    {{ getUser(activity.data.old_value).full_name }}
                  </div>
                  <div class="truncate" v-else>
                    {{ activity.data.old_value }}
                  </div>
                </span>
                <span v-if="activity.to">{{ __('to', 'change activityto') }}</span>
                <span
                  v-if="activity.data?.value"
                  class="max-w-xs font-medium text-ink-gray-8"
                >
                  <div
                    class="flex items-center gap-1"
                    v-if="activity.options == 'User'"
                  >
                    <UserAvatar :user="activity.data.value" size="xs" />
                    {{ getUser(activity.data.value).full_name }}
                  </div>
                  <div class="truncate" v-else>
                    {{ activity.data.value }}
                  </div>
                </span>
              </div>

              <div class="ml-auto whitespace-nowrap">
                <Tooltip :text="formatActivityDate(activity.creation, 'MMM D, YYYY h:mm A')">
                  <div class="text-sm text-ink-gray-5">
                    {{ timeAgo(activity.creation) }}
                  </div>
                </Tooltip>
              </div>
            </div>
          </div>
        </div>
      </div>
    </div>
    <div v-else-if="title == 'Data'" class="h-full flex flex-col px-3 sm:px-10">
      <DataFields
        :doctype="doctype"
        :docname="docname"
        @beforeSave="(data) => emit('beforeSave', data)"
        @afterSave="(data) => emit('afterSave', data)"
      />
    </div>
    <div
      v-else
      class="flex flex-1 flex-col items-center justify-center gap-3 text-xl font-medium text-ink-gray-4"
    >
      <component :is="emptyTextIcon" class="h-10 w-10" />
      <span>{{ __(emptyText) }}</span>
      <MultiActionButton v-if="title == 'Calls'" :options="callActions" />
      <Button
        v-else-if="title == 'Notes'"
        :label="__('Create Note')"
        @click="modalRef.showNote()"
      />
      <Button
        v-else-if="title == 'Emails'"
        :label="__('New Email')"
        @click="emailBox.show = true"
      />
      <Button
        v-else-if="title == 'Comments'"
        :label="__('New Comment')"
        @click="emailBox.showComment = true"
      />
      <Button
        v-else-if="title == 'Tasks'"
        :label="__('Create Task')"
        @click="modalRef.showTask()"
      />
      <Button
        v-else-if="title == 'Attachments'"
        :label="__('Upload Attachment')"
        @click="showFilesUploader = true"
      />
    </div>
  </FadedScrollableDiv>
  <div>
    <CommunicationArea
      ref="emailBox"
      v-if="['Emails', 'Comments', 'Activity'].includes(title)"
      v-model="doc"
      v-model:reload="reload_email"
      :doctype="doctype"
      @scroll="scroll"
    />
    <WhatsAppBox
      ref="whatsappBox"
      v-if="title == 'WhatsApp'"
      v-model="doc"
      v-model:reply="replyMessage"
      v-model:whatsapp="whatsappMessages"
      :doctype="doctype"
      @scroll="scroll"
    />
    <AvitoBox
      ref="avitoBox"
      v-if="title == 'Avito'"
      v-model="doc"
      v-model:reply="replyMessage"
      v-model:avito="avitoMessages"
      :doctype="doctype"
      @scroll="scroll"
    />
  </div>
  <WhatsappTemplateSelectorModal
    v-if="whatsappEnabled"
    v-model="showWhatsappTemplates"
    :doctype="doctype"
    @send="(t) => sendTemplate(t)"
  />
  <AllModals
    ref="modalRef"
    v-model="all_activities"
    :doctype="doctype"
    :doc="doc"
  />
  <FilesUploader
    v-model="showFilesUploader"
    :doctype="doctype"
    :docname="docname"
    @after="
      () => {
        all_activities.reload()
        changeTabTo('attachments')
      }
    "
  />
</template>
<script setup>
import ActivityHeader from '@/components/Activities/ActivityHeader.vue'
import EmailArea from '@/components/Activities/EmailArea.vue'
import CommentArea from '@/components/Activities/CommentArea.vue'
import CallArea from '@/components/Activities/CallArea.vue'
import NoteArea from '@/components/Activities/NoteArea.vue'
import TaskArea from '@/components/Activities/TaskArea.vue'
import AttachmentArea from '@/components/Activities/AttachmentArea.vue'
import DataFields from '@/components/Activities/DataFields.vue'
import UserAvatar from '@/components/UserAvatar.vue'
import ActivityIcon from '@/components/Icons/ActivityIcon.vue'
import Email2Icon from '@/components/Icons/Email2Icon.vue'
import DetailsIcon from '@/components/Icons/DetailsIcon.vue'
import PhoneIcon from '@/components/Icons/PhoneIcon.vue'
import NoteIcon from '@/components/Icons/NoteIcon.vue'
import TaskIcon from '@/components/Icons/TaskIcon.vue'
import AttachmentIcon from '@/components/Icons/AttachmentIcon.vue'
import WhatsAppIcon from '@/components/Icons/WhatsAppIcon.vue'
import WhatsAppArea from '@/components/Activities/WhatsAppArea.vue'
import WhatsAppBox from '@/components/Activities/WhatsAppBox.vue'
import AvitoIcon from '@/components/Icons/AvitoIcon.vue'
import AvitoArea from '@/components/Activities/AvitoArea.vue'
import AvitoBox from '@/components/Activities/AvitoBox.vue'
import LoadingIndicator from '@/components/Icons/LoadingIndicator.vue'
import MultiActionButton from '@/components/MultiActionButton.vue'
import LeadsIcon from '@/components/Icons/LeadsIcon.vue'
import DealsIcon from '@/components/Icons/DealsIcon.vue'
import DotIcon from '@/components/Icons/DotIcon.vue'
import CommentIcon from '@/components/Icons/CommentIcon.vue'
import SelectIcon from '@/components/Icons/SelectIcon.vue'
import MissedCallIcon from '@/components/Icons/MissedCallIcon.vue'
import DeclinedCallIcon from '@/components/Icons/DeclinedCallIcon.vue'
import InboundCallIcon from '@/components/Icons/InboundCallIcon.vue'
import OutboundCallIcon from '@/components/Icons/OutboundCallIcon.vue'
import FadedScrollableDiv from '@/components/FadedScrollableDiv.vue'
import CommunicationArea from '@/components/CommunicationArea.vue'
import WhatsappTemplateSelectorModal from '@/components/Modals/WhatsappTemplateSelectorModal.vue'
import AllModals from '@/components/Activities/AllModals.vue'
import FilesUploader from '@/components/FilesUploader/FilesUploader.vue'
import { timeAgo, startCase } from '@/utils'
import { globalStore } from '@/stores/global'
import { usersStore } from '@/stores/users'
import { avitoEnabled } from '@/composables/avito'
import { whatsappEnabled, callEnabled } from '@/composables/settings'
import { useDocument } from '@/data/document'
import { capture } from '@/telemetry'
import { Button, Tooltip, createResource } from 'frappe-ui'
import { useElementVisibility, useDebounceFn } from '@vueuse/core'
import {
  ref,
  computed,
  h,
  markRaw,
  watch,
  nextTick,
  onMounted,
  onBeforeUnmount,
} from 'vue'
import { useRoute } from 'vue-router'
import { translateDealStatus } from '@/utils/dealStatusTranslations'
import { translateLeadStatus } from '@/utils/leadStatusTranslations'
import dayjs from '@/utils/dayjs'
import moment from 'moment'

const { makeCall, $socket } = globalStore()
const { getUser } = usersStore()

const props = defineProps({
  doctype: {
    type: String,
    default: 'CRM Lead',
  },
  docname: {
    type: String,
    default: '',
  },
  tabs: {
    type: Array,
    default: () => [],
  },
})

const emit = defineEmits(['beforeSave', 'afterSave'])

const route = useRoute()

const reload = defineModel('reload')
const tabIndex = defineModel('tabIndex')

const { document: _document } = useDocument(props.doctype, props.docname)

const doc = computed(() => _document.doc || {})

const reload_email = ref(false)
const modalRef = ref(null)
const showFilesUploader = ref(false)

const title = computed(() => props.tabs?.[tabIndex.value]?.name || 'Activity')

const changeTabTo = (tabName) => {
  const tabNames = props.tabs?.map((tab) => tab.name?.toLowerCase())
  const index = tabNames?.indexOf(tabName)
  if (index == -1) return
  tabIndex.value = index
}

const scrollContainer = ref(null)
const isLoadingMore = ref(false)
const noMoreActivities = ref(false)

const all_activities = createResource({
  url: 'crm.api.activities.get_activities',
<<<<<<< HEAD
  params: { 
    name: doc.value.data.name,
    limit: 20,
    offset: 0
  },
  cache: ['activity', doc.value.data.name],
=======
  params: { name: props.docname },
  cache: ['activity', props.docname],
>>>>>>> 066371bd
  auto: true,
  transform: ([versions, calls, notes, tasks, attachments]) => {
    return { versions, calls, notes, tasks, attachments }
  },
  onSuccess: () => nextTick(() => scroll()),
})

const reloadDebounced = useDebounceFn(() => {
  all_activities.reload()
}, 1000)

<<<<<<< HEAD
function handleScroll(e) {
  const el = e.target
  const threshold = 100 // pixels from top
  const isNearTop = el.scrollTop <= threshold
  
  if (isNearTop && !isLoadingMore.value && !noMoreActivities.value) {
    loadMore()
  }
}
=======
const whatsappMessages = createResource({
  url: 'crm.api.whatsapp.get_whatsapp_messages',
  cache: ['whatsapp_messages', props.docname],
  params: {
    reference_doctype: props.doctype,
    reference_name: props.docname,
  },
  auto: whatsappEnabled.value,
  transform: (data) => sortByCreation(data),
  onSuccess: () => nextTick(() => scroll()),
})
>>>>>>> 066371bd

async function loadMore() {
  if (isLoadingMore.value || noMoreActivities.value) return
  
  // If we don't have any initial data and we're not in the Activity tab, 
  // we should mark as no more activities
  if (!all_activities.data && title.value !== 'Activity') {
    noMoreActivities.value = true
    return
  }
  
  isLoadingMore.value = true
  
  // Calculate total length based on the current tab
  let currentLength = 0
  if (title.value === 'Activity') {
    currentLength = (all_activities.data?.versions?.length || 0) + (all_activities.data?.calls?.length || 0)
  } else if (title.value === 'Emails') {
    currentLength = all_activities.data?.versions?.filter(a => 
      a.activity_type === 'communication' && 
      a.communication_medium !== 'Phone' && 
      a.communication_medium !== 'Chat'
    )?.length || 0
  } else if (title.value === 'Comments') {
    currentLength = all_activities.data?.versions?.filter(a => a.activity_type === 'comment')?.length || 0
  } else if (title.value === 'Calls') {
    currentLength = all_activities.data?.calls?.length || 0
  } else if (title.value === 'Tasks') {
    currentLength = all_activities.data?.tasks?.length || 0
  } else if (title.value === 'Notes') {
    currentLength = all_activities.data?.notes?.length || 0
  } else if (title.value === 'Attachments') {
    currentLength = all_activities.data?.attachments?.length || 0
  }
  
  try {
    const result = await createResource({
      url: 'crm.api.activities.get_activities',
      params: {
        name: doc.value.data.name,
        limit: 20,
        offset: currentLength
      }
    }).submit()

<<<<<<< HEAD
    const [versions, calls, notes, tasks, attachments] = result
    
    // Check if we have any new data based on the current tab
    let hasNewData = false
    if (title.value === 'Activity') {
      hasNewData = versions?.length > 0 || calls?.length > 0
    } else if (title.value === 'Emails') {
      hasNewData = versions?.some(a => 
        a.activity_type === 'communication' && 
        a.communication_medium !== 'Phone' && 
        a.communication_medium !== 'Chat'
      )
    } else if (title.value === 'Comments') {
      hasNewData = versions?.some(a => a.activity_type === 'comment')
    } else if (title.value === 'Calls') {
      hasNewData = calls?.length > 0
    } else if (title.value === 'Tasks') {
      hasNewData = tasks?.length > 0
    } else if (title.value === 'Notes') {
      hasNewData = notes?.length > 0
    } else if (title.value === 'Attachments') {
      hasNewData = attachments?.length > 0
=======
onMounted(() => {
  $socket.on('whatsapp_message', (data) => {
    if (
      data.reference_doctype === props.doctype &&
      data.reference_name === props.docname
    ) {
      whatsappMessages.reload()
>>>>>>> 066371bd
    }

    if (!hasNewData) {
      noMoreActivities.value = true
      return
    }

    // Merge new activities with existing ones
    const mergeUniqueById = (existing = [], newItems = []) => {
      if (!Array.isArray(existing) || !Array.isArray(newItems)) return existing || []
      const merged = [...(existing || [])]
      newItems.forEach(item => {
        if (!merged.find(e => e.name === item.name)) {
          merged.push(item)
        }
      })
      return merged
    }

    // Save current scroll position
    const scrollEl = scrollContainer.value.$el
    const oldScrollHeight = scrollEl.scrollHeight
    const oldScrollTop = scrollEl.scrollTop

    all_activities.data = all_activities.data || {}
    all_activities.data.versions = mergeUniqueById(all_activities.data.versions, versions)
    all_activities.data.calls = mergeUniqueById(all_activities.data.calls, calls)
    all_activities.data.notes = mergeUniqueById(all_activities.data.notes, notes)
    all_activities.data.tasks = mergeUniqueById(all_activities.data.tasks, tasks)
    all_activities.data.attachments = mergeUniqueById(all_activities.data.attachments, attachments)

    // After data is updated and DOM is re-rendered, restore scroll position
  nextTick(() => {
      const newScrollHeight = scrollEl.scrollHeight
      const heightDiff = newScrollHeight - oldScrollHeight
      scrollEl.scrollTop = oldScrollTop + heightDiff
    })

  } catch (error) {
    console.error('Error loading more activities:', error)
  } finally {
    isLoadingMore.value = false
  }
}

function sendTemplate(template) {
  showWhatsappTemplates.value = false
  capture('send_whatsapp_template', { doctype: props.doctype })
  createResource({
    url: 'crm.api.whatsapp.send_whatsapp_template',
    params: {
      reference_doctype: props.doctype,
      reference_name: props.docname,
      to: doc.value.mobile_no,
      template,
    },
    auto: true,
  })
}

const replyMessage = ref({})

function get_activities() {
  if (!all_activities.data?.versions) return []
  if (!all_activities.data?.calls.length)
    return all_activities.data.versions || []
  return [...all_activities.data.versions, ...all_activities.data.calls]
}

const sortByModified = (a, b) => {
  let dateA, dateB
  // Use start_time for call logs, otherwise use modified or creation
  if (a.activity_type === 'incoming_call' || a.activity_type === 'outgoing_call') {
    dateA = moment(a.start_time)
  } else {
    dateA = moment(a.modified || a.creation)
  }

  if (b.activity_type === 'incoming_call' || b.activity_type === 'outgoing_call') {
    dateB = moment(b.start_time)
  } else {
    dateB = moment(b.modified || b.creation)
  }
  
  // Handle potential invalid dates
  if (!dateA.isValid()) return 1; 
  if (!dateB.isValid()) return -1;

  return dateA.diff(dateB)
}

const activities = computed(() => {
  if (!all_activities.data) return []
  
  let _activities = []
  if (title.value == 'Activity') {
    _activities = get_activities()
  } else if (title.value == 'Emails') {
    _activities = all_activities.data.versions?.filter(
      (activity) => activity.activity_type === 'communication' && 
         activity.communication_medium !== 'Phone' && 
         activity.communication_medium !== 'Chat',
    ) || []
    if (!_activities.length) {
      noMoreActivities.value = true
    }
  } else if (title.value == 'Comments') {
    _activities = all_activities.data.versions?.filter(
      (activity) => activity.activity_type === 'comment',
    ) || []
    if (!_activities.length) {
      noMoreActivities.value = true
    }
  } else if (title.value == 'Calls') {
    _activities = all_activities.data.calls || []
    if (!_activities.length) {
      noMoreActivities.value = true
    }
  } else if (title.value == 'Tasks') {
    _activities = all_activities.data.tasks || []
    if (!_activities.length) {
      noMoreActivities.value = true
    }
  } else if (title.value == 'Notes') {
    _activities = all_activities.data.notes || []
    if (!_activities.length) {
      noMoreActivities.value = true
    }
  } else if (title.value == 'Attachments') {
    _activities = all_activities.data.attachments || []
    if (!_activities.length) {
      noMoreActivities.value = true
    }
  }

  if (_activities.length) {
    _activities.forEach((activity) => {
      activity.icon = timelineIcon(activity.activity_type, activity.is_lead)

      if (
        activity.activity_type == 'incoming_call' ||
        activity.activity_type == 'outgoing_call' ||
        activity.activity_type == 'communication'
      )
        return

      update_activities_details(activity)

      if (activity.other_versions) {
        activity.show_others = false
        activity.other_versions.forEach((other_version) => {
          update_activities_details(other_version)
        })
      }
    })
    return _activities.sort(sortByModified)
  }
  
  noMoreActivities.value = true
  return []
})

function timelineIcon(activity_type, is_lead) {
  let icon
  switch (activity_type) {
    case 'creation':
      icon = is_lead ? LeadsIcon : DealsIcon
      break
    case 'deal':
      icon = DealsIcon
      break
    case 'comment':
      icon = CommentIcon
      break
    case 'incoming_call':
      icon = InboundCallIcon
      break
    case 'outgoing_call':
      icon = OutboundCallIcon
      break
    case 'attachment_log':
      icon = AttachmentIcon
      break
    default:
      icon = DotIcon
  }

  return markRaw(icon)
}

function update_activities_details(activity) {
  activity.owner_name = getUser(activity.owner).full_name
  activity.type = ''
  activity.value = ''
  activity.to = ''

  if (activity.activity_type == 'creation') {
    activity.type = activity.data
  } else if (activity.activity_type == 'added') {
    activity.type = __('added', 'activity type')
    activity.value = __('as', 'activity value')
  } else if (activity.activity_type == 'removed') {
    activity.type = __('removed', 'activity type')
    activity.value = __('value', 'activity value' )
  } else if (activity.activity_type == 'changed') {
    activity.type = __('changed', 'activity type')
    activity.value = __('from', 'activity value')
    activity.to = __('to', 'activity value')

    // Translate status values if the field is 'status'
    if (activity.data.field_label === 'Status') {
      if (activity.data.old_value) {
        activity.data.old_value = props.doctype === 'CRM Lead' 
          ? translateLeadStatus(activity.data.old_value)
          : translateDealStatus(activity.data.old_value)
      }
      if (activity.data.value) {
        activity.data.value = props.doctype === 'CRM Lead'
          ? translateLeadStatus(activity.data.value)
          : translateDealStatus(activity.data.value)
      }
    }
  }
}

const emptyText = computed(() => {
  let text = __('No Activities')
  if (title.value == 'Emails') {
    text = __('No Email Communications')
  } else if (title.value == 'Comments') {
    text = __('No Comments')
  } else if (title.value == 'Data') {
    text = __('No Data')
  } else if (title.value == 'Calls') {
    text = __('No Call Logs')
  } else if (title.value == 'Notes') {
    text = __('No Notes')
  } else if (title.value == 'Tasks') {
    text = __('No Tasks')
  } else if (title.value == 'Attachments') {
    text = __('No Attachments')
  } else if (title.value == 'WhatsApp') {
    text = __('No WhatsApp Messages')
  } else if (title.value == 'Avito') {
    text = __('No Avito Messages')
  }
  return text
})

const emptyTextIcon = computed(() => {
  let icon = ActivityIcon
  if (title.value == 'Emails') {
    icon = Email2Icon
  } else if (title.value == 'Comments') {
    icon = CommentIcon
  } else if (title.value == 'Data') {
    icon = DetailsIcon
  } else if (title.value == 'Calls') {
    icon = PhoneIcon
  } else if (title.value == 'Notes') {
    icon = NoteIcon
  } else if (title.value == 'Tasks') {
    icon = TaskIcon
  } else if (title.value == 'Attachments') {
    icon = AttachmentIcon
  } else if (title.value == 'WhatsApp') {
    icon = WhatsAppIcon
  } else if (title.value == 'Avito') {
    icon = AvitoIcon
  }
  return h(icon, { class: 'text-ink-gray-4' })
})

const emailBox = ref(null)
const whatsappBox = ref(null)
const avitoBox = ref(null)

watch([reload, reload_email], ([reload_value, reload_email_value]) => {
  if (reload_value || reload_email_value) {
    all_activities.reload()
    _document.reload()
    reload.value = false
    reload_email.value = false
  }
})

function scroll(hash) {
  if (['tasks', 'notes'].includes(route.hash?.slice(1))) return
  setTimeout(() => {
    let el
    if (!hash) {
      let e = document.getElementsByClassName('activity')
      el = e[e.length - 1]
    } else {
      el = document.getElementById(hash)
    }
    if (el && !useElementVisibility(el).value) {
      el.scrollIntoView({ behavior: 'smooth' })
      el.focus()
    }
  }, 500)
}

function formatActivityDate(date, format) {
  if (!date) return ''
  return dayjs(date).format(format)
}

const showWhatsappTemplates = ref(false)

const whatsappMessages = createResource({
  url: 'crm.api.whatsapp.get_whatsapp_messages',
  cache: ['whatsapp_messages', doc.value.data.name],
  params: {
    reference_doctype: props.doctype,
    reference_name: doc.value.data.name,
  },
  auto: true,
  transform: (data) => data.sort(sortByModified),
  onSuccess: () => nextTick(() => scroll()),
})

const avitoMessages = createResource({
  url: 'crm.api.avito.get_avito_messages',
  cache: ['avito_messages', doc.value.data.name],
  params: {
    reference_doctype: props.doctype,
    reference_name: doc.value.data.name,
  },
  auto: true,
  transform: (data) => data.sort(sortByModified),
  onSuccess: () => nextTick(() => scroll()),
})

onBeforeUnmount(() => {
  $socket.off('whatsapp_message')
  $socket.off('avito_message')
  $socket.off('activity_update')
})

onMounted(() => {
  // Setup socket event handlers
  const handleWhatsAppMessage = (data) => {
    if (data.reference_doctype === props.doctype && 
        data.reference_name === doc.value.data.name) {
      whatsappMessages.reload()
      reloadDebounced()
    }
  }

  const handleAvitoMessage = (data) => {
    if (data.reference_doctype === props.doctype && 
        data.reference_name === doc.value.data.name) {
      avitoMessages.reload()
      reloadDebounced()
    }
  }

  // Attach event listeners
  $socket.on('whatsapp_message', handleWhatsAppMessage)
  $socket.on('avito_message', handleAvitoMessage)

  // Initial scroll setup
  nextTick(() => {
    const hash = route.hash.slice(1) || null
    let tabNames = props.tabs?.map((tab) => tab.name)
    if (!tabNames?.includes(hash)) {
      scroll(hash)
    }
  })

  // Scroll to bottom to show latest activities
  nextTick(() => {
    if (scrollContainer.value) {
      const el = scrollContainer.value.$el
      el.scrollTop = el.scrollHeight
    }
  })
})

// Update scroll position after tab change
watch(title, () => {
  noMoreActivities.value = false
  isLoadingMore.value = false
  nextTick(() => {
    if (scrollContainer.value) {
      const el = scrollContainer.value.$el
      el.scrollTop = el.scrollHeight
    }
  })
})
const callActions = computed(() => {
  let actions = [
    {
      label: __('Log a Call'),
      onClick: () => modalRef.value.createCallLog(),
    },
    {
      label: __('Make a Call'),
      onClick: () => makeCall(doc.value.mobile_no),
      condition: () => callEnabled.value,
    },
  ]

  return actions.filter((action) =>
    action.condition ? action.condition() : true,
  )
})

defineExpose({ emailBox, all_activities, changeTabTo })
</script>

<style>
.activities {
  scroll-behavior: smooth;
}
</style><|MERGE_RESOLUTION|>--- conflicted
+++ resolved
@@ -593,17 +593,12 @@
 
 const all_activities = createResource({
   url: 'crm.api.activities.get_activities',
-<<<<<<< HEAD
   params: { 
-    name: doc.value.data.name,
+    name: props.docname,
     limit: 20,
     offset: 0
   },
-  cache: ['activity', doc.value.data.name],
-=======
-  params: { name: props.docname },
   cache: ['activity', props.docname],
->>>>>>> 066371bd
   auto: true,
   transform: ([versions, calls, notes, tasks, attachments]) => {
     return { versions, calls, notes, tasks, attachments }
@@ -615,7 +610,6 @@
   all_activities.reload()
 }, 1000)
 
-<<<<<<< HEAD
 function handleScroll(e) {
   const el = e.target
   const threshold = 100 // pixels from top
@@ -625,19 +619,8 @@
     loadMore()
   }
 }
-=======
-const whatsappMessages = createResource({
-  url: 'crm.api.whatsapp.get_whatsapp_messages',
-  cache: ['whatsapp_messages', props.docname],
-  params: {
-    reference_doctype: props.doctype,
-    reference_name: props.docname,
-  },
-  auto: whatsappEnabled.value,
-  transform: (data) => sortByCreation(data),
-  onSuccess: () => nextTick(() => scroll()),
-})
->>>>>>> 066371bd
+
+
 
 async function loadMore() {
   if (isLoadingMore.value || noMoreActivities.value) return
@@ -677,13 +660,12 @@
     const result = await createResource({
       url: 'crm.api.activities.get_activities',
       params: {
-        name: doc.value.data.name,
+        name: props.docname,
         limit: 20,
         offset: currentLength
       }
     }).submit()
 
-<<<<<<< HEAD
     const [versions, calls, notes, tasks, attachments] = result
     
     // Check if we have any new data based on the current tab
@@ -706,15 +688,6 @@
       hasNewData = notes?.length > 0
     } else if (title.value === 'Attachments') {
       hasNewData = attachments?.length > 0
-=======
-onMounted(() => {
-  $socket.on('whatsapp_message', (data) => {
-    if (
-      data.reference_doctype === props.doctype &&
-      data.reference_name === props.docname
-    ) {
-      whatsappMessages.reload()
->>>>>>> 066371bd
     }
 
     if (!hasNewData) {
@@ -747,7 +720,7 @@
     all_activities.data.attachments = mergeUniqueById(all_activities.data.attachments, attachments)
 
     // After data is updated and DOM is re-rendered, restore scroll position
-  nextTick(() => {
+    nextTick(() => {
       const newScrollHeight = scrollEl.scrollHeight
       const heightDiff = newScrollHeight - oldScrollHeight
       scrollEl.scrollTop = oldScrollTop + heightDiff
@@ -759,6 +732,8 @@
     isLoadingMore.value = false
   }
 }
+
+
 
 function sendTemplate(template) {
   showWhatsappTemplates.value = false
@@ -768,7 +743,7 @@
     params: {
       reference_doctype: props.doctype,
       reference_name: props.docname,
-      to: doc.value.mobile_no,
+      to: doc.value?.mobile_no,
       template,
     },
     auto: true,
@@ -1027,10 +1002,10 @@
 
 const whatsappMessages = createResource({
   url: 'crm.api.whatsapp.get_whatsapp_messages',
-  cache: ['whatsapp_messages', doc.value.data.name],
+  cache: ['whatsapp_messages', props.docname],
   params: {
     reference_doctype: props.doctype,
-    reference_name: doc.value.data.name,
+    reference_name: props.docname,
   },
   auto: true,
   transform: (data) => data.sort(sortByModified),
@@ -1039,10 +1014,10 @@
 
 const avitoMessages = createResource({
   url: 'crm.api.avito.get_avito_messages',
-  cache: ['avito_messages', doc.value.data.name],
+  cache: ['avito_messages', props.docname],
   params: {
     reference_doctype: props.doctype,
-    reference_name: doc.value.data.name,
+    reference_name: props.docname,
   },
   auto: true,
   transform: (data) => data.sort(sortByModified),
@@ -1059,7 +1034,7 @@
   // Setup socket event handlers
   const handleWhatsAppMessage = (data) => {
     if (data.reference_doctype === props.doctype && 
-        data.reference_name === doc.value.data.name) {
+        data.reference_name === props.docname) {
       whatsappMessages.reload()
       reloadDebounced()
     }
@@ -1067,7 +1042,7 @@
 
   const handleAvitoMessage = (data) => {
     if (data.reference_doctype === props.doctype && 
-        data.reference_name === doc.value.data.name) {
+        data.reference_name === props.docname) {
       avitoMessages.reload()
       reloadDebounced()
     }
@@ -1114,7 +1089,7 @@
     },
     {
       label: __('Make a Call'),
-      onClick: () => makeCall(doc.value.mobile_no),
+      onClick: () => makeCall(doc.value?.mobile_no),
       condition: () => callEnabled.value,
     },
   ]
