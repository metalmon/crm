--- conflicted
+++ resolved
@@ -725,13 +725,9 @@
   if (title.value == 'Emails') {
     text = __('No Email Communications')
   } else if (title.value == 'Comments') {
-<<<<<<< HEAD
     text = __('No Comments')
-=======
-    text = 'No Comments'
   } else if (title.value == 'Data') {
-    text = 'No Data'
->>>>>>> 07fd5359
+    text = __('No Data')
   } else if (title.value == 'Calls') {
     text = __('No Call Logs')
   } else if (title.value == 'Notes') {
