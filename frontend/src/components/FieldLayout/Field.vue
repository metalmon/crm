--- conflicted
+++ resolved
@@ -235,10 +235,9 @@
 import { getMeta } from '@/stores/meta'
 import { usersStore } from '@/stores/users'
 import { useDocument } from '@/data/document'
-import { Tooltip, DatePicker, DateTimePicker } from 'frappe-ui'
+import { Tooltip } from 'frappe-ui'
 import { computed, provide, inject, ref } from 'vue'
 import SingleImageUploader from '@/components/Controls/SingleImageUploader.vue'
-
 
 const props = defineProps({
   field: Object,
@@ -252,7 +251,7 @@
 const { getFormattedPercent, getFormattedFloat, getFormattedCurrency } =
   getMeta(doctype)
 
-const { getUser } = usersStore()
+const { users, getUser } = usersStore()
 
 let triggerOnChange
 let parentDoc
@@ -269,7 +268,7 @@
   provide('triggerOnRowAdd', triggerOnRowAdd)
   provide('triggerOnRowRemove', triggerOnRowRemove)
 } else {
-  triggerOnChange = inject('triggerOnChange')
+  triggerOnChange = inject('triggerOnChange', () => {})
   parentDoc = inject('parentDoc')
 }
 
@@ -287,6 +286,10 @@
 
   if (field.fieldtype === 'Link' && field.options === 'User') {
     field.fieldtype = 'User'
+    field.link_filters = JSON.stringify({
+      ...(field.link_filters ? JSON.parse(field.link_filters) : {}),
+      name: ['in', users.data.crmUsers?.map((user) => user.name)],
+    })
   }
 
   if (field.fieldtype === 'Link' && field.options !== 'User') {
@@ -330,11 +333,7 @@
 
   return (
     (field.fieldtype == 'Check' ||
-<<<<<<< HEAD
-      (field.read_only && (data.value[field.fieldname] !== undefined || ['Currency', 'Float', 'Int', 'Percent'].includes(field.fieldtype))) ||
-=======
       shouldShowReadOnly ||
->>>>>>> ec4d7a8e
       !field.read_only) &&
     (!field.depends_on || field.display_via_depends_on) &&
     !field.hidden
@@ -413,7 +412,6 @@
 }
 
 const tempImages = ref({}) // { [fieldname]: tempUrl }
-
 function getDataValue(value, field) {
   if (field.fieldtype === 'Duration') {
     return value || 0
