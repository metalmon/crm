--- conflicted
+++ resolved
@@ -135,33 +135,19 @@
     </Link>
     <input
       v-else-if="field.fieldtype === 'Datetime'"
-<<<<<<< HEAD
       type="datetime-local"
-      v-model="data[field.fieldname]"
+      :value="data[field.fieldname]"
       :placeholder="getPlaceholder(field)"
       class="w-full rounded border border-gray-100 bg-surface-gray-2 px-2 py-1.5 text-base text-ink-gray-8 placeholder-ink-gray-4 transition-colors hover:border-outline-gray-modals hover:bg-surface-gray-3 focus:border-outline-gray-4 focus:bg-surface-white focus:shadow-sm focus:outline-none focus:ring-0 focus-visible:ring-2 focus-visible:ring-outline-gray-3"
-=======
-      :value="data[field.fieldname]"
-      :formatter="(date) => getFormat(date, '', true, true)"
-      :placeholder="getPlaceholder(field)"
-      input-class="border-none"
-      @change="(v) => fieldChange(v, field)"
->>>>>>> 4d54e43b
+      @change="(e) => fieldChange(e.target.value, field)"
     />
     <input
       v-else-if="field.fieldtype === 'Date'"
-<<<<<<< HEAD
       type="date"
-      v-model="data[field.fieldname]"
+      :value="data[field.fieldname]"
       :placeholder="getPlaceholder(field)"
       class="w-full rounded border border-gray-100 bg-surface-gray-2 px-2 py-1.5 text-base text-ink-gray-8 placeholder-ink-gray-4 transition-colors hover:border-outline-gray-modals hover:bg-surface-gray-3 focus:border-outline-gray-4 focus:bg-surface-white focus:shadow-sm focus:outline-none focus:ring-0 focus-visible:ring-2 focus-visible:ring-outline-gray-3"
-=======
-      :value="data[field.fieldname]"
-      :formatter="(date) => getFormat(date, '', true)"
-      :placeholder="getPlaceholder(field)"
-      input-class="border-none"
-      @change="(v) => fieldChange(v, field)"
->>>>>>> 4d54e43b
+      @change="(e) => fieldChange(e.target.value, field)"
     />
     <FormControl
       v-else-if="
@@ -245,15 +231,6 @@
 import TableMultiselectInput from '@/components/Controls/TableMultiselectInput.vue'
 import Link from '@/components/Controls/Link.vue'
 import Grid from '@/components/Controls/Grid.vue'
-<<<<<<< HEAD
-import { evaluateDependsOnValue } from '@/utils'
-import { flt } from '@/utils/numberFormat.js'
-import { getMeta } from '@/stores/meta'
-import { usersStore } from '@/stores/users'
-import { Tooltip, FeatherIcon, FormControl, Button } from 'frappe-ui'
-import { computed, inject, ref } from 'vue'
-import SingleImageUploader from '@/components/Controls/SingleImageUploader.vue'
-=======
 import { createDocument } from '@/composables/document'
 import { getFormat, evaluateDependsOnValue } from '@/utils'
 import { flt } from '@/utils/numberFormat.js'
@@ -262,7 +239,8 @@
 import { useDocument } from '@/data/document'
 import { Tooltip, DatePicker, DateTimePicker } from 'frappe-ui'
 import { computed, provide, inject } from 'vue'
->>>>>>> 4d54e43b
+import SingleImageUploader from '@/components/Controls/SingleImageUploader.vue'
+
 
 const props = defineProps({
   field: Object,
@@ -278,13 +256,6 @@
 
 const { getUser } = usersStore()
 
-<<<<<<< HEAD
-function validateFile(file) {
-  let extn = file.name.split('.').pop().toLowerCase()
-  if (!['png', 'jpg', 'jpeg', 'gif', 'svg', 'bmp', 'webp'].includes(extn)) {
-    return __('Only PNG, JPG, GIF, SVG, BMP and WebP images are allowed')
-  }
-=======
 let triggerOnChange
 let parentDoc
 
@@ -302,7 +273,6 @@
 } else {
   triggerOnChange = inject('triggerOnChange')
   parentDoc = inject('parentDoc')
->>>>>>> 4d54e43b
 }
 
 const field = computed(() => {
@@ -415,16 +385,12 @@
        console.warn(`Unsupported options type for field ${props.field.fieldname}:`, options);
        return []; // Return empty for unsupported types
   }
-<<<<<<< HEAD
 
    // Ensure the result is an array of {label, value} or similar structure expected by FormControl
    // Filter out any items that didn't conform
    return processedOptions.filter(opt => typeof opt === 'object' && opt !== null && 'label' in opt && 'value' in opt);
 });
 
-=======
-}
-
 function fieldChange(value, df) {
   data.value[df.fieldname] = value
 
@@ -434,7 +400,6 @@
     triggerOnChange(df.fieldname)
   }
 }
->>>>>>> 4d54e43b
 </script>
 <style scoped>
 :deep(.form-control.prefix select) {
