--- conflicted
+++ resolved
@@ -148,14 +148,6 @@
     icon: PhoneIcon,
     to: 'Call Logs',
   },
-<<<<<<< HEAD
-  {
-    label: __('Email Templates', null, 'Sidebar'),
-    icon: Email2Icon,
-    to: 'Email Templates',
-  },
-=======
->>>>>>> dec875f6
 ]
 
 // View section names with translations
