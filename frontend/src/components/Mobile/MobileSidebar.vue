<template>
  <TransitionRoot :show="sidebarOpened">
    <Dialog as="div" @close="sidebarOpened = false" class="fixed inset-0 z-40">
      <TransitionChild
        as="template"
        enter="transition ease-in-out duration-200 transform"
        enter-from="-translate-x-full"
        enter-to="translate-x-0"
        leave="transition ease-in-out duration-200 transform"
        leave-from="translate-x-0"
        leave-to="-translate-x-full"
      >
        <div
          class="relative z-10 flex h-full w-[260px] flex-col justify-between border-r bg-surface-menu-bar transition-all duration-300 ease-in-out"
        >
          <div>
            <UserDropdown class="p-2" :isCollapsed="!sidebarOpened" />
          </div>
          <div class="flex-1 overflow-y-auto dark-scrollbar">
            <div class="mb-3 flex flex-col">
              <SidebarLink
                id="notifications-btn"
                :label="__('Notifications')"
                :icon="NotificationsIcon"
                :to="{ name: 'Notifications' }"
                class="relative mx-2 my-0.5"
              >
                <template #right>
                  <Badge
                    v-if="unreadNotificationsCount"
                    :label="unreadNotificationsCount"
                    variant="subtle"
                  />
                </template>
              </SidebarLink>
            </div>
            <div v-for="view in allViews" :key="view.label">
              <Section
                :label="view.name"
                :hideLabel="view.hideLabel"
                :opened="view.opened"
              >
                <template #header="{ opened, hide, toggle }">
                  <div
                    v-if="!hide"
                    class="ml-2 mt-4 flex h-7 w-auto cursor-pointer gap-1.5 px-1 text-base font-medium text-ink-gray-5 opacity-100 transition-all duration-300 ease-in-out"
                    @click="toggle()"
                  >
                    <FeatherIcon
                      name="chevron-right"
                      class="h-4 text-ink-gray-9 transition-all duration-300 ease-in-out"
                      :class="{ 'rotate-90': opened }"
                    />
                    <span>{{ __(view.name) }}</span>
                  </div>
                </template>
                <nav class="flex flex-col">
                  <SidebarLink
                    v-for="link in view.views"
                    :icon="link.icon"
                    :label="__(link.label)"
                    :to="link.to"
                    class="mx-2 my-0.5"
                  />
                </nav>
              </Section>
            </div>
          </div>
        </div>
      </TransitionChild>
      <TransitionChild
        as="template"
        enter="transition-opacity ease-linear duration-200"
        enter-from="opacity-0"
        enter-to="opacity-100"
        leave="transition-opacity ease-linear duration-200"
        leave-from="opacity-100"
        leave-to="opacity-0"
      >
        <DialogOverlay class="fixed inset-0 bg-gray-600 bg-opacity-50" />
      </TransitionChild>
    </Dialog>
  </TransitionRoot>
</template>
<script setup>
import {
  TransitionRoot,
  TransitionChild,
  Dialog,
  DialogOverlay,
} from '@headlessui/vue'
import Section from '@/components/Section.vue'
import Email2Icon from '@/components/Icons/Email2Icon.vue'
import PinIcon from '@/components/Icons/PinIcon.vue'
import UserDropdown from '@/components/UserDropdown.vue'
import LeadsIcon from '@/components/Icons/LeadsIcon.vue'
import DealsIcon from '@/components/Icons/DealsIcon.vue'
import ContactsIcon from '@/components/Icons/ContactsIcon.vue'
import OrganizationsIcon from '@/components/Icons/OrganizationsIcon.vue'
import NoteIcon from '@/components/Icons/NoteIcon.vue'
import TaskIcon from '@/components/Icons/TaskIcon.vue'
import PhoneIcon from '@/components/Icons/PhoneIcon.vue'
import NotificationsIcon from '@/components/Icons/NotificationsIcon.vue'
import SidebarLink from '@/components/SidebarLink.vue'
import { viewsStore } from '@/stores/views'
import { unreadNotificationsCount } from '@/stores/notifications'
import { createResource } from 'frappe-ui'
<<<<<<< HEAD
=======
import { TrialBanner } from 'frappe-ui/frappe'
>>>>>>> 98c80c9d
import { computed, h, provide } from 'vue'
import { mobileSidebarOpened as sidebarOpened } from '@/composables/settings'
import { callEnabled } from '@/composables/settings'

const { getPinnedViews, getPublicViews } = viewsStore()

const links = [
  {
    label: __('Leads'),
    icon: LeadsIcon,
    to: 'Leads',
  },
  {
    label: __('Deals'),
    icon: DealsIcon,
    to: 'Deals',
  },
  {
    label: __('Notes'),
    icon: NoteIcon,
    to: 'Notes',
  },
  {
    label: __('Tasks'),
    icon: TaskIcon,
    to: 'Tasks',
  },
  {
    label: __('Contacts'),
    icon: ContactsIcon,
    to: 'Contacts',
  },
  {
    label: __('Organizations'),
    icon: OrganizationsIcon,
    to: 'Organizations',
  },
  {
    label: __('Message Templates'),
    icon: Email2Icon,
    to: 'Email Templates',
  },
  ...(callEnabled.value ? [{
    label: __('Call Logs'),
    icon: PhoneIcon,
    to: 'Call Logs',
  }] : []),
]

const allViews = computed(() => {
  let _views = [
    {
      name: __('All Views'),
      hideLabel: true,
      opened: true,
      views: links,
    },
  ]
  if (getPublicViews().length) {
    _views.push({
      name: __('Public views'),
      opened: true,
      views: parseView(getPublicViews()),
    })
  }

  if (getPinnedViews().length) {
    _views.push({
      name: __('Pinned views'),
      opened: true,
      views: parseView(getPinnedViews()),
    })
  }
  return _views
})

function parseView(views) {
  return views.map((view) => {
    return {
      label: view.label,
      icon: getIcon(view.route_name, view.icon),
      to: {
        name: view.route_name,
        params: { viewType: view.type || 'list' },
        query: { view: view.name },
      },
    }
  })
}

function getIcon(routeName, icon) {
  if (icon) return h('div', { class: 'size-auto' }, icon)

  switch (routeName) {
    case 'Leads':
      return LeadsIcon
    case 'Deals':
      return DealsIcon
    case 'Contacts':
      return ContactsIcon
    case 'Organizations':
      return OrganizationsIcon
    case 'Notes':
      return NoteIcon
    case 'Call Logs':
      return PhoneIcon
    default:
      return PinIcon
  }
}
</script><|MERGE_RESOLUTION|>--- conflicted
+++ resolved
@@ -105,10 +105,7 @@
 import { viewsStore } from '@/stores/views'
 import { unreadNotificationsCount } from '@/stores/notifications'
 import { createResource } from 'frappe-ui'
-<<<<<<< HEAD
-=======
 import { TrialBanner } from 'frappe-ui/frappe'
->>>>>>> 98c80c9d
 import { computed, h, provide } from 'vue'
 import { mobileSidebarOpened as sidebarOpened } from '@/composables/settings'
 import { callEnabled } from '@/composables/settings'
