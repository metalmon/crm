--- conflicted
+++ resolved
@@ -22,43 +22,6 @@
           class="opacity-0 hover:bg-surface-gray-4 group-hover:opacity-100"
           @click="saveOption"
         />
-<<<<<<< HEAD
-        <Tooltip :text="__('Set As Primary')" v-if="!isNew && !option.selected">
-          <div>
-            <Button
-              variant="ghost"
-              size="sm"
-              class="opacity-0 hover:bg-surface-gray-4 group-hover:opacity-100"
-              @click="option.onClick"
-            >
-              <SuccessIcon />
-            </Button>
-          </div>
-        </Tooltip>
-        <Tooltip v-if="!editMode" :text="__('Edit')">
-          <div>
-            <Button
-              variant="ghost"
-              size="sm"
-              class="opacity-0 hover:bg-surface-gray-4 group-hover:opacity-100"
-              @click="toggleEditMode"
-            >
-              <EditIcon />
-            </Button>
-          </div>
-        </Tooltip>
-        <Tooltip :text="__('Delete')">
-          <div>
-            <Button
-              variant="ghost"
-              icon="x"
-              size="sm"
-              class="opacity-0 hover:bg-surface-gray-4 group-hover:opacity-100"
-              @click="() => option.onDelete(option, isNew)"
-            />
-          </div>
-        </Tooltip>
-=======
         <Button
           v-if="!isNew && !option.selected"
           :tooltip="__('Set As Primary')"
@@ -82,7 +45,6 @@
           class="opacity-0 hover:bg-surface-gray-4 group-hover:opacity-100"
           @click="() => option.onDelete(option, isNew)"
         />
->>>>>>> 066371bd
       </div>
     </div>
     <div v-if="option.selected">
