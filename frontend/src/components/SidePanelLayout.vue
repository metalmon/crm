--- conflicted
+++ resolved
@@ -40,18 +40,21 @@
                   >
                     <Tooltip :text="__(field.label)" :hoverDelay="1">
                       <div
-                        class="w-[35%] min-w-20 shrink-0 truncate text-sm text-ink-gray-5"
+                        class="w-[35%] min-w-20 shrink-0 flex items-center gap-0.5"
                       >
-                        {{ __(field.label) }}
-                        <span
+                        <div class="truncate text-sm text-ink-gray-5">
+                          {{ __(field.label) }}
+                        </div>
+                        <div
                           v-if="
                             field.reqd ||
                             (field.mandatory_depends_on &&
                               field.mandatory_via_depends_on)
                           "
                           class="text-ink-red-2"
-                          >*</span
                         >
+                          *
+                        </div>
                       </div>
                     </Tooltip>
                     <div class="flex items-center justify-between w-[65%]">
@@ -128,7 +131,7 @@
                           "
                           doctype="User"
                           :filters="field.filters"
-                          @change="(data) => fieldChange(data, field)"
+                          @change="(v) => fieldChange(v, field)"
                           :placeholder="__('Select') + ' ' + __(field.label) + '...'"
                           :hideMe="true"
                         >
@@ -321,11 +324,7 @@
 import { isMobileView } from '@/composables/settings'
 import { evaluateDependsOnValue } from '@/utils'
 import { flt } from '@/utils/numberFormat.js'
-<<<<<<< HEAD
-import { Tooltip, Popover } from 'frappe-ui'
-=======
-import { Tooltip, DateTimePicker, DatePicker } from 'frappe-ui'
->>>>>>> ec4d7a8e
+import { Tooltip } from 'frappe-ui'
 import { useDocument } from '@/data/document'
 import dayjs, { toUserTimezone, toSystemTimezone } from '@/utils/dayjs'
 import { ref, computed, getCurrentInstance } from 'vue'
@@ -418,6 +417,10 @@
       field.depends_on,
       doc.value,
     ),
+    mandatory_via_depends_on: evaluateDependsOnValue(
+      field.mandatory_depends_on,
+      doc.value,
+    ),
   }
 
   _field.visible = isFieldVisible(_field)
