<template>
<<<<<<< HEAD
  <FadedScrollableDiv
    class="flex flex-col gap-1.5 overflow-y-auto dark-scrollbar"
    :class="[isLastSection ? '' : 'max-h-[300px]']"
  >
    <div
      v-for="field in _fields"
      :key="field.label"
      :class="[field.hidden && 'hidden']"
      class="section-field flex items-center gap-2 px-3 leading-5 first:mt-3"
    >
      <Tooltip :text="__(field.label)" :hoverDelay="1">
        <div class="w-[35%] min-w-20 shrink-0 truncate text-sm text-ink-gray-5">
          <span>{{ __(field.label) }}</span>
          <span class="text-ink-red-3">{{ field.reqd ? ' *' : '' }}</span>
        </div>
      </Tooltip>
      <div class="flex items-center justify-between w-[65%]">
        <div
          class="grid min-h-[28px] flex-1 items-center overflow-hidden text-base"
        >
          <div
            v-if="
              field.read_only && !['Checkbox', 'Dropdown'].includes(field.type)
            "
            class="flex h-7 cursor-pointer items-center px-2 py-1 text-ink-gray-5"
          >
            <Tooltip :text="__(field.tooltip)">
              <div>{{ localData[field.name] }}</div>
            </Tooltip>
          </div>
          <div v-else-if="field.type === 'Dropdown'">
            <NestedPopover>
              <template #target="{ open }">
                <Button
                  :label="data[field.name]"
                  class="dropdown-button flex w-full items-center justify-between rounded border border-gray-100 bg-surface-gray-2 px-2 py-1.5 text-base text-ink-gray-8 placeholder-ink-gray-4 transition-colors hover:border-outline-gray-modals hover:bg-surface-gray-3 focus:border-outline-gray-4 focus:bg-surface-white focus:shadow-sm focus:outline-none focus:ring-0 focus-visible:ring-2 focus-visible:ring-outline-gray-3 dark-scrollbar"
=======
  <div class="sections flex flex-col overflow-y-auto">
    <template v-for="(section, i) in _sections" :key="section.name">
      <div v-if="section.visible" class="section flex flex-col">
        <div
          v-if="i !== firstVisibleIndex()"
          class="w-full section-border h-px border-t"
        />
        <div class="p-1 sm:p-3">
          <Section
            labelClass="px-2 font-semibold"
            headerClass="h-8"
            :label="section.label"
            :hideLabel="!section.label"
            :opened="section.opened"
          >
            <template v-if="!preview" #actions>
              <div v-if="section.name == 'contacts_section'" class="pr-2">
                <Link
                  value=""
                  doctype="Contact"
                  @change="(e) => addContact(e)"
                  :onCreate="
                    (value, close) => {
                      _contact = {
                        first_name: value,
                        company_name: deal.data.organization,
                      }
                      showContactModal = true
                      close()
                    }
                  "
>>>>>>> 99e62169
                >
                  <template #target="{ togglePopover }">
                    <Button
                      class="h-7 px-3"
                      variant="ghost"
                      icon="plus"
                      @click="togglePopover()"
                    />
                  </template>
<<<<<<< HEAD
                </Button>
              </template>
              <template #body>
                <div
                  class="my-2 p-1.5 min-w-40 space-y-1.5 divide-y divide-outline-gray-1 rounded-lg bg-surface-modal shadow-2xl ring-1 ring-black ring-opacity-5 focus:outline-none dark-scrollbar"
=======
                </Link>
              </div>
              <Button
                v-else-if="section.showEditButton"
                variant="ghost"
                class="w-7 mr-2"
                @click="showSidePanelModal = true"
              >
                <EditIcon class="h-4 w-4" />
              </Button>
            </template>
            <slot v-bind="{ section }">
              <FadedScrollableDiv
                v-if="section.columns?.[0].fields.length"
                class="column flex flex-col gap-1.5 overflow-y-auto"
              >
                <template
                  v-for="field in section.columns[0].fields || []"
                  :key="field.fieldname"
>>>>>>> 99e62169
                >
                  <div
                    v-if="field.visible"
                    class="field flex items-center gap-2 px-3 leading-5 first:mt-3"
                  >
                    <Tooltip :text="__(field.label)" :hoverDelay="1">
                      <div
                        class="w-[35%] min-w-20 shrink-0 truncate text-sm text-ink-gray-5"
                      >
                        {{ __(field.label) }}
                        <span
                          v-if="
                            field.reqd ||
                            (field.mandatory_depends_on &&
                              field.mandatory_via_depends_on)
                          "
                          class="text-ink-red-3"
                          >*</span
                        >
                      </div>
                    </Tooltip>
                    <div class="flex items-center justify-between w-[65%]">
                      <div
                        class="grid min-h-[28px] flex-1 items-center overflow-hidden text-base"
                      >
                        <div
                          v-if="
                            field.read_only &&
                            !['Check', 'Dropdown'].includes(field.fieldtype)
                          "
                          class="flex h-7 cursor-pointer items-center px-2 py-1 text-ink-gray-5"
                        >
                          <Tooltip :text="__(field.tooltip)">
                            <div>{{ data[field.fieldname] }}</div>
                          </Tooltip>
                        </div>
                        <div v-else-if="field.fieldtype === 'Dropdown'">
                          <NestedPopover>
                            <template #target="{ open }">
                              <Button
                                :label="data[field.fieldname]"
                                class="dropdown-button flex w-full items-center justify-between rounded border border-gray-100 bg-surface-gray-2 px-2 py-1.5 text-base text-ink-gray-8 placeholder-ink-gray-4 transition-colors hover:border-outline-gray-modals hover:bg-surface-gray-3 focus:border-outline-gray-4 focus:bg-surface-white focus:shadow-sm focus:outline-none focus:ring-0 focus-visible:ring-2 focus-visible:ring-outline-gray-3"
                              >
                                <div
                                  v-if="data[field.fieldname]"
                                  class="truncate"
                                >
                                  {{ data[field.fieldname] }}
                                </div>
                                <div
                                  v-else
                                  class="text-base leading-5 text-ink-gray-4 truncate"
                                >
                                  {{ field.placeholder }}
                                </div>
                                <template #suffix>
                                  <FeatherIcon
                                    :name="open ? 'chevron-up' : 'chevron-down'"
                                    class="h-4 text-ink-gray-5"
                                  />
                                </template>
                              </Button>
                            </template>
                            <template #body>
                              <div
                                class="my-2 p-1.5 min-w-40 space-y-1.5 divide-y divide-outline-gray-1 rounded-lg bg-surface-modal shadow-2xl ring-1 ring-black ring-opacity-5 focus:outline-none"
                              >
                                <div>
                                  <DropdownItem
                                    v-if="field.options?.length"
                                    v-for="option in field.options"
                                    :key="option.name"
                                    :option="option"
                                  />
                                  <div v-else>
                                    <div
                                      class="p-1.5 px-7 text-base text-ink-gray-4"
                                    >
                                      {{
                                        __('No {0} Available', [field.label])
                                      }}
                                    </div>
                                  </div>
                                </div>
                                <div class="pt-1.5">
                                  <Button
                                    variant="ghost"
                                    class="w-full !justify-start"
                                    :label="__('Create New')"
                                    @click="field.create()"
                                  >
                                    <template #prefix>
                                      <FeatherIcon name="plus" class="h-4" />
                                    </template>
                                  </Button>
                                </div>
                              </div>
                            </template>
                          </NestedPopover>
                        </div>
                        <FormControl
                          v-else-if="field.fieldtype == 'Check'"
                          class="form-control"
                          type="checkbox"
                          v-model="data[field.fieldname]"
                          @change.stop="
                            emit(
                              'update',
                              field.fieldname,
                              $event.target.checked,
                            )
                          "
                          :disabled="Boolean(field.read_only)"
                        />
                        <FormControl
                          v-else-if="
                            [
                              'Small Text',
                              'Text',
                              'Long Text',
                              'Code',
                            ].includes(field.fieldtype)
                          "
                          class="form-control"
                          type="textarea"
                          :value="data[field.fieldname]"
                          :placeholder="field.placeholder"
                          :debounce="500"
                          @change.stop="
                            emit('update', field.fieldname, $event.target.value)
                          "
                        />
                        <FormControl
                          v-else-if="field.fieldtype === 'Select'"
                          class="form-control cursor-pointer [&_select]:cursor-pointer truncate"
                          type="select"
                          v-model="data[field.fieldname]"
                          :options="field.options"
                          :placeholder="field.placeholder"
                          @change.stop="
                            emit('update', field.fieldname, $event.target.value)
                          "
                        />
                        <Link
                          v-else-if="field.fieldtype === 'User'"
                          class="form-control"
                          :value="
                            data[field.fieldname] &&
                            getUser(data[field.fieldname]).full_name
                          "
                          doctype="User"
                          :filters="field.filters"
                          @change="
                            (data) => emit('update', field.fieldname, data)
                          "
                          :placeholder="'Select' + ' ' + field.label + '...'"
                          :hideMe="true"
                        >
                          <template v-if="data[field.fieldname]" #prefix>
                            <UserAvatar
                              class="mr-1.5"
                              :user="data[field.fieldname]"
                              size="sm"
                            />
                          </template>
                          <template #item-prefix="{ option }">
                            <UserAvatar
                              class="mr-1.5"
                              :user="option.value"
                              size="sm"
                            />
                          </template>
                          <template #item-label="{ option }">
                            <Tooltip :text="option.value">
                              <div class="cursor-pointer">
                                {{ getUser(option.value).full_name }}
                              </div>
                            </Tooltip>
                          </template>
                        </Link>
                        <Link
                          v-else-if="field.fieldtype === 'Link'"
                          class="form-control select-text"
                          :value="data[field.fieldname]"
                          :doctype="field.options"
                          :filters="field.filters"
                          :placeholder="field.placeholder"
                          @change="
                            (data) => emit('update', field.fieldname, data)
                          "
                          :onCreate="field.create"
                        />
                        <div
                          v-else-if="field.fieldtype === 'Datetime'"
                          class="form-control"
                        >
                          <DateTimePicker
                            icon-left=""
                            :value="data[field.fieldname]"
                            :formatter="
                              (date) => getFormat(date, '', true, true)
                            "
                            :placeholder="field.placeholder"
                            placement="left-start"
                            @change="
                              (data) => emit('update', field.fieldname, data)
                            "
                          />
                        </div>
                        <div
                          v-else-if="field.fieldtype === 'Date'"
                          class="form-control"
                        >
                          <DatePicker
                            icon-left=""
                            :value="data[field.fieldname]"
                            :formatter="(date) => getFormat(date, '', true)"
                            :placeholder="field.placeholder"
                            placement="left-start"
                            @change="
                              (data) => emit('update', field.fieldname, data)
                            "
                          />
                        </div>
                        <FormControl
                          v-else-if="field.fieldtype === 'Percent'"
                          class="form-control"
                          type="text"
                          :value="getFormattedPercent(field.fieldname, data)"
                          :placeholder="field.placeholder"
                          :debounce="500"
                          @change.stop="
                            emit(
                              'update',
                              field.fieldname,
                              flt($event.target.value),
                            )
                          "
                        />
                        <FormControl
                          v-else-if="field.fieldtype === 'Int'"
                          class="form-control"
                          type="number"
                          v-model="data[field.fieldname]"
                          :placeholder="field.placeholder"
                          :debounce="500"
                          @change.stop="
                            emit('update', field.fieldname, $event.target.value)
                          "
                        />
                        <FormControl
                          v-else-if="field.fieldtype === 'Float'"
                          class="form-control"
                          type="text"
                          :value="getFormattedFloat(field.fieldname, data)"
                          :placeholder="field.placeholder"
                          :debounce="500"
                          @change.stop="
                            emit(
                              'update',
                              field.fieldname,
                              flt($event.target.value),
                            )
                          "
                        />
                        <FormControl
                          v-else-if="field.fieldtype === 'Currency'"
                          class="form-control"
                          type="text"
                          :value="getFormattedCurrency(field.fieldname, data)"
                          :placeholder="field.placeholder"
                          :debounce="500"
                          @change.stop="
                            emit(
                              'update',
                              field.fieldname,
                              flt($event.target.value),
                            )
                          "
                        />
                        <FormControl
                          v-else
                          class="form-control"
                          type="text"
                          :value="data[field.fieldname]"
                          :placeholder="field.placeholder"
                          :debounce="500"
                          @change.stop="
                            emit('update', field.fieldname, $event.target.value)
                          "
                        />
                      </div>
                      <div class="ml-1">
                        <ArrowUpRightIcon
                          v-if="
                            field.fieldtype === 'Link' &&
                            field.link &&
                            data[field.fieldname]
                          "
                          class="h-4 w-4 shrink-0 cursor-pointer text-ink-gray-5 hover:text-ink-gray-8"
                          @click.stop="field.link(data[field.fieldname])"
                        />
                        <EditIcon
                          v-if="
                            field.fieldtype === 'Link' &&
                            field.edit &&
                            data[field.fieldname]
                          "
                          class="size-3.5 shrink-0 cursor-pointer text-ink-gray-5 hover:text-ink-gray-8"
                          @click.stop="field.edit(data[field.fieldname])"
                        />
                      </div>
                    </div>
                  </div>
<<<<<<< HEAD
                  <div class="pt-1.5">
                    <Button
                      variant="ghost"
                      class="w-full !justify-start"
                      :label="__('Create New')"
                      @click="field.create()"
                    >
                      <template #prefix>
                        <FeatherIcon name="plus" class="h-4" />
                      </template>
                    </Button>
                  </div>
                </div>
              </template>
            </NestedPopover>
          </div>
          <FormControl
            v-else-if="field.type == 'Сheckbox'"
            class="form-control"
            :type="field.type"
            v-model="data[field.name]"
            @change.stop="handleChange(field.name, $event.target.checked)"
            :disabled="Boolean(field.read_only)"
          />
          <FormControl
            v-else-if="
              ['email', 'number', 'password', 'textarea'].includes(field.type?.toLowerCase())
            "
            class="form-control"
            :type="field.type?.toLowerCase()"
            :value="data[field.name]"
            :placeholder="getPlaceholder(field)"
            :debounce="500"
            @change.stop="handleChange(field.name, $event.target.value)"
          />
          <FormControl
            v-else-if="field.type === 'Select' || field.name === 'gender'"
            type="select"
            class="form-control"
            :class="[
              field.prefix || field.prefixFn ? 'prefix' : '',
              field.name === 'status' ? 'status-select' : ''
            ]"
            :options="field.name === 'gender' ? [
              { label: __('Male'), value: 'Male' },
              { label: __('Female'), value: 'Female' }
            ] : field.options"
            v-model="data[field.name]"
            :placeholder="getPlaceholder(field)"
            @change.stop="handleChange(field.name, $event.target.value)"
          >
            <template v-if="field.prefix" #prefix>
              <IndicatorIcon :class="field.prefix" />
            </template>
          </FormControl>
          <Link
            v-else-if="['lead_owner', 'deal_owner'].includes(field.name)"
            class="form-control"
            :value="data[field.name] && getUser(data[field.name]).full_name"
            doctype="User"
            :filters="field.filters"
            @change="(data) => handleChange(field.name, data)"
            :placeholder="getPlaceholder(field)"
            :hideMe="true"
          >
            <template v-if="data[field.name]" #prefix>
              <UserAvatar class="mr-1.5" :user="data[field.name]" size="sm" />
            </template>
            <template #item-prefix="{ option }">
              <UserAvatar class="mr-1.5" :user="option.value" size="sm" />
            </template>
            <template #item-label="{ option }">
              <Tooltip :text="option.value">
                <div class="cursor-pointer text-ink-gray-8 dark:text-gray-500">
                  {{ getUser(option.value).full_name }}
                </div>
              </Tooltip>
            </template>
          </Link>
          <Link
            v-else-if="field.type === 'Link'"
            class="form-control select-text"
            :value="data[field.name]"
            :doctype="field.doctype"
            :filters="field.filters"
            :placeholder="getPlaceholder(field)"
            @change="(data) => handleChange(field.name, data)"
            :onCreate="field.create"
          />
          <input
            v-else-if="field.type === 'Date'"
            type="Date"
            class="form-input w-full"
            :value="data[field.name]"
            @input="handleChange(field.name, $event.target.value)"
            :placeholder="getPlaceholder(field)"
          />
          <input
            v-else-if="field.type === 'Datetime'"
            type="datetime-local"
            class="form-input w-full"
            :value="data[field.name]"
            @input="handleChange(field.name, $event.target.value)"
            :placeholder="getPlaceholder(field)"
          />
          <FormControl
            v-else
            class="form-control"
            type="text"
            :value="data[field.name]"
            :placeholder="getPlaceholder(field)"
            :debounce="500"
            @change.stop="handleChange(field.name, $event.target.value)"
          />
        </div>
        <div class="ml-1">
          <ArrowUpRightIcon
            v-if="field.type === 'Link' && field.link && data[field.name]"
            class="h-4 w-4 shrink-0 cursor-pointer text-ink-gray-5 hover:text-ink-gray-8"
            @click.stop="field.link(data[field.name])"
          />
          <EditIcon
            v-if="field.type === 'Link' && field.edit && data[field.name]"
            class="size-3.5 shrink-0 cursor-pointer text-ink-gray-5 hover:text-ink-gray-8"
            @click.stop="field.edit(data[field.name])"
          />
=======
                </template>
              </FadedScrollableDiv>
            </slot>
          </Section>
>>>>>>> 99e62169
        </div>
      </div>
    </template>
  </div>
  <SidePanelModal
    v-if="showSidePanelModal"
    v-model="showSidePanelModal"
    :doctype="doctype"
    @reload="() => emit('reload')"
  />
</template>

<script setup>
import Section from '@/components/Section.vue'
import NestedPopover from '@/components/NestedPopover.vue'
import DropdownItem from '@/components/DropdownItem.vue'
import FadedScrollableDiv from '@/components/FadedScrollableDiv.vue'
import ArrowUpRightIcon from '@/components/Icons/ArrowUpRightIcon.vue'
import EditIcon from '@/components/Icons/EditIcon.vue'
import Link from '@/components/Controls/Link.vue'
import UserAvatar from '@/components/UserAvatar.vue'
<<<<<<< HEAD
import IndicatorIcon from '@/components/Icons/IndicatorIcon.vue'
import { usersStore } from '@/stores/users'
import { getFormat } from '@/utils'
import { Tooltip } from 'frappe-ui'
import { computed, watch, ref } from 'vue'
=======
import SidePanelModal from '@/components/Modals/SidePanelModal.vue'
import { getMeta } from '@/stores/meta'
import { usersStore } from '@/stores/users'
import { isMobileView } from '@/composables/settings'
import { getFormat, evaluateDependsOnValue } from '@/utils'
import { flt } from '@/utils/numberFormat.js'
import { Tooltip, DateTimePicker, DatePicker } from 'frappe-ui'
import { ref, computed } from 'vue'
>>>>>>> 99e62169

const props = defineProps({
  sections: {
    type: Object,
  },
  doctype: {
    type: String,
    default: 'CRM Lead',
  },
  preview: {
    type: Boolean,
    default: false,
  },
  addContact: {
    type: Function,
  },
})

const { getFormattedPercent, getFormattedFloat, getFormattedCurrency } =
  getMeta(props.doctype)
const { isManager, getUser } = usersStore()

<<<<<<< HEAD
const emit = defineEmits(['update', 'change'])

const data = defineModel()
const localData = ref({})
const originalData = ref({})
const isInternalChange = ref(false)

// Initialize localData and originalData when modelValue changes
watch(data, (newValue, oldValue) => {
  if (!newValue) return
  
  if (isInternalChange.value) {
    isInternalChange.value = false
    return
  }
  
  localData.value = { ...newValue }
  if (Object.keys(originalData.value).length === 0) {
    originalData.value = { ...newValue }
  }
  checkDirty()
}, { deep: true })

function checkDirty() {
  const hasChanges = Object.keys(localData.value).some(key => {
    if (key === '_organizationObj') {
      const origOrg = originalData.value._organizationObj || {}
      const currentOrg = localData.value._organizationObj || {}
      return Object.keys(currentOrg).some(orgKey => {
        if (orgKey === 'modified' || orgKey === 'modified_by') return false
        return origOrg[orgKey] !== currentOrg[orgKey]
      })
    }
    
    if (key.startsWith('_')) return false
    
    const originalValue = originalData.value[key]
    const currentValue = localData.value[key]
    if (!originalValue && !currentValue) return false
    if (originalValue === '' && currentValue === '') return false
    if (originalValue === currentValue) return false
    return true
  })
  emit('change', hasChanges)
}

function handleChange(fieldName, value) {
  isInternalChange.value = true
  localData.value[fieldName] = value
  emit('update', fieldName, value)
  checkDirty()
}

function resetOriginalData() {
  originalData.value = { ...localData.value }
  checkDirty()
}

defineExpose({
  resetOriginalData
})

const _fields = computed(() => {
  let all_fields = []
  props.fields?.forEach((field) => {
    let df = field?.all_properties
    
    // Transform field type to have first letter capitalized
    if (field.type) {
      field.type = field.type.charAt(0).toUpperCase() + field.type.slice(1).toLowerCase()
    }
    // Only set fieldtype if type is not already set
    if (df?.fieldtype && !field.type) {
      field.type = df.fieldtype.charAt(0).toUpperCase() + df.fieldtype.slice(1).toLowerCase()
    }

    if (df?.depends_on) evaluate_depends_on(df.depends_on, field)
    all_fields.push({
      ...field,
      filters: df?.link_filters && JSON.parse(df.link_filters),
    })
=======
const emit = defineEmits(['update', 'reload'])

const data = defineModel()
const showSidePanelModal = ref(false)

const _sections = computed(() => {
  if (!props.sections?.length) return []
  let editButtonAdded = false
  return props.sections.map((section) => {
    if (section.columns?.length) {
      section.columns[0].fields = section.columns[0].fields.map((field) => {
        return parsedField(field)
      })
    }
    let _section = parsedSection(section, editButtonAdded)
    if (_section.showEditButton) {
      editButtonAdded = true
    }
    return _section
>>>>>>> 99e62169
  })
})

function parsedField(field) {
  if (field.fieldtype == 'Select' && typeof field.options === 'string') {
    field.options = field.options.split('\n').map((option) => {
      return { label: option, value: option }
    })

    if (field.options[0].value !== '') {
      field.options.unshift({ label: '', value: '' })
    }
  }

  if (field.fieldtype === 'Link' && field.options === 'User') {
    field.options = field.options
    field.fieldtype = 'User'
  }

  let _field = {
    ...field,
    filters: field.link_filters && JSON.parse(field.link_filters),
    placeholder: field.placeholder || field.label,
    display_via_depends_on: evaluateDependsOnValue(
      field.depends_on,
      data.value,
    ),
    mandatory_via_depends_on: evaluateDependsOnValue(
      field.mandatory_depends_on,
      data.value,
    ),
  }

  _field.visible = isFieldVisible(_field)
  return _field
}

function parsedSection(section, editButtonAdded) {
  let isContactSection = section.name == 'contacts_section'
  section.showEditButton = !(
    isMobileView.value ||
    !isManager() ||
    isContactSection ||
    editButtonAdded
  )

  section.visible =
    isContactSection ||
    section.columns?.[0].fields.filter((f) => f.visible).length

  return section
}

function isFieldVisible(field) {
  if (props.preview) return true
  return (
    (field.fieldtype == 'Check' ||
      (field.read_only && data.value[field.fieldname]) ||
      !field.read_only) &&
    (!field.depends_on || field.display_via_depends_on) &&
    !field.hidden
  )
}

function firstVisibleIndex() {
  return _sections.value.findIndex((section) => section.visible)
}

const getPlaceholder = (field) => {
  if (field.placeholder) {
    return __(field.placeholder)
  }
  if (['select', 'link'].includes(field.type)) {
    return `${__('Select')} ${__(field.label)}`
  } else {
    return `${__('Enter')} ${__(field.label)}`
  }
}
</script>

<style scoped>
.form-control {
  margin: 2px;
}

:deep(.form-control input:not([type='checkbox'])),
:deep(.form-control select),
:deep(.form-control textarea),
:deep(.form-control button),
.dropdown-button {
  border-color: transparent;
  background: transparent;
}

:deep(.form-control button) {
  gap: 0;
}
:deep(.form-control [type='checkbox']) {
  margin-left: 9px;
  cursor: pointer;
}

:deep(.form-control button > div) {
  overflow: hidden;
  text-overflow: ellipsis;
  white-space: nowrap;
}

:deep(.form-control button svg) {
  color: white;
  width: 0;
}

.sections .section .column {
  max-height: 300px;
}
.sections .section:last-of-type .column {
  max-height: none;
}
</style><|MERGE_RESOLUTION|>--- conflicted
+++ resolved
@@ -1,42 +1,4 @@
 <template>
-<<<<<<< HEAD
-  <FadedScrollableDiv
-    class="flex flex-col gap-1.5 overflow-y-auto dark-scrollbar"
-    :class="[isLastSection ? '' : 'max-h-[300px]']"
-  >
-    <div
-      v-for="field in _fields"
-      :key="field.label"
-      :class="[field.hidden && 'hidden']"
-      class="section-field flex items-center gap-2 px-3 leading-5 first:mt-3"
-    >
-      <Tooltip :text="__(field.label)" :hoverDelay="1">
-        <div class="w-[35%] min-w-20 shrink-0 truncate text-sm text-ink-gray-5">
-          <span>{{ __(field.label) }}</span>
-          <span class="text-ink-red-3">{{ field.reqd ? ' *' : '' }}</span>
-        </div>
-      </Tooltip>
-      <div class="flex items-center justify-between w-[65%]">
-        <div
-          class="grid min-h-[28px] flex-1 items-center overflow-hidden text-base"
-        >
-          <div
-            v-if="
-              field.read_only && !['Checkbox', 'Dropdown'].includes(field.type)
-            "
-            class="flex h-7 cursor-pointer items-center px-2 py-1 text-ink-gray-5"
-          >
-            <Tooltip :text="__(field.tooltip)">
-              <div>{{ localData[field.name] }}</div>
-            </Tooltip>
-          </div>
-          <div v-else-if="field.type === 'Dropdown'">
-            <NestedPopover>
-              <template #target="{ open }">
-                <Button
-                  :label="data[field.name]"
-                  class="dropdown-button flex w-full items-center justify-between rounded border border-gray-100 bg-surface-gray-2 px-2 py-1.5 text-base text-ink-gray-8 placeholder-ink-gray-4 transition-colors hover:border-outline-gray-modals hover:bg-surface-gray-3 focus:border-outline-gray-4 focus:bg-surface-white focus:shadow-sm focus:outline-none focus:ring-0 focus-visible:ring-2 focus-visible:ring-outline-gray-3 dark-scrollbar"
-=======
   <div class="sections flex flex-col overflow-y-auto">
     <template v-for="(section, i) in _sections" :key="section.name">
       <div v-if="section.visible" class="section flex flex-col">
@@ -68,7 +30,6 @@
                       close()
                     }
                   "
->>>>>>> 99e62169
                 >
                   <template #target="{ togglePopover }">
                     <Button
@@ -78,13 +39,6 @@
                       @click="togglePopover()"
                     />
                   </template>
-<<<<<<< HEAD
-                </Button>
-              </template>
-              <template #body>
-                <div
-                  class="my-2 p-1.5 min-w-40 space-y-1.5 divide-y divide-outline-gray-1 rounded-lg bg-surface-modal shadow-2xl ring-1 ring-black ring-opacity-5 focus:outline-none dark-scrollbar"
-=======
                 </Link>
               </div>
               <Button
@@ -104,7 +58,6 @@
                 <template
                   v-for="field in section.columns[0].fields || []"
                   :key="field.fieldname"
->>>>>>> 99e62169
                 >
                   <div
                     v-if="field.visible"
@@ -260,7 +213,7 @@
                           @change="
                             (data) => emit('update', field.fieldname, data)
                           "
-                          :placeholder="'Select' + ' ' + field.label + '...'"
+                          :placeholder="__('Select') + ' ' + __(field.label) + '...'"
                           :hideMe="true"
                         >
                           <template v-if="data[field.fieldname]" #prefix>
@@ -301,32 +254,24 @@
                           v-else-if="field.fieldtype === 'Datetime'"
                           class="form-control"
                         >
-                          <DateTimePicker
-                            icon-left=""
+                          <input
+                            type="datetime-local"
                             :value="data[field.fieldname]"
-                            :formatter="
-                              (date) => getFormat(date, '', true, true)
-                            "
                             :placeholder="field.placeholder"
-                            placement="left-start"
-                            @change="
-                              (data) => emit('update', field.fieldname, data)
-                            "
+                            class="w-full rounded border border-gray-100 bg-surface-gray-2 px-2 py-1.5 text-base text-ink-gray-8 placeholder-ink-gray-4 transition-colors hover:border-outline-gray-modals hover:bg-surface-gray-3 focus:border-outline-gray-4 focus:bg-surface-white focus:shadow-sm focus:outline-none focus:ring-0 focus-visible:ring-2 focus-visible:ring-outline-gray-3"
+                            @change="(e) => emit('update', field.fieldname, e.target.value)"
                           />
                         </div>
                         <div
                           v-else-if="field.fieldtype === 'Date'"
                           class="form-control"
                         >
-                          <DatePicker
-                            icon-left=""
+                          <input
+                            type="date"
                             :value="data[field.fieldname]"
-                            :formatter="(date) => getFormat(date, '', true)"
                             :placeholder="field.placeholder"
-                            placement="left-start"
-                            @change="
-                              (data) => emit('update', field.fieldname, data)
-                            "
+                            class="w-full rounded border border-gray-100 bg-surface-gray-2 px-2 py-1.5 text-base text-ink-gray-8 placeholder-ink-gray-4 transition-colors hover:border-outline-gray-modals hover:bg-surface-gray-3 focus:border-outline-gray-4 focus:bg-surface-white focus:shadow-sm focus:outline-none focus:ring-0 focus-visible:ring-2 focus-visible:ring-outline-gray-3"
+                            @change="(e) => emit('update', field.fieldname, e.target.value)"
                           />
                         </div>
                         <FormControl
@@ -419,139 +364,10 @@
                       </div>
                     </div>
                   </div>
-<<<<<<< HEAD
-                  <div class="pt-1.5">
-                    <Button
-                      variant="ghost"
-                      class="w-full !justify-start"
-                      :label="__('Create New')"
-                      @click="field.create()"
-                    >
-                      <template #prefix>
-                        <FeatherIcon name="plus" class="h-4" />
-                      </template>
-                    </Button>
-                  </div>
-                </div>
-              </template>
-            </NestedPopover>
-          </div>
-          <FormControl
-            v-else-if="field.type == 'Сheckbox'"
-            class="form-control"
-            :type="field.type"
-            v-model="data[field.name]"
-            @change.stop="handleChange(field.name, $event.target.checked)"
-            :disabled="Boolean(field.read_only)"
-          />
-          <FormControl
-            v-else-if="
-              ['email', 'number', 'password', 'textarea'].includes(field.type?.toLowerCase())
-            "
-            class="form-control"
-            :type="field.type?.toLowerCase()"
-            :value="data[field.name]"
-            :placeholder="getPlaceholder(field)"
-            :debounce="500"
-            @change.stop="handleChange(field.name, $event.target.value)"
-          />
-          <FormControl
-            v-else-if="field.type === 'Select' || field.name === 'gender'"
-            type="select"
-            class="form-control"
-            :class="[
-              field.prefix || field.prefixFn ? 'prefix' : '',
-              field.name === 'status' ? 'status-select' : ''
-            ]"
-            :options="field.name === 'gender' ? [
-              { label: __('Male'), value: 'Male' },
-              { label: __('Female'), value: 'Female' }
-            ] : field.options"
-            v-model="data[field.name]"
-            :placeholder="getPlaceholder(field)"
-            @change.stop="handleChange(field.name, $event.target.value)"
-          >
-            <template v-if="field.prefix" #prefix>
-              <IndicatorIcon :class="field.prefix" />
-            </template>
-          </FormControl>
-          <Link
-            v-else-if="['lead_owner', 'deal_owner'].includes(field.name)"
-            class="form-control"
-            :value="data[field.name] && getUser(data[field.name]).full_name"
-            doctype="User"
-            :filters="field.filters"
-            @change="(data) => handleChange(field.name, data)"
-            :placeholder="getPlaceholder(field)"
-            :hideMe="true"
-          >
-            <template v-if="data[field.name]" #prefix>
-              <UserAvatar class="mr-1.5" :user="data[field.name]" size="sm" />
-            </template>
-            <template #item-prefix="{ option }">
-              <UserAvatar class="mr-1.5" :user="option.value" size="sm" />
-            </template>
-            <template #item-label="{ option }">
-              <Tooltip :text="option.value">
-                <div class="cursor-pointer text-ink-gray-8 dark:text-gray-500">
-                  {{ getUser(option.value).full_name }}
-                </div>
-              </Tooltip>
-            </template>
-          </Link>
-          <Link
-            v-else-if="field.type === 'Link'"
-            class="form-control select-text"
-            :value="data[field.name]"
-            :doctype="field.doctype"
-            :filters="field.filters"
-            :placeholder="getPlaceholder(field)"
-            @change="(data) => handleChange(field.name, data)"
-            :onCreate="field.create"
-          />
-          <input
-            v-else-if="field.type === 'Date'"
-            type="Date"
-            class="form-input w-full"
-            :value="data[field.name]"
-            @input="handleChange(field.name, $event.target.value)"
-            :placeholder="getPlaceholder(field)"
-          />
-          <input
-            v-else-if="field.type === 'Datetime'"
-            type="datetime-local"
-            class="form-input w-full"
-            :value="data[field.name]"
-            @input="handleChange(field.name, $event.target.value)"
-            :placeholder="getPlaceholder(field)"
-          />
-          <FormControl
-            v-else
-            class="form-control"
-            type="text"
-            :value="data[field.name]"
-            :placeholder="getPlaceholder(field)"
-            :debounce="500"
-            @change.stop="handleChange(field.name, $event.target.value)"
-          />
-        </div>
-        <div class="ml-1">
-          <ArrowUpRightIcon
-            v-if="field.type === 'Link' && field.link && data[field.name]"
-            class="h-4 w-4 shrink-0 cursor-pointer text-ink-gray-5 hover:text-ink-gray-8"
-            @click.stop="field.link(data[field.name])"
-          />
-          <EditIcon
-            v-if="field.type === 'Link' && field.edit && data[field.name]"
-            class="size-3.5 shrink-0 cursor-pointer text-ink-gray-5 hover:text-ink-gray-8"
-            @click.stop="field.edit(data[field.name])"
-          />
-=======
                 </template>
               </FadedScrollableDiv>
             </slot>
           </Section>
->>>>>>> 99e62169
         </div>
       </div>
     </template>
@@ -573,22 +389,14 @@
 import EditIcon from '@/components/Icons/EditIcon.vue'
 import Link from '@/components/Controls/Link.vue'
 import UserAvatar from '@/components/UserAvatar.vue'
-<<<<<<< HEAD
-import IndicatorIcon from '@/components/Icons/IndicatorIcon.vue'
-import { usersStore } from '@/stores/users'
-import { getFormat } from '@/utils'
-import { Tooltip } from 'frappe-ui'
-import { computed, watch, ref } from 'vue'
-=======
 import SidePanelModal from '@/components/Modals/SidePanelModal.vue'
 import { getMeta } from '@/stores/meta'
 import { usersStore } from '@/stores/users'
 import { isMobileView } from '@/composables/settings'
 import { getFormat, evaluateDependsOnValue } from '@/utils'
 import { flt } from '@/utils/numberFormat.js'
-import { Tooltip, DateTimePicker, DatePicker } from 'frappe-ui'
+import { Tooltip } from 'frappe-ui'
 import { ref, computed } from 'vue'
->>>>>>> 99e62169
 
 const props = defineProps({
   sections: {
@@ -611,89 +419,6 @@
   getMeta(props.doctype)
 const { isManager, getUser } = usersStore()
 
-<<<<<<< HEAD
-const emit = defineEmits(['update', 'change'])
-
-const data = defineModel()
-const localData = ref({})
-const originalData = ref({})
-const isInternalChange = ref(false)
-
-// Initialize localData and originalData when modelValue changes
-watch(data, (newValue, oldValue) => {
-  if (!newValue) return
-  
-  if (isInternalChange.value) {
-    isInternalChange.value = false
-    return
-  }
-  
-  localData.value = { ...newValue }
-  if (Object.keys(originalData.value).length === 0) {
-    originalData.value = { ...newValue }
-  }
-  checkDirty()
-}, { deep: true })
-
-function checkDirty() {
-  const hasChanges = Object.keys(localData.value).some(key => {
-    if (key === '_organizationObj') {
-      const origOrg = originalData.value._organizationObj || {}
-      const currentOrg = localData.value._organizationObj || {}
-      return Object.keys(currentOrg).some(orgKey => {
-        if (orgKey === 'modified' || orgKey === 'modified_by') return false
-        return origOrg[orgKey] !== currentOrg[orgKey]
-      })
-    }
-    
-    if (key.startsWith('_')) return false
-    
-    const originalValue = originalData.value[key]
-    const currentValue = localData.value[key]
-    if (!originalValue && !currentValue) return false
-    if (originalValue === '' && currentValue === '') return false
-    if (originalValue === currentValue) return false
-    return true
-  })
-  emit('change', hasChanges)
-}
-
-function handleChange(fieldName, value) {
-  isInternalChange.value = true
-  localData.value[fieldName] = value
-  emit('update', fieldName, value)
-  checkDirty()
-}
-
-function resetOriginalData() {
-  originalData.value = { ...localData.value }
-  checkDirty()
-}
-
-defineExpose({
-  resetOriginalData
-})
-
-const _fields = computed(() => {
-  let all_fields = []
-  props.fields?.forEach((field) => {
-    let df = field?.all_properties
-    
-    // Transform field type to have first letter capitalized
-    if (field.type) {
-      field.type = field.type.charAt(0).toUpperCase() + field.type.slice(1).toLowerCase()
-    }
-    // Only set fieldtype if type is not already set
-    if (df?.fieldtype && !field.type) {
-      field.type = df.fieldtype.charAt(0).toUpperCase() + df.fieldtype.slice(1).toLowerCase()
-    }
-
-    if (df?.depends_on) evaluate_depends_on(df.depends_on, field)
-    all_fields.push({
-      ...field,
-      filters: df?.link_filters && JSON.parse(df.link_filters),
-    })
-=======
 const emit = defineEmits(['update', 'reload'])
 
 const data = defineModel()
@@ -713,7 +438,6 @@
       editButtonAdded = true
     }
     return _section
->>>>>>> 99e62169
   })
 })
 
@@ -736,7 +460,9 @@
   let _field = {
     ...field,
     filters: field.link_filters && JSON.parse(field.link_filters),
-    placeholder: field.placeholder || field.label,
+    placeholder: ['Select', 'Link'].includes(field.fieldtype) ? 
+        `${__('Select')} ${__(field.label)}` : 
+        `${__('Enter')} ${__(field.label)}`,
     display_via_depends_on: evaluateDependsOnValue(
       field.depends_on,
       data.value,
@@ -781,17 +507,6 @@
 function firstVisibleIndex() {
   return _sections.value.findIndex((section) => section.visible)
 }
-
-const getPlaceholder = (field) => {
-  if (field.placeholder) {
-    return __(field.placeholder)
-  }
-  if (['select', 'link'].includes(field.type)) {
-    return `${__('Select')} ${__(field.label)}`
-  } else {
-    return `${__('Enter')} ${__(field.label)}`
-  }
-}
 </script>
 
 <style scoped>
