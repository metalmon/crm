--- conflicted
+++ resolved
@@ -1,70 +1,72 @@
 <template>
-    <div class="flex h-full flex-col gap-6 p-6 text-ink-gray-8">
-      <!-- Header -->
-      <div class="flex justify-between px-2 pt-2">
-        <div class="flex flex-col gap-1 w-9/12">
-          <h2 class="flex gap-2 text-xl font-semibold leading-none h-5">
-            {{ __('Users') }}
-          </h2>
-          <p class="text-p-base text-ink-gray-6">
-            {{
-              __(
-                'Manage CRM users by adding or inviting them, and assign roles to control their access and permissions',
-              )
-            }}
-          </p>
-        </div>
-        <div class="flex item-center space-x-2 w-3/12 justify-end">
-          <Dropdown
-            :options="[
-              {
-                label: __('Add Existing User'),
-                onClick: () => (showAddExistingModal = true),
-              },
-              {
-                label: __('Invite New User'),
-                onClick: () => (activeSettingsPage = 'Invite User'),
-              },
-            ]"
-            :button="{
-              label: __('New'),
-              iconLeft: 'plus',
-              variant: 'solid',
-            }"
-            placement="right"
-          />
-        </div>
-      </div>
-  
-      <!-- loading state -->
-      <div v-if="users.loading" class="flex mt-28 justify-between w-full h-full">
-        <Button
-          :loading="users.loading"
-          variant="ghost"
-          class="w-full"
-          size="2xl"
+  <div class="flex h-full flex-col gap-6 p-6 text-ink-gray-8">
+    <!-- Header -->
+    <div class="flex justify-between px-2 pt-2">
+      <div class="flex flex-col gap-1 w-9/12">
+        <h2 class="flex gap-2 text-xl font-semibold leading-none h-5">
+          {{ __('Users') }}
+        </h2>
+        <p class="text-p-base text-ink-gray-6">
+          {{
+            __(
+              'Manage CRM users by adding or inviting them, and assign roles to control their access and permissions',
+            )
+          }}
+        </p>
+      </div>
+      <div class="flex item-center space-x-2 w-3/12 justify-end">
+        <Dropdown
+          :options="[
+            {
+              label: __('Add Existing User'),
+              onClick: () => (showAddExistingModal = true),
+            },
+            {
+              label: __('Invite New User'),
+              onClick: () => (activeSettingsPage = 'Invite User'),
+            },
+          ]"
+          :button="{
+            label: __('New'),
+            iconLeft: 'plus',
+            variant: 'solid',
+          }"
+          placement="right"
         />
       </div>
-  
-      <!-- Empty State -->
+    </div>
+
+    <!-- loading state -->
+    <div v-if="users.loading" class="flex mt-28 justify-between w-full h-full">
+      <Button
+        :loading="users.loading"
+        variant="ghost"
+        class="w-full"
+        size="2xl"
+      />
+    </div>
+
+    <!-- Empty State -->
+    <div
+      v-if="!users.loading && users.data?.crmUsers?.length == 1"
+      class="flex justify-between w-full h-full"
+    >
       <div
-        v-if="!users.loading && users.data?.crmUsers?.length == 1"
-        class="flex justify-between w-full h-full"
+        class="text-ink-gray-4 border border-dashed rounded w-full flex items-center justify-center"
       >
-        <div
-          class="text-ink-gray-4 border border-dashed rounded w-full flex items-center justify-center"
-        >
-          {{ __('No users found') }}
-        </div>
-      </div>
-  
-      <!-- Users List -->
+        {{ __('No users found') }}
+      </div>
+    </div>
+
+    <!-- Users List -->
+    <div
+      class="flex flex-col overflow-hidden"
+      v-if="!users.loading && users.data?.crmUsers?.length > 1"
+    >
       <div
-        class="flex flex-col overflow-hidden"
-        v-if="!users.loading && users.data?.crmUsers?.length > 1"
+        v-if="users.data?.crmUsers?.length > 10"
+        class="flex items-center justify-between mb-4 px-2 pt-0.5"
       >
-<<<<<<< HEAD
-=======
         <TextInput
           ref="searchRef"
           v-model="search"
@@ -142,7 +144,47 @@
           </li>
         </template>
         <!-- Load More Button -->
->>>>>>> 2708274f
+        <div
+          v-if="!users.loading && users.hasNextPage"
+          class="flex justify-center"
+        >
+          <Button
+            class="mt-3.5 p-2"
+            @click="() => users.next()"
+            :loading="users.loading"
+            :label="__('Load More')"
+            icon-left="refresh-cw"
+          />
+        </div>
+      </div>
+  
+      <!-- loading state -->
+      <div v-if="users.loading" class="flex mt-28 justify-between w-full h-full">
+        <Button
+          :loading="users.loading"
+          variant="ghost"
+          class="w-full"
+          size="2xl"
+        />
+      </div>
+  
+      <!-- Empty State -->
+      <div
+        v-if="!users.loading && users.data?.crmUsers?.length == 1"
+        class="flex justify-between w-full h-full"
+      >
+        <div
+          class="text-ink-gray-4 border border-dashed rounded w-full flex items-center justify-center"
+        >
+          {{ __('No users found') }}
+        </div>
+      </div>
+  
+      <!-- Users List -->
+      <div
+        class="flex flex-col overflow-hidden"
+        v-if="!users.loading && users.data?.crmUsers?.length > 1"
+      >
         <div
           v-if="users.data?.crmUsers?.length > 10"
           class="flex items-center justify-between mb-4 px-2 pt-0.5"
