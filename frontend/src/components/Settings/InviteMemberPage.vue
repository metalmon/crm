--- conflicted
+++ resolved
@@ -3,31 +3,6 @@
     <h2 class="flex gap-2 text-xl font-semibold leading-none h-5">
       {{ __('Send Invites To') }}
     </h2>
-<<<<<<< HEAD
-    <div class="flex-1 overflow-y-auto dark-scrollbar">
-      <label class="block text-xs text-ink-gray-5 mb-1.5">
-        {{ __('Invite by email') }}
-      </label>
-      <MultiValueInput
-        v-model="invitees"
-        :validate="validateEmail"
-        :error-message="
-          (value) => __('{0} is an invalid email address', [value])
-        "
-      />
-      <FormControl
-        type="select"
-        class="mt-4"
-        v-model="role"
-        :label="__('Invite as')"
-        :options="[
-          { label: __('Regular Access'), value: 'Sales User' },
-          { label: __('Manager Access'), value: 'Sales Manager' },
-        ]"
-        :description="description"
-      />
-      <ErrorMessage class="mt-2" v-if="error" :message="error" />
-=======
     <div class="flex-1 flex flex-col gap-8 overflow-y-auto">
       <div>
         <label class="block text-xs text-ink-gray-5 mb-1.5">
@@ -53,7 +28,6 @@
         />
         <ErrorMessage class="mt-2" v-if="error" :message="error" />
       </div>
->>>>>>> 99e62169
       <template v-if="pendingInvitations.data?.length && !invitees.length">
         <div class="flex flex-col gap-4">
           <div
@@ -76,7 +50,7 @@
                 </span>
               </div>
               <div>
-                <Tooltip text="Delete Invitation">
+                <Tooltip :text="__('Delete Invitation')">
                   <Button
                     icon="x"
                     variant="ghost"
