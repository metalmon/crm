--- conflicted
+++ resolved
@@ -11,17 +11,8 @@
         theme="orange"
       />
     </h2>
-<<<<<<< HEAD
     <div v-if="!data.get.loading" class="flex-1 overflow-y-auto dark-scrollbar">
-      <Fields
-        v-if="data?.doc && sections"
-        :sections="sections"
-        :data="data.doc"
-      />
-=======
-    <div v-if="!data.get.loading" class="flex-1 overflow-y-auto">
       <FieldLayout v-if="data?.doc && tabs" :tabs="tabs" :data="data.doc" />
->>>>>>> 07fd5359
       <ErrorMessage class="mt-2" :message="error" />
     </div>
     <div v-else class="flex flex-1 items-center justify-center">
