--- conflicted
+++ resolved
@@ -62,12 +62,6 @@
         </div>
         <div class="flex flex-col gap-1.5">
           <FormLabel :label="__('Priority')" />
-<<<<<<< HEAD
-          <Select
-            :options="priorityOptions"
-            v-model="assignmentRuleData.priority"
-          />
-=======
           <Popover>
             <template #target="{ togglePopover }">
               <div
@@ -109,7 +103,6 @@
               </div>
             </template>
           </Popover>
->>>>>>> dec875f6
         </div>
         <div>
           <FormControl
