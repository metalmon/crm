--- conflicted
+++ resolved
@@ -6,15 +6,9 @@
         :class="
           isCollapsed
             ? 'w-auto px-0'
-<<<<<<< HEAD
-            :             open
-              ? 'w-52 bg-surface-white px-2 shadow-sm'
-              : 'w-52 px-2 hover:bg-surface-gray-3'
-=======
             : open
               ? 'w-full px-2 bg-surface-white shadow-sm'
               : 'w-full px-2 hover:bg-surface-gray-3'
->>>>>>> dec875f6
         "
       >
         <BrandLogo v-model="brand" class="h-8 max-w-16 flex-shrink-0" />
