--- conflicted
+++ resolved
@@ -1,4 +1,5 @@
 import { createRouter, createWebHistory } from 'vue-router'
+import { userResource } from '@/stores/user'
 import { usersStore } from '@/stores/users'
 import { sessionStore } from '@/stores/session'
 import { viewsStore } from '@/stores/views'
@@ -157,6 +158,8 @@
   const { isLoggedIn } = sessionStore()
   const { users, isWebsiteUser } = usersStore()
 
+  isLoggedIn && (await userResource.promise)
+
   if (isLoggedIn && !users.fetched) {
     try {
       await users.promise
@@ -165,7 +168,12 @@
     }
   }
 
-<<<<<<< HEAD
+  // Check for website users (from frappe/main)
+  if (isLoggedIn && to.name !== 'Not Permitted' && isWebsiteUser()) {
+    next({ name: 'Not Permitted' })
+    return
+  }
+
   if (from.meta?.scrollPos) {
     from.meta.scrollPos.top = document.querySelector('#list-rows')?.scrollTop
   }
@@ -191,11 +199,6 @@
   }
 
   if (to.name === 'Home' && isLoggedIn) {
-=======
-  if (isLoggedIn && to.name !== 'Not Permitted' && isWebsiteUser()) {
-    next({ name: 'Not Permitted' })
-  } else if (to.name === 'Home' && isLoggedIn) {
->>>>>>> ec4d7a8e
     const { views, getDefaultView } = viewsStore()
     await views.promise
 
@@ -209,11 +212,7 @@
     route_name = route_name || 'Leads'
 
     if (name && !is_standard) {
-      next({
-        name: route_name,
-        params: { viewType: type },
-        query: { view: name },
-      })
+      next({ name: route_name, params: { viewType: type }, query: { view: name } })
     } else {
       // For standard views without explicit type, use our default
       next({ name: route_name, params: { viewType: type || getDefaultViewType(route_name) } })
