--- conflicted
+++ resolved
@@ -39,10 +39,6 @@
     return formatNumber(doc[fieldname], '', precision)
   }
 
-<<<<<<< HEAD
-  function getFormattedCurrency(fieldname, doc) {
-    // Get system default currency
-=======
   function getFloatWithPrecision(fieldname, doc) {
     let df = doctypeMeta[doctype]?.fields.find((f) => f.fieldname == fieldname)
     let precision = df?.precision || null
@@ -56,7 +52,6 @@
   }
 
   function getFormattedCurrency(fieldname, doc, parentDoc = null) {
->>>>>>> 4d54e43b
     let currency = window.sysdefaults.currency || 'USD'
     let df = doctypeMeta[doctype]?.fields.find((f) => f.fieldname == fieldname)
     let precision = df?.precision || null
@@ -67,7 +62,6 @@
         currency = currency
         // TODO: Handle this case
       } else if (doc && doc[df.options]) {
-<<<<<<< HEAD
         // Check if document's currency field has an explicitly set value
         // and it's different from the system default
         const docCurrency = doc[df.options];
@@ -77,11 +71,9 @@
         if (docCurrency && docCurrency.trim() !== '') {
           currency = docCurrency;
         }
-=======
-        currency = doc[df.options]
+        //currency = doc[df.options]
       } else if (parentDoc && parentDoc[df.options]) {
         currency = parentDoc[df.options]
->>>>>>> 4d54e43b
       }
     }
 
