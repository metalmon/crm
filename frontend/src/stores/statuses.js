import IndicatorIcon from '@/components/Icons/IndicatorIcon.vue'
import { capture } from '@/telemetry'
import { parseColor } from '@/utils'
import { defineStore } from 'pinia'
import { createListResource } from 'frappe-ui'
import { reactive, h } from 'vue'
import { translateDealStatus } from '@/utils/dealStatusTranslations'
import { translateLeadStatus } from '@/utils/leadStatusTranslations'

export const statusesStore = defineStore('crm-statuses', () => {
  let leadStatusesByName = reactive({})
  let dealStatusesByName = reactive({})
  let communicationStatusesByName = reactive({})

  const leadStatuses = createListResource({
    doctype: 'CRM Lead Status',
    fields: ['name', 'color', 'position'],
    orderBy: 'position asc',
    cache: 'lead-statuses',
    initialData: [],
    auto: true,
    transform(statuses) {
      for (let status of statuses) {
        status.kanbanColor = status.color
        status.color = parseColor(status.color)
        status.value = status.name
        status.label = translateLeadStatus(status.name)
        leadStatusesByName[status.name] = status
      }
      return statuses
    },
  })

  const dealStatuses = createListResource({
    doctype: 'CRM Deal Status',
    fields: ['name', 'color', 'position'],
    orderBy: 'position asc',
    cache: 'deal-statuses',
    initialData: [],
    auto: true,
    transform(statuses) {
      for (let status of statuses) {
        status.kanbanColor = status.color
        status.color = parseColor(status.color)
        status.value = status.name
        status.label = translateDealStatus(status.name)
        dealStatusesByName[status.name] = status
      }
      return statuses
    },
  })

  const communicationStatuses = createListResource({
    doctype: 'CRM Communication Status',
    fields: ['name'],
    cache: 'communication-statuses',
    initialData: [],
    auto: true,
    transform(statuses) {
      for (let status of statuses) {
        communicationStatusesByName[status.name] = status
      }
      return statuses
    },
  })

  function getLeadStatus(name) {
    if (!name) {
      name = leadStatuses.data[0].name
    }
    return leadStatusesByName[name]
  }

  function getDealStatus(name) {
    if (!name) {
      name = dealStatuses.data[0].name
    }
    return dealStatusesByName[name]
  }

  function getCommunicationStatus(name) {
    if (!name) {
      name = communicationStatuses.data[0].name
    }
    return communicationStatuses[name]
  }

<<<<<<< HEAD
  function statusOptions(doctype, document, statuses = []) {
    let statusesByName =
      doctype == 'deal' ? dealStatusesByName : leadStatusesByName

    if (document?.statuses?.length) {
      statuses = document.statuses
    }

    if (statuses.length) {
=======
  function statusOptions(doctype, statuses = [], triggerStatusChange = null) {
    let statusesByName =
      doctype == 'deal' ? dealStatusesByName : leadStatusesByName

    if (statuses?.length) {
>>>>>>> 4017a937
      statusesByName = statuses.reduce((acc, status) => {
        acc[status] = statusesByName[status]
        return acc
      }, {})
    }

    let options = []
    for (const statusName in statusesByName) {
      const statusObject = statusesByName[statusName]
      options.push({
<<<<<<< HEAD
        label: statusObject.label,
        value: statusObject.value,
        icon: () => h(IndicatorIcon, { class: statusObject.color }),
        onClick: () => {
          capture('status_changed', { doctype, status: statusObject.value })
          if (document) {
            document.doc.status = statusObject.value
            document.save.submit()
          }
=======
        label: statusesByName[status]?.name,
        value: statusesByName[status]?.name,
        icon: () => h(IndicatorIcon, { class: statusesByName[status]?.color }),
        onClick: async () => {
          await triggerStatusChange?.(statusesByName[status]?.name)
          capture('status_changed', { doctype, status })
>>>>>>> 4017a937
        },
      })
    }
    return options
  }

  return {
    leadStatuses,
    dealStatuses,
    communicationStatuses,
    getLeadStatus,
    getDealStatus,
    getCommunicationStatus,
    statusOptions,
  }
})<|MERGE_RESOLUTION|>--- conflicted
+++ resolved
@@ -85,23 +85,11 @@
     return communicationStatuses[name]
   }
 
-<<<<<<< HEAD
-  function statusOptions(doctype, document, statuses = []) {
-    let statusesByName =
-      doctype == 'deal' ? dealStatusesByName : leadStatusesByName
-
-    if (document?.statuses?.length) {
-      statuses = document.statuses
-    }
-
-    if (statuses.length) {
-=======
   function statusOptions(doctype, statuses = [], triggerStatusChange = null) {
     let statusesByName =
       doctype == 'deal' ? dealStatusesByName : leadStatusesByName
 
     if (statuses?.length) {
->>>>>>> 4017a937
       statusesByName = statuses.reduce((acc, status) => {
         acc[status] = statusesByName[status]
         return acc
@@ -112,24 +100,12 @@
     for (const statusName in statusesByName) {
       const statusObject = statusesByName[statusName]
       options.push({
-<<<<<<< HEAD
-        label: statusObject.label,
-        value: statusObject.value,
-        icon: () => h(IndicatorIcon, { class: statusObject.color }),
-        onClick: () => {
-          capture('status_changed', { doctype, status: statusObject.value })
-          if (document) {
-            document.doc.status = statusObject.value
-            document.save.submit()
-          }
-=======
         label: statusesByName[status]?.name,
         value: statusesByName[status]?.name,
         icon: () => h(IndicatorIcon, { class: statusesByName[status]?.color }),
         onClick: async () => {
           await triggerStatusChange?.(statusesByName[status]?.name)
           capture('status_changed', { doctype, status })
->>>>>>> 4017a937
         },
       })
     }
