--- conflicted
+++ resolved
@@ -50,11 +50,7 @@
           check-latest: true
 
       - name: Cache pip
-<<<<<<< HEAD
-        uses: actions/cache@v3
-=======
         uses: actions/cache@v4
->>>>>>> dc361d7d
         with:
           path: ~/.cache/pip
           key: ${{ runner.os }}-pip-${{ hashFiles('**/*requirements.txt', '**/pyproject.toml', '**/setup.py', '**/setup.cfg') }}
