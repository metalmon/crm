{
 "actions": [],
 "allow_rename": 1,
 "creation": "2024-09-29 13:48:02.715924",
 "doctype": "DocType",
 "engine": "InnoDB",
 "field_order": [
  "defaults_tab",
  "default_converted_lead_status",
  "restore_defaults",
  "realtime_settings_tab",
  "disable_realtime_updates",
  "branding_tab",
  "brand_name",
  "brand_logo",
  "favicon",
  "dropdown_items_tab",
  "dropdown_items",
  "kanban_settings_tab",
  "stale_kanban_period"
 ],
 "fields": [
  {
   "fieldname": "restore_defaults",
   "fieldtype": "Button",
   "label": "Restore Defaults"
  },
  {
   "fieldname": "dropdown_items",
   "fieldtype": "Table",
   "options": "CRM Dropdown Item"
  },
  {
   "fieldname": "defaults_tab",
   "fieldtype": "Tab Break",
   "label": "Defaults"
  },
  {
   "description": "Status that will be set when lead is converted to deal. Leave empty to use first status by position.",
   "fieldname": "default_converted_lead_status",
   "fieldtype": "Link",
   "label": "Default Status for Converted Lead",
   "options": "CRM Deal Status"
  },
  {
   "fieldname": "realtime_settings_tab",
   "fieldtype": "Tab Break",
   "label": "Realtime Settings"
  },
  {
   "default": "0",
   "description": "When enabled, disables all realtime updates in the kanban board. This can improve performance on slow networks or with large datasets.",
   "fieldname": "disable_realtime_updates",
   "fieldtype": "Check",
   "label": "Disable Realtime Updates"
  },
  {
   "fieldname": "branding_tab",
   "fieldtype": "Tab Break",
   "label": "Branding"
  },
  {
   "description": "An image with 1:1 & 2:1 ratio is preferred",
   "fieldname": "brand_logo",
   "fieldtype": "Attach",
   "label": "Logo"
  },
  {
   "fieldname": "dropdown_items_tab",
   "fieldtype": "Tab Break",
   "label": "Dropdown Items"
  },
  {
   "fieldname": "brand_name",
   "fieldtype": "Data",
   "label": "Name"
  },
  {
   "description": "An icon file with .ico extension. Should be 16 x 16 px. Generated using a favicon generator. [favicon-generator.org]",
   "fieldname": "favicon",
   "fieldtype": "Attach",
   "label": "Favicon"
  },
  {
<<<<<<< HEAD
   "default": "30",
   "description": "Number of days after last modification to consider a Kanban card stale.",
   "fieldname": "stale_kanban_period",
   "fieldtype": "Int",
   "label": "Stale Kanban Card Period (Days)"
  },
  {
   "fieldname": "kanban_settings_tab",
   "fieldtype": "Tab Break",
   "label": "Kanban View Settings"
=======
   "default": "0",
   "description": "It will make deal's \"Close Date\" & \"Deal Value\" mandatory to get accurate forecasting insights",
   "fieldname": "enable_forecasting",
   "fieldtype": "Check",
   "label": "Enable Forecasting"
>>>>>>> 4017a937
  }
 ],
 "index_web_pages_for_search": 1,
 "issingle": 1,
 "links": [],
<<<<<<< HEAD
 "modified": "2025-04-29 00:20:56.729611",
=======
 "modified": "2025-07-01 13:20:48.757603",
>>>>>>> 4017a937
 "modified_by": "Administrator",
 "module": "FCRM",
 "name": "FCRM Settings",
 "owner": "Administrator",
 "permissions": [
  {
   "create": 1,
   "delete": 1,
   "email": 1,
   "print": 1,
   "read": 1,
   "role": "System Manager",
   "share": 1,
   "write": 1
  },
  {
   "create": 1,
   "delete": 1,
   "email": 1,
   "print": 1,
   "read": 1,
   "role": "Sales Manager",
   "share": 1,
   "write": 1
  },
  {
   "email": 1,
   "print": 1,
   "read": 1,
   "role": "All",
   "share": 1
  }
 ],
 "row_format": "Dynamic",
 "sort_field": "creation",
 "sort_order": "DESC",
 "states": []
}<|MERGE_RESOLUTION|>--- conflicted
+++ resolved
@@ -82,7 +82,6 @@
    "label": "Favicon"
   },
   {
-<<<<<<< HEAD
    "default": "30",
    "description": "Number of days after last modification to consider a Kanban card stale.",
    "fieldname": "stale_kanban_period",
@@ -93,23 +92,19 @@
    "fieldname": "kanban_settings_tab",
    "fieldtype": "Tab Break",
    "label": "Kanban View Settings"
-=======
+  },
+  {
    "default": "0",
    "description": "It will make deal's \"Close Date\" & \"Deal Value\" mandatory to get accurate forecasting insights",
    "fieldname": "enable_forecasting",
    "fieldtype": "Check",
    "label": "Enable Forecasting"
->>>>>>> 4017a937
   }
  ],
  "index_web_pages_for_search": 1,
  "issingle": 1,
  "links": [],
-<<<<<<< HEAD
- "modified": "2025-04-29 00:20:56.729611",
-=======
  "modified": "2025-07-01 13:20:48.757603",
->>>>>>> 4017a937
  "modified_by": "Administrator",
  "module": "FCRM",
  "name": "FCRM Settings",
