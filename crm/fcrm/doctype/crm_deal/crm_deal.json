{
 "actions": [],
 "allow_import": 1,
 "allow_rename": 1,
 "autoname": "naming_series:",
 "creation": "2023-11-06 17:56:25.210449",
 "doctype": "DocType",
 "engine": "InnoDB",
 "field_order": [
  "organization_tab",
  "naming_series",
  "organization",
  "next_step",
  "probability",
  "column_break_ijan",
  "status",
  "sales_funnel",
  "close_date",
  "deal_owner",
  "contacts_tab",
  "contacts",
  "contact",
  "lead_details_tab",
  "lead",
  "source",
  "column_break_wsde",
  "lead_name",
  "organization_details_section",
  "organization_name",
  "website",
  "no_of_employees",
  "job_title",
  "column_break_xbyf",
  "territory",
  "currency",
  "annual_revenue",
  "industry",
  "person_section",
  "salutation",
  "first_name",
  "last_name",
  "column_break_xjmy",
  "email",
  "mobile_no",
  "phone",
  "gender",
  "products_tab",
  "products",
  "section_break_ccbj",
  "total",
  "column_break_udbq",
  "net_total",
  "sla_tab",
  "sla",
  "sla_creation",
  "column_break_pfvq",
  "sla_status",
  "communication_status",
  "response_details_section",
  "response_by",
  "column_break_hpvj",
  "first_response_time",
  "first_responded_on",
  "log_tab",
  "status_change_log"
 ],
 "fields": [
  {
   "fieldname": "organization",
   "fieldtype": "Link",
   "label": "Organization",
   "options": "CRM Organization"
  },
  {
   "fieldname": "probability",
   "fieldtype": "Percent",
   "label": "Probability"
  },
  {
   "fetch_from": ".annual_revenue",
   "fieldname": "annual_revenue",
   "fieldtype": "Currency",
   "label": "Annual Revenue",
   "options": "currency"
  },
  {
   "fetch_from": ".website",
   "fieldname": "website",
   "fieldtype": "Data",
   "label": "Website"
  },
  {
   "fieldname": "close_date",
   "fieldtype": "Date",
   "label": "Close Date"
  },
  {
   "fieldname": "next_step",
   "fieldtype": "Data",
   "label": "Next Step"
  },
  {
   "fieldname": "lead",
   "fieldtype": "Link",
   "label": "Lead",
   "options": "CRM Lead"
  },
  {
   "fieldname": "deal_owner",
   "fieldtype": "Link",
   "label": "Deal Owner",
   "options": "User"
  },
  {
   "default": "CRM-DEAL-.YYYY.-",
   "fieldname": "naming_series",
   "fieldtype": "Select",
   "label": "Naming Series",
   "options": "CRM-DEAL-.YYYY.-"
  },
  {
   "fieldname": "contacts_tab",
   "fieldtype": "Tab Break",
   "label": "Contacts"
  },
  {
   "fieldname": "email",
   "fieldtype": "Data",
   "label": "Email",
   "options": "Email"
  },
  {
   "fieldname": "mobile_no",
   "fieldtype": "Data",
   "label": "Mobile No",
   "options": "Phone"
  },
  {
   "default": "Qualification",
   "fieldname": "status",
   "fieldtype": "Link",
   "in_list_view": 1,
   "label": "Status",
   "options": "CRM Deal Status",
   "reqd": 1,
   "search_index": 1
  },
  {
   "fieldname": "contacts",
   "fieldtype": "Table",
   "label": "Contacts",
   "options": "CRM Contacts"
  },
  {
   "fieldname": "organization_tab",
   "fieldtype": "Tab Break",
   "label": "Organization"
  },
  {
   "fieldname": "sla_tab",
   "fieldtype": "Tab Break",
   "label": "SLA",
   "read_only": 1
  },
  {
   "fieldname": "sla",
   "fieldtype": "Link",
   "label": "SLA",
   "options": "CRM Service Level Agreement"
  },
  {
   "fieldname": "response_by",
   "fieldtype": "Datetime",
   "label": "Response By",
   "read_only": 1
  },
  {
   "fieldname": "column_break_pfvq",
   "fieldtype": "Column Break"
  },
  {
   "fieldname": "sla_status",
   "fieldtype": "Select",
   "label": "SLA Status",
   "options": "\nFirst Response Due\nFailed\nFulfilled",
   "read_only": 1
  },
  {
   "fieldname": "sla_creation",
   "fieldtype": "Datetime",
   "label": "SLA Creation",
   "read_only": 1
  },
  {
   "fieldname": "response_details_section",
   "fieldtype": "Section Break",
   "label": "Response Details"
  },
  {
   "fieldname": "column_break_hpvj",
   "fieldtype": "Column Break"
  },
  {
   "fieldname": "first_response_time",
   "fieldtype": "Duration",
   "label": "First Response Time",
   "read_only": 1
  },
  {
   "fieldname": "first_responded_on",
   "fieldtype": "Datetime",
   "label": "First Responded On",
   "read_only": 1
  },
  {
   "default": "Open",
   "fieldname": "communication_status",
   "fieldtype": "Link",
   "label": "Communication Status",
   "options": "CRM Communication Status"
  },
  {
   "fetch_from": ".territory",
   "fieldname": "territory",
   "fieldtype": "Link",
   "in_standard_filter": 1,
   "label": "Territory",
   "options": "CRM Territory"
  },
  {
   "fieldname": "source",
   "fieldtype": "Link",
   "in_standard_filter": 1,
   "label": "Source",
   "options": "CRM Lead Source"
  },
  {
   "fieldname": "no_of_employees",
   "fieldtype": "Select",
   "label": "No. of Employees",
   "options": "1-10\n11-50\n51-200\n201-500\n501-1000\n1000+"
  },
  {
   "fieldname": "job_title",
   "fieldtype": "Data",
   "label": "Job Title"
  },
  {
   "fieldname": "phone",
   "fieldtype": "Data",
   "label": "Phone",
   "options": "Phone"
  },
  {
   "fieldname": "log_tab",
   "fieldtype": "Tab Break",
   "label": "Log",
   "read_only": 1
  },
  {
   "fieldname": "status_change_log",
   "fieldtype": "Table",
   "label": "Status Change Log",
   "options": "CRM Status Change Log"
  },
  {
   "fieldname": "lead_name",
   "fieldtype": "Data",
   "label": "Lead Name"
  },
  {
   "fieldname": "column_break_ijan",
   "fieldtype": "Column Break"
  },
  {
   "fieldname": "lead_details_tab",
   "fieldtype": "Tab Break",
   "label": "Lead Details"
  },
  {
   "fieldname": "column_break_wsde",
   "fieldtype": "Column Break"
  },
  {
   "fieldname": "organization_details_section",
   "fieldtype": "Section Break",
   "label": "Organization Details"
  },
  {
   "fieldname": "organization_name",
   "fieldtype": "Data",
   "label": "Organization Name"
  },
  {
   "fieldname": "column_break_xbyf",
   "fieldtype": "Column Break"
  },
  {
   "fieldname": "industry",
   "fieldtype": "Link",
   "in_standard_filter": 1,
   "label": "Industry",
   "options": "CRM Industry"
  },
  {
   "fieldname": "person_section",
   "fieldtype": "Section Break",
   "label": "Person"
  },
  {
   "fieldname": "salutation",
   "fieldtype": "Link",
   "label": "Salutation",
   "options": "Salutation"
  },
  {
   "fieldname": "first_name",
   "fieldtype": "Data",
   "label": "First Name"
  },
  {
   "fieldname": "last_name",
   "fieldtype": "Data",
   "label": "Last Name"
  },
  {
   "fieldname": "column_break_xjmy",
   "fieldtype": "Column Break"
  },
  {
   "fieldname": "gender",
   "fieldtype": "Link",
   "label": "Gender",
   "options": "Gender"
  },
  {
   "fieldname": "contact",
   "fieldtype": "Link",
   "label": "Contact",
   "options": "Contact"
  },
  {
   "fieldname": "currency",
   "fieldtype": "Link",
   "label": "Currency",
   "options": "Currency"
  },
  {
<<<<<<< HEAD
   "fieldname": "sales_funnel",
   "fieldtype": "Link",
   "in_filter": 1,
   "in_list_view": 1,
   "in_standard_filter": 1,
   "label": "Sales Funnel",
   "options": "CRM Funnel"
=======
   "fieldname": "products_tab",
   "fieldtype": "Tab Break",
   "label": "Products"
  },
  {
   "fieldname": "products",
   "fieldtype": "Table",
   "label": "Products",
   "options": "CRM Products"
  },
  {
   "fieldname": "section_break_ccbj",
   "fieldtype": "Section Break"
  },
  {
   "fieldname": "column_break_udbq",
   "fieldtype": "Column Break"
  },
  {
   "fieldname": "total",
   "fieldtype": "Currency",
   "label": "Total",
   "options": "currency",
   "read_only": 1
  },
  {
   "description": "Total after discount",
   "fieldname": "net_total",
   "fieldtype": "Currency",
   "label": "Net Total",
   "options": "currency",
   "read_only": 1
>>>>>>> 4d54e43b
  }
 ],
 "grid_page_length": 50,
 "index_web_pages_for_search": 1,
 "links": [],
 "modified": "2025-05-12 12:30:55.415282",
 "modified_by": "Administrator",
 "module": "FCRM",
 "name": "CRM Deal",
 "naming_rule": "By \"Naming Series\" field",
 "owner": "Administrator",
 "permissions": [
  {
   "create": 1,
   "delete": 1,
   "email": 1,
   "export": 1,
   "print": 1,
   "read": 1,
   "report": 1,
   "role": "Sales User",
   "share": 1,
   "write": 1
  },
  {
   "create": 1,
   "delete": 1,
   "email": 1,
   "export": 1,
   "print": 1,
   "read": 1,
   "report": 1,
   "role": "Sales Manager",
   "share": 1,
   "write": 1
  }
 ],
 "row_format": "Dynamic",
 "show_title_field_in_link": 1,
 "sort_field": "modified",
 "sort_order": "DESC",
 "states": [],
 "title_field": "organization",
 "track_changes": 1
}<|MERGE_RESOLUTION|>--- conflicted
+++ resolved
@@ -346,7 +346,6 @@
    "options": "Currency"
   },
   {
-<<<<<<< HEAD
    "fieldname": "sales_funnel",
    "fieldtype": "Link",
    "in_filter": 1,
@@ -354,7 +353,8 @@
    "in_standard_filter": 1,
    "label": "Sales Funnel",
    "options": "CRM Funnel"
-=======
+  },
+  {
    "fieldname": "products_tab",
    "fieldtype": "Tab Break",
    "label": "Products"
@@ -387,7 +387,6 @@
    "label": "Net Total",
    "options": "currency",
    "read_only": 1
->>>>>>> 4d54e43b
   }
  ],
  "grid_page_length": 50,
