{
 "actions": [],
 "allow_import": 1,
 "allow_rename": 1,
 "autoname": "naming_series:",
 "creation": "2023-11-06 17:56:25.210449",
 "doctype": "DocType",
 "engine": "InnoDB",
 "field_order": [
  "organization_tab",
  "naming_series",
  "organization",
  "next_step",
  "probability",
  "column_break_ijan",
  "status",
<<<<<<< HEAD
  "sales_funnel",
=======
  "deal_owner",
  "lost_reason",
  "lost_notes",
  "section_break_jgpm",
  "probability",
  "deal_value",
  "column_break_kpxa",
>>>>>>> 4017a937
  "close_date",
  "deal_owner",
  "contacts_tab",
  "contacts",
  "contact",
  "lead_details_tab",
  "lead",
  "source",
  "column_break_wsde",
  "lead_name",
  "organization_details_section",
  "organization_name",
  "website",
  "no_of_employees",
  "job_title",
  "column_break_xbyf",
  "territory",
  "currency",
  "annual_revenue",
  "industry",
  "person_section",
  "salutation",
  "first_name",
  "last_name",
  "column_break_xjmy",
  "email",
  "mobile_no",
  "phone",
  "gender",
  "products_tab",
  "products",
  "section_break_ccbj",
  "total",
  "column_break_udbq",
  "net_total",
  "sla_tab",
  "sla",
  "sla_creation",
  "column_break_pfvq",
  "sla_status",
  "communication_status",
  "response_details_section",
  "response_by",
  "column_break_hpvj",
  "first_response_time",
  "first_responded_on",
  "log_tab",
  "status_change_log"
 ],
 "fields": [
  {
   "fieldname": "organization",
   "fieldtype": "Link",
   "label": "Organization",
   "options": "CRM Organization"
  },
  {
   "fieldname": "probability",
   "fieldtype": "Percent",
   "label": "Probability"
  },
  {
   "fetch_from": ".annual_revenue",
   "fieldname": "annual_revenue",
   "fieldtype": "Currency",
   "label": "Annual Revenue",
   "options": "currency"
  },
  {
   "fetch_from": ".website",
   "fieldname": "website",
   "fieldtype": "Data",
   "label": "Website"
  },
  {
   "fieldname": "close_date",
   "fieldtype": "Date",
   "label": "Close Date"
  },
  {
   "fieldname": "next_step",
   "fieldtype": "Data",
   "label": "Next Step"
  },
  {
   "fieldname": "lead",
   "fieldtype": "Link",
   "label": "Lead",
   "options": "CRM Lead"
  },
  {
   "fieldname": "deal_owner",
   "fieldtype": "Link",
   "label": "Deal Owner",
   "options": "User"
  },
  {
   "default": "CRM-DEAL-.YYYY.-",
   "fieldname": "naming_series",
   "fieldtype": "Select",
   "label": "Naming Series",
   "options": "CRM-DEAL-.YYYY.-"
  },
  {
   "fieldname": "contacts_tab",
   "fieldtype": "Tab Break",
   "label": "Contacts"
  },
  {
   "fieldname": "email",
   "fieldtype": "Data",
   "label": "Primary Email",
   "options": "Email",
   "read_only": 1
  },
  {
   "fieldname": "mobile_no",
   "fieldtype": "Data",
   "label": "Primary Mobile No",
   "options": "Phone",
   "read_only": 1
  },
  {
   "default": "Qualification",
   "fieldname": "status",
   "fieldtype": "Link",
   "in_list_view": 1,
   "label": "Status",
   "options": "CRM Deal Status",
   "reqd": 1,
   "search_index": 1
  },
  {
   "fieldname": "contacts",
   "fieldtype": "Table",
   "label": "Contacts",
   "options": "CRM Contacts"
  },
  {
   "fieldname": "organization_tab",
   "fieldtype": "Tab Break",
   "label": "Organization"
  },
  {
   "fieldname": "sla_tab",
   "fieldtype": "Tab Break",
   "label": "SLA",
   "read_only": 1
  },
  {
   "fieldname": "sla",
   "fieldtype": "Link",
   "label": "SLA",
   "options": "CRM Service Level Agreement"
  },
  {
   "fieldname": "response_by",
   "fieldtype": "Datetime",
   "label": "Response By",
   "read_only": 1
  },
  {
   "fieldname": "column_break_pfvq",
   "fieldtype": "Column Break"
  },
  {
   "fieldname": "sla_status",
   "fieldtype": "Select",
   "label": "SLA Status",
   "options": "\nFirst Response Due\nFailed\nFulfilled",
   "read_only": 1
  },
  {
   "fieldname": "sla_creation",
   "fieldtype": "Datetime",
   "label": "SLA Creation",
   "read_only": 1
  },
  {
   "fieldname": "response_details_section",
   "fieldtype": "Section Break",
   "label": "Response Details"
  },
  {
   "fieldname": "column_break_hpvj",
   "fieldtype": "Column Break"
  },
  {
   "fieldname": "first_response_time",
   "fieldtype": "Duration",
   "label": "First Response Time",
   "read_only": 1
  },
  {
   "fieldname": "first_responded_on",
   "fieldtype": "Datetime",
   "label": "First Responded On",
   "read_only": 1
  },
  {
   "default": "Open",
   "fieldname": "communication_status",
   "fieldtype": "Link",
   "label": "Communication Status",
   "options": "CRM Communication Status"
  },
  {
   "fetch_from": ".territory",
   "fieldname": "territory",
   "fieldtype": "Link",
   "in_standard_filter": 1,
   "label": "Territory",
   "options": "CRM Territory"
  },
  {
   "fieldname": "source",
   "fieldtype": "Link",
   "in_standard_filter": 1,
   "label": "Source",
   "options": "CRM Lead Source"
  },
  {
   "fieldname": "no_of_employees",
   "fieldtype": "Select",
   "label": "No. of Employees",
   "options": "1-10\n11-50\n51-200\n201-500\n501-1000\n1000+"
  },
  {
   "fieldname": "job_title",
   "fieldtype": "Data",
   "label": "Job Title"
  },
  {
   "fieldname": "phone",
   "fieldtype": "Data",
   "label": "Primary Phone",
   "options": "Phone",
   "read_only": 1
  },
  {
   "fieldname": "log_tab",
   "fieldtype": "Tab Break",
   "label": "Log",
   "read_only": 1
  },
  {
   "fieldname": "status_change_log",
   "fieldtype": "Table",
   "label": "Status Change Log",
   "options": "CRM Status Change Log"
  },
  {
   "fieldname": "lead_name",
   "fieldtype": "Data",
   "label": "Lead Name"
  },
  {
   "fieldname": "column_break_ijan",
   "fieldtype": "Column Break"
  },
  {
   "fieldname": "lead_details_tab",
   "fieldtype": "Tab Break",
   "label": "Lead Details"
  },
  {
   "fieldname": "column_break_wsde",
   "fieldtype": "Column Break"
  },
  {
   "fieldname": "organization_details_section",
   "fieldtype": "Section Break",
   "label": "Organization Details"
  },
  {
   "fieldname": "organization_name",
   "fieldtype": "Data",
   "label": "Organization Name"
  },
  {
   "fieldname": "column_break_xbyf",
   "fieldtype": "Column Break"
  },
  {
   "fieldname": "industry",
   "fieldtype": "Link",
   "in_standard_filter": 1,
   "label": "Industry",
   "options": "CRM Industry"
  },
  {
   "fieldname": "person_section",
   "fieldtype": "Section Break",
   "label": "Person"
  },
  {
   "fieldname": "salutation",
   "fieldtype": "Link",
   "label": "Salutation",
   "options": "Salutation"
  },
  {
   "fieldname": "first_name",
   "fieldtype": "Data",
   "label": "First Name"
  },
  {
   "fieldname": "last_name",
   "fieldtype": "Data",
   "label": "Last Name"
  },
  {
   "fieldname": "column_break_xjmy",
   "fieldtype": "Column Break"
  },
  {
   "fieldname": "gender",
   "fieldtype": "Link",
   "label": "Gender",
   "options": "Gender"
  },
  {
   "fieldname": "contact",
   "fieldtype": "Link",
   "label": "Contact",
   "options": "Contact"
  },
  {
   "fieldname": "currency",
   "fieldtype": "Link",
   "label": "Currency",
   "options": "Currency"
  },
  {
   "fieldname": "sales_funnel",
   "fieldtype": "Link",
   "in_filter": 1,
   "in_list_view": 1,
   "in_standard_filter": 1,
   "label": "Sales Funnel",
   "options": "CRM Funnel"
  },
  {
   "fieldname": "products_tab",
   "fieldtype": "Tab Break",
   "label": "Products"
  },
  {
   "fieldname": "products",
   "fieldtype": "Table",
   "label": "Products",
   "options": "CRM Products"
  },
  {
   "fieldname": "section_break_ccbj",
   "fieldtype": "Section Break"
  },
  {
   "fieldname": "column_break_udbq",
   "fieldtype": "Column Break"
  },
  {
   "fieldname": "total",
   "fieldtype": "Currency",
   "label": "Total",
   "options": "currency",
   "read_only": 1
  },
  {
   "description": "Total after discount",
   "fieldname": "net_total",
   "fieldtype": "Currency",
   "label": "Net Total",
   "options": "currency",
   "read_only": 1
<<<<<<< HEAD
=======
  },
  {
   "fieldname": "section_break_jgpm",
   "fieldtype": "Section Break"
  },
  {
   "fieldname": "deal_value",
   "fieldtype": "Currency",
   "label": "Deal Value",
   "options": "currency"
  },
  {
   "fieldname": "column_break_kpxa",
   "fieldtype": "Column Break"
  },
  {
   "fieldname": "lost_reason",
   "fieldtype": "Link",
   "label": "Lost Reason",
   "mandatory_depends_on": "eval: doc.status == \"Lost\"",
   "options": "CRM Lost Reason"
  },
  {
   "fieldname": "lost_notes",
   "fieldtype": "Text",
   "label": "Lost Notes",
   "mandatory_depends_on": "eval: doc.lost_reason == \"Other\""
>>>>>>> 4017a937
  }
 ],
 "grid_page_length": 50,
 "index_web_pages_for_search": 1,
 "links": [],
<<<<<<< HEAD
 "modified": "2025-05-12 12:30:55.415282",
=======
 "modified": "2025-07-05 12:25:05.927806",
>>>>>>> 4017a937
 "modified_by": "Administrator",
 "module": "FCRM",
 "name": "CRM Deal",
 "naming_rule": "By \"Naming Series\" field",
 "owner": "Administrator",
 "permissions": [
  {
   "create": 1,
   "delete": 1,
   "email": 1,
   "export": 1,
   "print": 1,
   "read": 1,
   "report": 1,
   "role": "Sales User",
   "share": 1,
   "write": 1
  },
  {
   "create": 1,
   "delete": 1,
   "email": 1,
   "export": 1,
   "print": 1,
   "read": 1,
   "report": 1,
   "role": "Sales Manager",
   "share": 1,
   "write": 1
  }
 ],
 "row_format": "Dynamic",
 "show_title_field_in_link": 1,
 "sort_field": "modified",
 "sort_order": "DESC",
 "states": [],
 "title_field": "organization",
 "track_changes": 1
}<|MERGE_RESOLUTION|>--- conflicted
+++ resolved
@@ -14,17 +14,13 @@
   "probability",
   "column_break_ijan",
   "status",
-<<<<<<< HEAD
   "sales_funnel",
-=======
-  "deal_owner",
   "lost_reason",
   "lost_notes",
   "section_break_jgpm",
   "probability",
   "deal_value",
   "column_break_kpxa",
->>>>>>> 4017a937
   "close_date",
   "deal_owner",
   "contacts_tab",
@@ -400,8 +396,6 @@
    "label": "Net Total",
    "options": "currency",
    "read_only": 1
-<<<<<<< HEAD
-=======
   },
   {
    "fieldname": "section_break_jgpm",
@@ -429,17 +423,12 @@
    "fieldtype": "Text",
    "label": "Lost Notes",
    "mandatory_depends_on": "eval: doc.lost_reason == \"Other\""
->>>>>>> 4017a937
   }
  ],
  "grid_page_length": 50,
  "index_web_pages_for_search": 1,
  "links": [],
-<<<<<<< HEAD
- "modified": "2025-05-12 12:30:55.415282",
-=======
  "modified": "2025-07-05 12:25:05.927806",
->>>>>>> 4017a937
  "modified_by": "Administrator",
  "module": "FCRM",
  "name": "CRM Deal",
