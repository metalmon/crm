--- conflicted
+++ resolved
@@ -24,11 +24,8 @@
 			self.assign_agent(self.deal_owner)
 		if self.has_value_changed("status"):
 			add_status_change_log(self)
-<<<<<<< HEAD
-=======
 		self.validate_forcasting_fields()
 		self.validate_lost_reason()
->>>>>>> 4017a937
 
 	def after_insert(self):
 		# Only create assignment if there are no active assignment rules
@@ -146,8 +143,6 @@
 		if sla:
 			sla.apply(self)
 
-<<<<<<< HEAD
-=======
 	def update_close_date(self):
 		"""
 		Update the close date based on the "Won" status.
@@ -181,7 +176,6 @@
 			elif self.lost_reason == "Other" and not self.lost_notes:
 				frappe.throw(_("Please specify the reason for losing the deal."), frappe.ValidationError)
 
->>>>>>> 4017a937
 	@staticmethod
 	def default_list_data():
 		columns = [
