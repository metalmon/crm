--- conflicted
+++ resolved
@@ -172,12 +172,8 @@
 		"""
 		Validate the lost reason if the status is marked as lost in CRM Deal Status.
 		"""
-<<<<<<< HEAD
-		is_lost = frappe.db.get_value("CRM Deal Status", self.status, "is_lost")
+		is_lost = frappe.db.get_cached_value("CRM Deal Status", self.status, "is_lost")
 		if is_lost:
-=======
-		if self.status and frappe.get_cached_value("CRM Deal Status", self.status, "type") == "Lost":
->>>>>>> 2708274f
 			if not self.lost_reason:
 				frappe.throw(_("Please specify a reason for losing the deal."), frappe.ValidationError)
 			elif self.lost_reason == "Other" and not self.lost_notes:
