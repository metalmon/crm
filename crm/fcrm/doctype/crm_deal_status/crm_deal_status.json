{
 "actions": [],
 "allow_rename": 1,
 "autoname": "field:deal_status",
 "creation": "2023-11-29 11:24:55.543387",
 "doctype": "DocType",
 "engine": "InnoDB",
 "field_order": [
  "deal_status",
  "type",
  "position",
<<<<<<< HEAD
  "is_lost",
  "is_postponed"
=======
  "column_break_ojiu",
  "probability",
  "color"
>>>>>>> 2708274f
 ],
 "fields": [
  {
   "default": "gray",
   "fieldname": "color",
   "fieldtype": "Select",
   "in_list_view": 1,
   "label": "Color",
   "options": "black\ngray\nblue\ngreen\nred\npink\norange\namber\nyellow\ncyan\nteal\nviolet\npurple"
  },
  {
   "fieldname": "deal_status",
   "fieldtype": "Data",
   "in_list_view": 1,
   "label": "Status",
   "reqd": 1,
   "unique": 1
  },
  {
   "fieldname": "position",
   "fieldtype": "Int",
   "in_list_view": 1,
   "label": "Position"
  },
  {
   "default": "0",
   "fieldname": "is_lost",
   "fieldtype": "Check",
   "in_list_view": 1,
   "label": "Is Lost/Junk"
  },
  {
   "default": "0",
   "fieldname": "is_postponed",
   "fieldtype": "Check",
   "in_list_view": 1,
   "label": "Is Postponed"
  },
  {
   "fieldname": "probability",
   "fieldtype": "Percent",
   "in_list_view": 1,
   "label": "Probability"
  },
  {
   "default": "Open",
   "fieldname": "type",
   "fieldtype": "Select",
   "in_list_view": 1,
   "label": "Type",
   "options": "Open\nOngoing\nOn Hold\nWon\nLost"
  },
  {
   "fieldname": "column_break_ojiu",
   "fieldtype": "Column Break"
  }
 ],
 "index_web_pages_for_search": 1,
 "links": [],
 "modified": "2025-07-11 16:03:28.077955",
 "modified_by": "Administrator",
 "module": "FCRM",
 "name": "CRM Deal Status",
 "naming_rule": "By fieldname",
 "owner": "Administrator",
 "permissions": [
  {
   "create": 1,
   "delete": 1,
   "email": 1,
   "export": 1,
   "print": 1,
   "read": 1,
   "report": 1,
   "role": "Sales User",
   "share": 1,
   "write": 1
  },
  {
   "create": 1,
   "delete": 1,
   "email": 1,
   "export": 1,
   "print": 1,
   "read": 1,
   "report": 1,
   "role": "Sales Manager",
   "share": 1,
   "write": 1
  }
 ],
 "sort_field": "modified",
 "sort_order": "DESC",
 "states": []
}<|MERGE_RESOLUTION|>--- conflicted
+++ resolved
@@ -9,14 +9,11 @@
   "deal_status",
   "type",
   "position",
-<<<<<<< HEAD
   "is_lost",
-  "is_postponed"
-=======
+  "is_postponed",
   "column_break_ojiu",
   "probability",
   "color"
->>>>>>> 2708274f
  ],
  "fields": [
   {
