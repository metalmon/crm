--- conflicted
+++ resolved
@@ -49,11 +49,8 @@
    "fieldtype": "Select",
    "label": "Status",
    "options": "Initiated\nRinging\nIn Progress\nCompleted\nFailed\nBusy\nNo Answer\nQueued\nCanceled",
-<<<<<<< HEAD
-   "translate_options": 1
-=======
+   "translate_options": 1,
    "reqd": 1
->>>>>>> cf9797fb
   },
   {
    "fieldname": "start_time",
@@ -83,12 +80,8 @@
    "fieldname": "to",
    "fieldtype": "Data",
    "in_list_view": 1,
-<<<<<<< HEAD
-   "label": "Recipient"
-=======
-   "label": "To",
+   "label": "Recipient",
    "reqd": 1
->>>>>>> cf9797fb
   },
   {
    "description": "Call duration in seconds",
