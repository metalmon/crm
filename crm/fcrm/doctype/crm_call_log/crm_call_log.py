# Copyright (c) 2023, Frappe Technologies Pvt. Ltd. and contributors
# For license information, please see license.txt

import frappe
from frappe.model.document import Document

from crm.integrations.api import get_contact_by_phone_number
from crm.utils import seconds_to_duration


class CRMCallLog(Document):
	@staticmethod
	def default_list_data():
		columns = [
			{
				"label": frappe._("Caller"),
				"type": "Link",
				"key": "caller",
				"options": "User",
				"width": "9rem",
			},
			{
				"label": frappe._("Receiver"),
				"type": "Link",
				"key": "receiver",
				"options": "User",
				"width": "9rem",
			},
			{
				"label": frappe._("Type"),
				"type": "Select",
				"key": "type",
				"width": "9rem",
			},
			{
				"label": frappe._("Status"),
				"type": "Select",
				"key": "status",
				"width": "9rem",
			},
			{
				"label": frappe._("Duration"),
				"type": "Duration",
				"key": "duration",
				"width": "6rem",
			},
			{
				"label": frappe._("From (number)"),
				"type": "Data",
				"key": "from",
				"width": "9rem",
			},
			{
				"label": frappe._("To (number)"),
				"type": "Data",
				"key": "to",
				"width": "9rem",
			},
			{
				"label": frappe._("Created On"),
				"type": "Datetime",
				"key": "creation",
				"width": "8rem",
			},
		]
		rows = [
			"name",
			"caller",
			"receiver",
			"type",
			"status",
			"duration",
			"from",
			"to",
			"note",
			"recording_url",
			"reference_doctype",
			"reference_docname",
			"creation",
		]
		return {"columns": columns, "rows": rows}

	def parse_list_data(calls):
		return [parse_call_log(call) for call in calls] if calls else []

	def has_link(self, doctype, name):
		for link in self.links:
			if link.link_doctype == doctype and link.link_name == name:
				return True

	def link_with_reference_doc(self, reference_doctype, reference_name):
		if self.has_link(reference_doctype, reference_name):
			return

		self.append("links", {"link_doctype": reference_doctype, "link_name": reference_name})


def parse_call_log(call):
	call["show_recording"] = False
	call["_duration"] = seconds_to_duration(call.get("duration"))
	if call.get("type") == "Incoming":
		call["activity_type"] = "incoming_call"
		contact = get_contact_by_phone_number(call.get("from"))
		receiver = (
			frappe.db.get_values("User", call.get("receiver"), ["full_name", "user_image"])[0]
			if call.get("receiver")
			else [None, None]
		)
		call["_caller"] = {
			"label": contact.get("full_name", "Unknown"),
			"image": contact.get("image"),
		}
		call["_receiver"] = {
			"label": receiver[0],
			"image": receiver[1],
		}
	elif call.get("type") == "Outgoing":
		call["activity_type"] = "outgoing_call"
		contact = get_contact_by_phone_number(call.get("to"))
		caller = (
			frappe.db.get_values("User", call.get("caller"), ["full_name", "user_image"])[0]
			if call.get("caller")
			else [None, None]
		)
		call["_caller"] = {
			"label": caller[0],
			"image": caller[1],
		}
		call["_receiver"] = {
			"label": contact.get("full_name", "Unknown"),
			"image": contact.get("image"),
		}

	return call


@frappe.whitelist()
def get_call_log(name):
	call = frappe.get_cached_doc(
		"CRM Call Log",
		name,
		fields=[
			"name",
			"caller",
			"receiver",
			"duration",
			"type",
			"status",
			"from",
			"to",
			"note",
			"recording_url",
			"reference_doctype",
			"reference_docname",
			"creation",
		],
	).as_dict()

	call = parse_call_log(call)

	notes = []
	tasks = []

	if call.get("note"):
		note = frappe.get_cached_doc("FCRM Note", call.get("note")).as_dict()
		notes.append(note)

	if call.get("reference_doctype") and call.get("reference_docname"):
		if call.get("reference_doctype") == "CRM Lead":
			call["_lead"] = call.get("reference_docname")
		elif call.get("reference_doctype") == "CRM Deal":
			call["_deal"] = call.get("reference_docname")

	if call.get("links"):
		for link in call.get("links"):
			if link.get("link_doctype") == "CRM Task":
				task = frappe.get_cached_doc("CRM Task", link.get("link_name")).as_dict()
				tasks.append(task)
			elif link.get("link_doctype") == "FCRM Note":
				note = frappe.get_cached_doc("FCRM Note", link.get("link_name")).as_dict()
				notes.append(note)
			elif link.get("link_doctype") == "CRM Lead":
				call["_lead"] = link.get("link_name")
			elif link.get("link_doctype") == "CRM Deal":
				call["_deal"] = link.get("link_name")

	call["_tasks"] = tasks
	call["_notes"] = notes
	return call


@frappe.whitelist()
def create_lead_from_call_log(call_log, lead_details=None):
	lead = frappe.new_doc("CRM Lead")
<<<<<<< HEAD
	lead.first_name = frappe._("Lead from call ") + call_log.get("from")
	lead.mobile_no = call_log.get("from")
	lead.lead_owner = frappe.session.user
=======
	lead_details = frappe.parse_json(lead_details or "{}")

	if not lead_details.get("lead_owner"):
		lead_details["lead_owner"] = frappe.session.user
	if not lead_details.get("mobile_no"):
		lead_details["mobile_no"] = call_log.get("from") or ""
	if not lead_details.get("first_name"):
		lead_details["first_name"] = "Lead from call " + (
			lead_details.get("mobile_no") or call_log.get("name")
		)

	lead.update(lead_details)
>>>>>>> cf9797fb
	lead.save(ignore_permissions=True)

	# link call log with lead
	call_log = frappe.get_doc("CRM Call Log", call_log.get("name"))
	call_log.link_with_reference_doc("CRM Lead", lead.name)
	call_log.save(ignore_permissions=True)

	return lead.name<|MERGE_RESOLUTION|>--- conflicted
+++ resolved
@@ -192,11 +192,6 @@
 @frappe.whitelist()
 def create_lead_from_call_log(call_log, lead_details=None):
 	lead = frappe.new_doc("CRM Lead")
-<<<<<<< HEAD
-	lead.first_name = frappe._("Lead from call ") + call_log.get("from")
-	lead.mobile_no = call_log.get("from")
-	lead.lead_owner = frappe.session.user
-=======
 	lead_details = frappe.parse_json(lead_details or "{}")
 
 	if not lead_details.get("lead_owner"):
@@ -209,7 +204,6 @@
 		)
 
 	lead.update(lead_details)
->>>>>>> cf9797fb
 	lead.save(ignore_permissions=True)
 
 	# link call log with lead
