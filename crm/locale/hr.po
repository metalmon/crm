msgid ""
msgstr ""
"Project-Id-Version: frappe\n"
"Report-Msgid-Bugs-To: shariq@frappe.io\n"
<<<<<<< HEAD
"POT-Creation-Date: 2025-03-05 16:31+0553\n"
"PO-Revision-Date: 2025-03-07 11:57\n"
=======
"POT-Creation-Date: 2025-03-09 09:34+0000\n"
"PO-Revision-Date: 2025-03-11 11:43\n"
>>>>>>> 7ca09870
"Last-Translator: shariq@frappe.io\n"
"Language-Team: Croatian\n"
"MIME-Version: 1.0\n"
"Content-Type: text/plain; charset=UTF-8\n"
"Content-Transfer-Encoding: 8bit\n"
"Generated-By: Babel 2.13.1\n"
"Plural-Forms: nplurals=3; plural=(n%10==1 && n%100!=11 ? 0 : n%10>=2 && n%10<=4 && (n%100<10 || n%100>=20) ? 1 : 2);\n"
"X-Crowdin-Project: frappe\n"
"X-Crowdin-Project-ID: 639578\n"
"X-Crowdin-Language: hr\n"
"X-Crowdin-File: /[frappe.crm] develop/crm/locale/main.pot\n"
"X-Crowdin-File-ID: 97\n"
"Language: hr_HR\n"

#: frontend/src/components/ViewControls.vue:1202
msgid " (New)"
msgstr ""

#: frontend/src/components/Modals/TaskModal.vue:95
#: frontend/src/components/Telephony/TaskPanel.vue:67
msgid "01/04/2024 11:30 PM"
msgstr ""

#. Option for the 'No. of Employees' (Select) field in DocType 'CRM Deal'
#. Option for the 'No. of Employees' (Select) field in DocType 'CRM Lead'
#. Option for the 'No. of Employees' (Select) field in DocType 'CRM
#. Organization'
#: crm/fcrm/doctype/crm_deal/crm_deal.json
#: crm/fcrm/doctype/crm_lead/crm_lead.json
#: crm/fcrm/doctype/crm_organization/crm_organization.json
msgid "1-10"
msgstr ""

#. Option for the 'No. of Employees' (Select) field in DocType 'CRM Deal'
#. Option for the 'No. of Employees' (Select) field in DocType 'CRM Lead'
#. Option for the 'No. of Employees' (Select) field in DocType 'CRM
#. Organization'
#: crm/fcrm/doctype/crm_deal/crm_deal.json
#: crm/fcrm/doctype/crm_lead/crm_lead.json
#: crm/fcrm/doctype/crm_organization/crm_organization.json
msgid "1000+"
msgstr ""

#. Option for the 'No. of Employees' (Select) field in DocType 'CRM Deal'
#. Option for the 'No. of Employees' (Select) field in DocType 'CRM Lead'
#. Option for the 'No. of Employees' (Select) field in DocType 'CRM
#. Organization'
#: crm/fcrm/doctype/crm_deal/crm_deal.json
#: crm/fcrm/doctype/crm_lead/crm_lead.json
#: crm/fcrm/doctype/crm_organization/crm_organization.json
msgid "11-50"
msgstr ""

#. Option for the 'No. of Employees' (Select) field in DocType 'CRM Deal'
#. Option for the 'No. of Employees' (Select) field in DocType 'CRM Lead'
#. Option for the 'No. of Employees' (Select) field in DocType 'CRM
#. Organization'
#: crm/fcrm/doctype/crm_deal/crm_deal.json
#: crm/fcrm/doctype/crm_lead/crm_lead.json
#: crm/fcrm/doctype/crm_organization/crm_organization.json
msgid "201-500"
msgstr ""

#. Option for the 'No. of Employees' (Select) field in DocType 'CRM Deal'
#. Option for the 'No. of Employees' (Select) field in DocType 'CRM Lead'
#. Option for the 'No. of Employees' (Select) field in DocType 'CRM
#. Organization'
#: crm/fcrm/doctype/crm_deal/crm_deal.json
#: crm/fcrm/doctype/crm_lead/crm_lead.json
#: crm/fcrm/doctype/crm_organization/crm_organization.json
msgid "501-1000"
msgstr ""

#. Option for the 'No. of Employees' (Select) field in DocType 'CRM Deal'
#. Option for the 'No. of Employees' (Select) field in DocType 'CRM Lead'
#. Option for the 'No. of Employees' (Select) field in DocType 'CRM
#. Organization'
#: crm/fcrm/doctype/crm_deal/crm_deal.json
#: crm/fcrm/doctype/crm_lead/crm_lead.json
#: crm/fcrm/doctype/crm_organization/crm_organization.json
msgid "51-200"
msgstr ""

#. Paragraph text in the Frappe CRM Workspace
#: crm/fcrm/workspace/frappe_crm/frappe_crm.json
msgid "<b>META</b>"
msgstr ""

#. Paragraph text in the Frappe CRM Workspace
#: crm/fcrm/workspace/frappe_crm/frappe_crm.json
msgid "<b>SHORTCUTS</b>"
msgstr ""

#: frontend/src/components/Modals/EmailTemplateModal.vue:67
msgid "<p>Dear {{ lead_name }},</p>\\n\\n<p>This is a reminder for the payment of {{ grand_total }}.</p>\\n\\n<p>Thanks,</p>\\n<p>Frappé</p>"
msgstr ""

#. Header text in the Frappe CRM Workspace
#: crm/fcrm/workspace/frappe_crm/frappe_crm.json
msgid "<span class=\"h5\"><b>PORTAL</b></span>"
msgstr ""

#: frontend/src/components/CommunicationArea.vue:81
msgid "@John, can you please check this?"
msgstr ""

#: crm/fcrm/doctype/crm_lead/crm_lead.py:56
msgid "A Lead requires either a person's name or an organization's name"
msgstr ""

#. Label of the api_key (Data) field in DocType 'CRM Exotel Settings'
#. Label of the api_key (Data) field in DocType 'CRM Twilio Settings'
#. Label of the api_key (Data) field in DocType 'ERPNext CRM Settings'
#: crm/fcrm/doctype/crm_exotel_settings/crm_exotel_settings.json
#: crm/fcrm/doctype/crm_twilio_settings/crm_twilio_settings.json
#: crm/fcrm/doctype/erpnext_crm_settings/erpnext_crm_settings.json
msgid "API Key"
msgstr ""

#. Label of the api_secret (Password) field in DocType 'CRM Twilio Settings'
#. Label of the api_secret (Password) field in DocType 'ERPNext CRM Settings'
#: crm/fcrm/doctype/crm_twilio_settings/crm_twilio_settings.json
#: crm/fcrm/doctype/erpnext_crm_settings/erpnext_crm_settings.json
msgid "API Secret"
msgstr ""

#. Label of the api_token (Password) field in DocType 'CRM Exotel Settings'
#: crm/fcrm/doctype/crm_exotel_settings/crm_exotel_settings.json
msgid "API Token"
msgstr ""

#: frontend/src/components/Telephony/TwilioCallUI.vue:92
msgid "Accept"
msgstr ""

#: crm/fcrm/doctype/crm_invitation/crm_invitation.js:7
msgid "Accept Invitation"
msgstr ""

#. Option for the 'Status' (Select) field in DocType 'CRM Invitation'
#: crm/fcrm/doctype/crm_invitation/crm_invitation.json
msgid "Accepted"
msgstr ""

#. Label of the accepted_at (Datetime) field in DocType 'CRM Invitation'
#: crm/fcrm/doctype/crm_invitation/crm_invitation.json
msgid "Accepted At"
msgstr ""

#. Label of the account_sid (Data) field in DocType 'CRM Exotel Settings'
#. Label of the account_sid (Data) field in DocType 'CRM Twilio Settings'
#: crm/fcrm/doctype/crm_exotel_settings/crm_exotel_settings.json
#: crm/fcrm/doctype/crm_twilio_settings/crm_twilio_settings.json
msgid "Account SID"
msgstr ""

#: frontend/src/components/CustomActions.vue:73
#: frontend/src/components/ViewControls.vue:666
#: frontend/src/components/ViewControls.vue:1094
msgid "Actions"
msgstr ""

#: frontend/src/pages/Deal.vue:506 frontend/src/pages/Lead.vue:496
#: frontend/src/pages/MobileDeal.vue:434 frontend/src/pages/MobileLead.vue:338
msgid "Activity"
msgstr ""

#: frontend/src/components/ColumnSettings.vue:65
#: frontend/src/components/Kanban/KanbanView.vue:157
msgid "Add Column"
msgstr "Dodaj Stupac"

#: frontend/src/components/Controls/GridFieldsEditorModal.vue:58
#: frontend/src/components/FieldLayoutEditor.vue:173
#: frontend/src/components/Kanban/KanbanSettings.vue:84
#: frontend/src/components/SidePanelLayoutEditor.vue:96
msgid "Add Field"
msgstr ""

#: frontend/src/components/Filter.vue:138
msgid "Add Filter"
msgstr ""

#: frontend/src/components/Controls/Grid.vue:237
msgid "Add Row"
msgstr "Dodaj Red"

#: frontend/src/components/FieldLayoutEditor.vue:200
#: frontend/src/components/SidePanelLayoutEditor.vue:128
msgid "Add Section"
msgstr ""

#: frontend/src/components/SortBy.vue:148
msgid "Add Sort"
msgstr ""

#: frontend/src/components/FieldLayoutEditor.vue:62
msgid "Add Tab"
msgstr ""

#. Label of the add_weekly_holidays_section (Section Break) field in DocType
#. 'CRM Holiday List'
#: crm/fcrm/doctype/crm_holiday_list/crm_holiday_list.json
msgid "Add Weekly Holidays"
msgstr ""

#: frontend/src/components/FieldLayoutEditor.vue:426
msgid "Add column"
msgstr ""

#: frontend/src/components/Telephony/TaskPanel.vue:17
msgid "Add description..."
msgstr ""

#: frontend/src/components/ViewControls.vue:104
msgid "Add filter"
msgstr ""

#: frontend/src/components/Modals/CallLogDetailModal.vue:19
msgid "Add note"
msgstr ""

#. Description of the 'Icon' (Code) field in DocType 'CRM Dropdown Item'
#: crm/fcrm/doctype/crm_dropdown_item/crm_dropdown_item.json
msgid "Add svg code or use feather icons e.g 'settings'"
msgstr ""

#: frontend/src/components/Modals/CallLogDetailModal.vue:24
msgid "Add task"
msgstr ""

#. Label of the add_to_holidays (Button) field in DocType 'CRM Holiday List'
#: crm/fcrm/doctype/crm_holiday_list/crm_holiday_list.json
msgid "Add to Holidays"
msgstr ""

#. Label of the address (Link) field in DocType 'CRM Organization'
#: crm/fcrm/doctype/crm_organization/crm_organization.json
msgid "Address"
msgstr ""

#: crm/integrations/twilio/twilio_handler.py:144
msgid "Agent is unavailable to take the call, please call after some time."
msgstr ""

#. Name of a role
#: crm/fcrm/doctype/crm_exotel_settings/crm_exotel_settings.json
#: crm/fcrm/doctype/crm_fields_layout/crm_fields_layout.json
#: crm/fcrm/doctype/crm_industry/crm_industry.json
#: crm/fcrm/doctype/crm_lead/crm_lead.json
#: crm/fcrm/doctype/crm_lead_source/crm_lead_source.json
#: crm/fcrm/doctype/crm_lead_status/crm_lead_status.json
#: crm/fcrm/doctype/fcrm_settings/fcrm_settings.json
msgid "All"
msgstr ""

#: frontend/src/pages/Contact.vue:605 frontend/src/pages/MobileContact.vue:601
#: frontend/src/pages/MobileOrganization.vue:487
#: frontend/src/pages/Organization.vue:505
msgid "Amount"
msgstr ""

#. Description of the 'Favicon' (Attach) field in DocType 'FCRM Settings'
#: crm/fcrm/doctype/fcrm_settings/fcrm_settings.json
msgid "An icon file with .ico extension. Should be 16 x 16 px. Generated using a favicon generator. [favicon-generator.org]"
msgstr ""

#. Description of the 'Logo' (Attach) field in DocType 'FCRM Settings'
#: crm/fcrm/doctype/fcrm_settings/fcrm_settings.json
msgid "An image with 1:1 & 2:1 ratio is preferred"
msgstr ""

#: frontend/src/components/Filter.vue:44 frontend/src/components/Filter.vue:82
msgid "And"
msgstr ""

#. Label of the annual_revenue (Currency) field in DocType 'CRM Deal'
#. Label of the annual_revenue (Currency) field in DocType 'CRM Lead'
#. Label of the annual_revenue (Currency) field in DocType 'CRM Organization'
#: crm/fcrm/doctype/crm_deal/crm_deal.json
#: crm/fcrm/doctype/crm_lead/crm_lead.json
#: crm/fcrm/doctype/crm_organization/crm_organization.json
msgid "Annual Revenue"
msgstr ""

#: frontend/src/components/Modals/DealModal.vue:210
#: frontend/src/components/Modals/LeadModal.vue:146
msgid "Annual Revenue should be a number"
msgstr ""

#: frontend/src/components/Settings/GeneralSettings.vue:49
msgid "Appears in the left sidebar. Recommended size is 32x32 px in PNG or SVG"
msgstr ""

#: frontend/src/components/Settings/GeneralSettings.vue:84
msgid "Appears next to the title in your browser tab. Recommended size is 32x32 px in PNG or ICO"
msgstr ""

#: frontend/src/components/Kanban/KanbanSettings.vue:107
#: frontend/src/components/Kanban/KanbanView.vue:45
msgid "Apply"
msgstr ""

#. Label of the apply_on (Link) field in DocType 'CRM Service Level Agreement'
#: crm/fcrm/doctype/crm_service_level_agreement/crm_service_level_agreement.json
msgid "Apply On"
msgstr ""

#. Label of the view (Select) field in DocType 'CRM Form Script'
#: crm/fcrm/doctype/crm_form_script/crm_form_script.json
msgid "Apply To"
msgstr ""

#: frontend/src/components/Apps.vue:19
msgid "Apps"
msgstr ""

#: frontend/src/components/Activities/AttachmentArea.vue:128
msgid "Are you sure you want to delete this attachment?"
msgstr ""

#: frontend/src/pages/Contact.vue:293 frontend/src/pages/MobileContact.vue:286
msgid "Are you sure you want to delete this contact?"
msgstr ""

#: frontend/src/pages/MobileOrganization.vue:280
#: frontend/src/pages/Organization.vue:301
msgid "Are you sure you want to delete this organization?"
msgstr ""

#: frontend/src/components/Activities/TaskArea.vue:58
msgid "Are you sure you want to delete this task?"
msgstr ""

#: frontend/src/composables/frappecloud.js:24
msgid "Are you sure you want to login to your Frappe Cloud dashboard?"
msgstr ""

#: crm/fcrm/doctype/erpnext_crm_settings/erpnext_crm_settings.js:9
msgid "Are you sure you want to reset 'Create Quotation from CRM Deal' Form Script?"
msgstr ""

#: frontend/src/components/ListBulkActions.vue:193
#: frontend/src/components/Modals/AssignmentModal.vue:5
msgid "Assign To"
msgstr ""

#: frontend/src/components/AssignTo.vue:9
msgid "Assign to"
msgstr ""

#. Label of the assigned_to (Link) field in DocType 'CRM Task'
#: crm/fcrm/doctype/crm_task/crm_task.json
msgid "Assigned To"
msgstr ""

#. Option for the 'Type' (Select) field in DocType 'CRM Notification'
#: crm/fcrm/doctype/crm_notification/crm_notification.json
msgid "Assignment"
msgstr ""

#. Label of a shortcut in the Frappe CRM Workspace
#: crm/fcrm/workspace/frappe_crm/frappe_crm.json
msgid "Assignment Rule"
msgstr ""

#: frontend/src/components/ListBulkActions.vue:158
msgid "Assignment cleared successfully"
msgstr ""

#: frontend/src/components/Controls/GridFieldsEditorModal.vue:171
msgid "At least one field is required"
msgstr ""

#: frontend/src/components/FilesUploader/FilesUploader.vue:5
#: frontend/src/components/FilesUploader/FilesUploader.vue:76
msgid "Attach"
msgstr ""

#: frontend/src/pages/Deal.vue:106 frontend/src/pages/Lead.vue:156
msgid "Attach a file"
msgstr ""

#: frontend/src/pages/Deal.vue:542 frontend/src/pages/Lead.vue:532
#: frontend/src/pages/MobileDeal.vue:470 frontend/src/pages/MobileLead.vue:374
msgid "Attachments"
msgstr ""

#. Label of the auth_token (Password) field in DocType 'CRM Twilio Settings'
#: crm/fcrm/doctype/crm_twilio_settings/crm_twilio_settings.json
msgid "Auth Token"
msgstr ""

#: frontend/src/components/Activities/EmailArea.vue:72
#: frontend/src/components/EmailEditor.vue:43
#: frontend/src/components/EmailEditor.vue:67
msgid "BCC"
msgstr ""

#: frontend/src/components/FilesUploader/FilesUploader.vue:31
msgid "Back"
msgstr ""

#: frontend/src/components/FilesUploader/FilesUploader.vue:31
msgid "Back to file upload"
msgstr ""

#. Option for the 'Status' (Select) field in DocType 'CRM Task'
#: crm/fcrm/doctype/crm_task/crm_task.json
msgid "Backlog"
msgstr ""

#: frontend/src/components/Filter.vue:342
msgid "Between"
msgstr ""

#: frontend/src/components/Settings/GeneralSettings.vue:19
msgid "Brand Name"
msgstr ""

#. Label of the branding_tab (Tab Break) field in DocType 'FCRM Settings'
#: crm/fcrm/doctype/fcrm_settings/fcrm_settings.json
msgid "Branding"
msgstr ""

#: frontend/src/components/Modals/EditValueModal.vue:2
msgid "Bulk Edit"
msgstr ""

#. Option for the 'Status' (Select) field in DocType 'CRM Call Log'
#: crm/fcrm/doctype/crm_call_log/crm_call_log.json
msgid "Busy"
msgstr ""

#: frontend/src/components/Activities/EmailArea.vue:67
#: frontend/src/components/EmailEditor.vue:33
#: frontend/src/components/EmailEditor.vue:55
msgid "CC"
msgstr ""

#. Name of a DocType
#: crm/fcrm/doctype/crm_call_log/crm_call_log.json
msgid "CRM Call Log"
msgstr ""

#. Name of a DocType
#: crm/fcrm/doctype/crm_communication_status/crm_communication_status.json
msgid "CRM Communication Status"
msgstr ""

#. Name of a DocType
#: crm/fcrm/doctype/crm_contacts/crm_contacts.json
msgid "CRM Contacts"
msgstr ""

#. Name of a DocType
#: crm/fcrm/doctype/crm_deal/crm_deal.json
#: frontend/src/components/Modals/EmailTemplateModal.vue:34
msgid "CRM Deal"
msgstr ""

#. Name of a DocType
#: crm/fcrm/doctype/crm_deal_status/crm_deal_status.json
msgid "CRM Deal Status"
msgstr ""

#. Name of a DocType
#: crm/fcrm/doctype/crm_dropdown_item/crm_dropdown_item.json
msgid "CRM Dropdown Item"
msgstr ""

#. Name of a DocType
#: crm/fcrm/doctype/crm_exotel_settings/crm_exotel_settings.json
msgid "CRM Exotel Settings"
msgstr ""

#. Name of a DocType
#: crm/fcrm/doctype/crm_fields_layout/crm_fields_layout.json
msgid "CRM Fields Layout"
msgstr ""

#. Name of a DocType
#: crm/fcrm/doctype/crm_form_script/crm_form_script.json
msgid "CRM Form Script"
msgstr ""

#. Name of a DocType
#: crm/fcrm/doctype/crm_global_settings/crm_global_settings.json
msgid "CRM Global Settings"
msgstr ""

#. Name of a DocType
#: crm/fcrm/doctype/crm_holiday/crm_holiday.json
msgid "CRM Holiday"
msgstr ""

#. Name of a DocType
#: crm/fcrm/doctype/crm_holiday_list/crm_holiday_list.json
msgid "CRM Holiday List"
msgstr ""

#. Name of a DocType
#: crm/fcrm/doctype/crm_industry/crm_industry.json
msgid "CRM Industry"
msgstr ""

#. Name of a DocType
#: crm/fcrm/doctype/crm_invitation/crm_invitation.json
msgid "CRM Invitation"
msgstr ""

#. Name of a DocType
#: crm/fcrm/doctype/crm_lead/crm_lead.json
msgid "CRM Lead"
msgstr ""

#. Name of a DocType
#: crm/fcrm/doctype/crm_lead_source/crm_lead_source.json
msgid "CRM Lead Source"
msgstr ""

#. Name of a DocType
#: crm/fcrm/doctype/crm_lead_status/crm_lead_status.json
msgid "CRM Lead Status"
msgstr ""

#. Name of a DocType
#: crm/fcrm/doctype/crm_notification/crm_notification.json
msgid "CRM Notification"
msgstr ""

#. Name of a DocType
#: crm/fcrm/doctype/crm_organization/crm_organization.json
msgid "CRM Organization"
msgstr ""

#. Label of a shortcut in the Frappe CRM Workspace
#: crm/fcrm/workspace/frappe_crm/frappe_crm.json
msgid "CRM Portal Page"
msgstr ""

#. Name of a DocType
#: crm/fcrm/doctype/crm_service_day/crm_service_day.json
msgid "CRM Service Day"
msgstr ""

#. Name of a DocType
#: crm/fcrm/doctype/crm_service_level_agreement/crm_service_level_agreement.json
msgid "CRM Service Level Agreement"
msgstr ""

#. Name of a DocType
#: crm/fcrm/doctype/crm_service_level_priority/crm_service_level_priority.json
msgid "CRM Service Level Priority"
msgstr ""

#. Name of a DocType
#: crm/fcrm/doctype/crm_status_change_log/crm_status_change_log.json
msgid "CRM Status Change Log"
msgstr ""

#. Name of a DocType
#: crm/fcrm/doctype/crm_task/crm_task.json
msgid "CRM Task"
msgstr ""

#. Name of a DocType
#: crm/fcrm/doctype/crm_telephony_agent/crm_telephony_agent.json
msgid "CRM Telephony Agent"
msgstr ""

#. Name of a DocType
#: crm/fcrm/doctype/crm_telephony_phone/crm_telephony_phone.json
msgid "CRM Telephony Phone"
msgstr ""

#. Name of a DocType
#: crm/fcrm/doctype/crm_territory/crm_territory.json
msgid "CRM Territory"
msgstr ""

#. Name of a DocType
#: crm/fcrm/doctype/crm_twilio_settings/crm_twilio_settings.json
msgid "CRM Twilio Settings"
msgstr ""

#. Name of a DocType
#: crm/fcrm/doctype/crm_view_settings/crm_view_settings.json
msgid "CRM View Settings"
msgstr ""

#: frontend/src/components/ViewControls.vue:270
msgid "CSV"
msgstr "CSV"

#: frontend/src/components/Modals/CallLogDetailModal.vue:8
msgid "Call Details"
msgstr ""

#. Label of the receiver (Link) field in DocType 'CRM Call Log'
#: crm/fcrm/doctype/crm_call_log/crm_call_log.json
msgid "Call Received By"
msgstr ""

#. Description of the 'Duration' (Duration) field in DocType 'CRM Call Log'
#: crm/fcrm/doctype/crm_call_log/crm_call_log.json
msgid "Call duration in seconds"
msgstr ""

#: frontend/src/components/Telephony/CallUI.vue:10
msgid "Call using {0}"
msgstr ""

#: frontend/src/components/Modals/NoteModal.vue:43
#: frontend/src/components/Modals/TaskModal.vue:43
msgid "Call with John Doe"
msgstr ""

#. Label of the caller (Link) field in DocType 'CRM Call Log'
#: crm/fcrm/doctype/crm_call_log/crm_call_log.json
msgid "Caller"
msgstr ""

#: frontend/src/components/Telephony/CallUI.vue:27
msgid "Calling Medium"
msgstr ""

#: frontend/src/components/Telephony/TwilioCallUI.vue:40
#: frontend/src/components/Telephony/TwilioCallUI.vue:148
msgid "Calling..."
msgstr ""

#: frontend/src/pages/Deal.vue:526 frontend/src/pages/Lead.vue:516
#: frontend/src/pages/MobileDeal.vue:454 frontend/src/pages/MobileLead.vue:358
msgid "Calls"
msgstr ""

#: frontend/src/components/FilesUploader/FilesUploaderArea.vue:51
msgid "Camera"
msgstr ""

#: frontend/src/components/ColumnSettings.vue:128
#: frontend/src/components/Modals/AssignmentModal.vue:9
#: frontend/src/components/Telephony/TwilioCallUI.vue:77
#: frontend/src/components/ViewControls.vue:56
#: frontend/src/components/ViewControls.vue:156
msgid "Cancel"
msgstr ""

#. Option for the 'Status' (Select) field in DocType 'CRM Call Log'
#. Option for the 'Status' (Select) field in DocType 'CRM Task'
#: crm/fcrm/doctype/crm_call_log/crm_call_log.json
#: crm/fcrm/doctype/crm_task/crm_task.json
msgid "Canceled"
msgstr ""

#: crm/fcrm/doctype/fcrm_settings/fcrm_settings.py:27
msgid "Cannot delete standard items {0}"
msgstr ""

#: frontend/src/components/FilesUploader/FilesUploader.vue:94
msgid "Capture"
msgstr ""

#: frontend/src/components/Activities/TaskArea.vue:44
msgid "Change Status"
msgstr ""

#: frontend/src/pages/Contact.vue:41 frontend/src/pages/Lead.vue:86
#: frontend/src/pages/MobileContact.vue:34
#: frontend/src/pages/MobileOrganization.vue:37
#: frontend/src/pages/Organization.vue:41
msgid "Change image"
msgstr ""

#: frontend/src/pages/Lead.vue:232 frontend/src/pages/Lead.vue:258
#: frontend/src/pages/MobileLead.vue:110 frontend/src/pages/MobileLead.vue:137
msgid "Choose Existing"
msgstr ""

#: frontend/src/components/Modals/DealModal.vue:41
msgid "Choose Existing Contact"
msgstr ""

#: frontend/src/components/Modals/DealModal.vue:34
msgid "Choose Existing Organization"
msgstr ""

#: frontend/src/components/Controls/Link.vue:60
msgid "Clear"
msgstr ""

#: frontend/src/components/ListBulkActions.vue:139
#: frontend/src/components/ListBulkActions.vue:147
#: frontend/src/components/ListBulkActions.vue:197
msgid "Clear Assignment"
msgstr ""

#: frontend/src/components/SortBy.vue:160
msgid "Clear Sort"
msgstr ""

#. Label of the clear_table (Button) field in DocType 'CRM Holiday List'
#: crm/fcrm/doctype/crm_holiday_list/crm_holiday_list.json
msgid "Clear Table"
msgstr ""

#: frontend/src/components/Filter.vue:18 frontend/src/components/Filter.vue:150
msgid "Clear all Filter"
msgstr ""

#: frontend/src/components/Notifications.vue:28
msgid "Close"
msgstr ""

#. Label of the close_date (Date) field in DocType 'CRM Deal'
#: crm/fcrm/doctype/crm_deal/crm_deal.json
msgid "Close Date"
msgstr ""

#: frontend/src/components/Layouts/AppSidebar.vue:78
msgid "Collapse"
msgstr ""

#: frontend/src/components/FieldLayoutEditor.vue:350
msgid "Collapsible"
msgstr ""

#. Label of the color (Select) field in DocType 'CRM Deal Status'
#. Label of the color (Select) field in DocType 'CRM Lead Status'
#: crm/fcrm/doctype/crm_deal_status/crm_deal_status.json
#: crm/fcrm/doctype/crm_lead_status/crm_lead_status.json
msgid "Color"
msgstr ""

#: frontend/src/components/FieldLayoutEditor.vue:423
msgid "Column"
msgstr ""

#. Label of the column_field (Data) field in DocType 'CRM View Settings'
#: crm/fcrm/doctype/crm_view_settings/crm_view_settings.json
#: frontend/src/components/Kanban/KanbanSettings.vue:15
msgid "Column Field"
msgstr ""

#. Label of the columns (Code) field in DocType 'CRM View Settings'
#: crm/fcrm/doctype/crm_view_settings/crm_view_settings.json
#: frontend/src/components/ColumnSettings.vue:4
msgid "Columns"
msgstr ""

#. Label of the comment (Link) field in DocType 'CRM Notification'
#: crm/fcrm/doctype/crm_notification/crm_notification.json
#: frontend/src/components/CommentBox.vue:80
#: frontend/src/components/CommunicationArea.vue:17
msgid "Comment"
msgstr ""

#: frontend/src/pages/Deal.vue:516 frontend/src/pages/Lead.vue:506
#: frontend/src/pages/MobileDeal.vue:444 frontend/src/pages/MobileLead.vue:348
msgid "Comments"
msgstr ""

#. Label of the communication_status (Link) field in DocType 'CRM Deal'
#. Label of the communication_status (Link) field in DocType 'CRM Lead'
#: crm/fcrm/doctype/crm_deal/crm_deal.json
#: crm/fcrm/doctype/crm_lead/crm_lead.json
msgid "Communication Status"
msgstr ""

#. Label of a shortcut in the Frappe CRM Workspace
#: crm/fcrm/workspace/frappe_crm/frappe_crm.json
msgid "Communication Statuses"
msgstr ""

#. Label of the erpnext_company (Data) field in DocType 'ERPNext CRM Settings'
#: crm/fcrm/doctype/erpnext_crm_settings/erpnext_crm_settings.json
msgid "Company in ERPNext Site"
msgstr ""

#. Option for the 'Status' (Select) field in DocType 'CRM Call Log'
#: crm/fcrm/doctype/crm_call_log/crm_call_log.json
msgid "Completed"
msgstr ""

#. Option for the 'Device' (Select) field in DocType 'CRM Telephony Agent'
#: crm/fcrm/doctype/crm_telephony_agent/crm_telephony_agent.json
msgid "Computer"
msgstr ""

#. Label of the condition (Code) field in DocType 'CRM Service Level Agreement'
#: crm/fcrm/doctype/crm_service_level_agreement/crm_service_level_agreement.json
msgid "Condition"
msgstr ""

#: frontend/src/composables/frappecloud.js:29
msgid "Confirm"
msgstr ""

#. Label of the contact (Link) field in DocType 'CRM Contacts'
#. Label of the contact (Link) field in DocType 'CRM Deal'
#: crm/fcrm/doctype/crm_contacts/crm_contacts.json
#: crm/fcrm/doctype/crm_deal/crm_deal.json frontend/src/pages/Lead.vue:254
#: frontend/src/pages/MobileLead.vue:133
msgid "Contact"
msgstr ""

#: crm/fcrm/doctype/crm_lead/crm_lead.py:194
msgid "Contact Already Exists"
msgstr ""

#: frontend/src/components/Modals/EditValueModal.vue:20
msgid "Contact Us"
msgstr ""

#: frontend/src/pages/Deal.vue:625 frontend/src/pages/MobileDeal.vue:553
msgid "Contact added"
msgstr ""

#: frontend/src/pages/Deal.vue:611 frontend/src/pages/MobileDeal.vue:539
msgid "Contact already added"
msgstr ""

#: crm/fcrm/doctype/crm_lead/crm_lead.py:193
msgid "Contact already exists with {0}"
msgstr ""

#: crm/api/contact.py:57
msgid "Contact not found"
msgstr ""

#: frontend/src/pages/Deal.vue:640 frontend/src/pages/MobileDeal.vue:568
msgid "Contact removed"
msgstr ""

#. Label of the contacts_tab (Tab Break) field in DocType 'CRM Deal'
#. Label of the contacts (Table) field in DocType 'CRM Deal'
#. Label of a shortcut in the Frappe CRM Workspace
#: crm/fcrm/doctype/crm_deal/crm_deal.json
#: crm/fcrm/workspace/frappe_crm/frappe_crm.json
#: frontend/src/pages/Contact.vue:242 frontend/src/pages/MobileContact.vue:235
#: frontend/src/pages/MobileOrganization.vue:367
msgid "Contacts"
msgstr ""

#. Label of the content (Text Editor) field in DocType 'FCRM Note'
#: crm/fcrm/doctype/fcrm_note/fcrm_note.json
#: frontend/src/components/Modals/EmailTemplateModal.vue:61
#: frontend/src/components/Modals/EmailTemplateModal.vue:74
#: frontend/src/components/Modals/NoteModal.vue:47
msgid "Content"
msgstr ""

#: frontend/src/components/Modals/EmailTemplateModal.vue:51
msgid "Content Type"
msgstr ""

#: frontend/src/components/ListBulkActions.vue:70
#: frontend/src/pages/Lead.vue:192 frontend/src/pages/MobileLead.vue:49
#: frontend/src/pages/MobileLead.vue:96
msgid "Convert"
msgstr ""

#: frontend/src/components/ListBulkActions.vue:62
#: frontend/src/components/ListBulkActions.vue:204
#: frontend/src/pages/Lead.vue:38 frontend/src/pages/Lead.vue:203
#: frontend/src/pages/MobileLead.vue:92
msgid "Convert to Deal"
msgstr ""

#. Label of the converted (Check) field in DocType 'CRM Lead'
#: crm/fcrm/doctype/crm_lead/crm_lead.json
msgid "Converted"
msgstr ""

#: frontend/src/components/ListBulkActions.vue:79
msgid "Converted successfully"
msgstr ""

#: frontend/src/components/Modals/AddressModal.vue:100
#: frontend/src/components/Modals/CallLogModal.vue:104
#: frontend/src/components/Modals/ContactModal.vue:37
#: frontend/src/components/Modals/DealModal.vue:63
#: frontend/src/components/Modals/EmailTemplateModal.vue:9
#: frontend/src/components/Modals/LeadModal.vue:34
#: frontend/src/components/Modals/NoteModal.vue:8
#: frontend/src/components/Modals/OrganizationModal.vue:37
#: frontend/src/components/Modals/TaskModal.vue:8
#: frontend/src/components/Modals/ViewModal.vue:16
#: frontend/src/pages/CallLogs.vue:11 frontend/src/pages/Contacts.vue:13
#: frontend/src/pages/Contacts.vue:57 frontend/src/pages/Deals.vue:13
#: frontend/src/pages/Deals.vue:233 frontend/src/pages/EmailTemplates.vue:13
#: frontend/src/pages/EmailTemplates.vue:58 frontend/src/pages/Leads.vue:13
#: frontend/src/pages/Leads.vue:259 frontend/src/pages/Notes.vue:7
#: frontend/src/pages/Notes.vue:93 frontend/src/pages/Organizations.vue:13
#: frontend/src/pages/Organizations.vue:57 frontend/src/pages/Tasks.vue:11
#: frontend/src/pages/Tasks.vue:182
msgid "Create"
msgstr ""

#: frontend/src/components/Modals/DealModal.vue:8
msgid "Create Deal"
msgstr ""

#: frontend/src/components/Modals/EmailTemplateModal.vue:5
msgid "Create Email Template"
msgstr ""

#: frontend/src/components/Modals/LeadModal.vue:8
msgid "Create Lead"
msgstr ""

#: frontend/src/components/Controls/Link.vue:48
#: frontend/src/components/Modals/EmailTemplateSelectorModal.vue:55
#: frontend/src/components/Modals/WhatsappTemplateSelectorModal.vue:45
#: frontend/src/components/SidePanelLayout.vue:125
msgid "Create New"
msgstr ""

#: frontend/src/components/Activities/Activities.vue:383
#: frontend/src/components/Modals/NoteModal.vue:18
msgid "Create Note"
msgstr ""

#: frontend/src/components/Activities/Activities.vue:398
#: frontend/src/components/Modals/TaskModal.vue:18
msgid "Create Task"
msgstr ""

#: frontend/src/components/Modals/ViewModal.vue:9
#: frontend/src/components/ViewControls.vue:670
msgid "Create View"
msgstr ""

#. Label of the create_customer_on_status_change (Check) field in DocType
#. 'ERPNext CRM Settings'
#: crm/fcrm/doctype/erpnext_crm_settings/erpnext_crm_settings.json
msgid "Create customer on status change"
msgstr ""

#: frontend/src/components/Modals/CallLogDetailModal.vue:148
msgid "Create lead"
msgstr ""

#. Label of the currency (Link) field in DocType 'CRM Deal'
#. Label of the currency (Link) field in DocType 'CRM Organization'
#: crm/fcrm/doctype/crm_deal/crm_deal.json
#: crm/fcrm/doctype/crm_organization/crm_organization.json
msgid "Currency"
msgstr ""

#: frontend/src/pages/Deal.vue:399
msgid "Customer created successfully"
msgstr ""

#: frontend/src/components/ViewControls.vue:209
msgid "Customize quick filters"
msgstr ""

#: frontend/src/components/Activities/DataFields.vue:6
#: frontend/src/pages/Deal.vue:521 frontend/src/pages/Lead.vue:511
#: frontend/src/pages/MobileDeal.vue:449 frontend/src/pages/MobileLead.vue:353
msgid "Data"
msgstr ""

#. Option for the 'Type' (Select) field in DocType 'CRM Fields Layout'
#: crm/fcrm/doctype/crm_fields_layout/crm_fields_layout.json
msgid "Data Fields"
msgstr ""

#. Label of the date (Date) field in DocType 'CRM Holiday'
#: crm/fcrm/doctype/crm_holiday/crm_holiday.json
msgid "Date"
msgstr ""

#: frontend/src/components/Telephony/ExotelCallUI.vue:205
#: frontend/src/pages/Tasks.vue:129
msgid "Deal"
msgstr ""

#. Label of the deal_owner (Link) field in DocType 'CRM Deal'
#: crm/fcrm/doctype/crm_deal/crm_deal.json
msgid "Deal Owner"
msgstr ""

#. Label of the deal_status (Link) field in DocType 'ERPNext CRM Settings'
#: crm/fcrm/doctype/erpnext_crm_settings/erpnext_crm_settings.json
msgid "Deal Status"
msgstr ""

#. Label of a shortcut in the Frappe CRM Workspace
#: crm/fcrm/workspace/frappe_crm/frappe_crm.json
msgid "Deal Statuses"
msgstr ""

#: frontend/src/pages/Contact.vue:626 frontend/src/pages/MobileContact.vue:622
#: frontend/src/pages/MobileOrganization.vue:508
#: frontend/src/pages/Organization.vue:526
msgid "Deal owner"
msgstr ""

#: frontend/src/pages/Deal.vue:439 frontend/src/pages/MobileDeal.vue:361
msgid "Deal updated"
msgstr ""

#. Label of a shortcut in the Frappe CRM Workspace
#: crm/fcrm/workspace/frappe_crm/frappe_crm.json
#: frontend/src/pages/Deal.vue:471 frontend/src/pages/MobileContact.vue:314
#: frontend/src/pages/MobileDeal.vue:393
#: frontend/src/pages/MobileOrganization.vue:361
msgid "Deals"
msgstr ""

#: frontend/src/components/Modals/EmailTemplateModal.vue:84
msgid "Dear {{ lead_name }}, \\n\\nThis is a reminder for the payment of {{ grand_total }}. \\n\\nThanks, \\nFrappé"
msgstr ""

#. Label of the default (Check) field in DocType 'CRM Service Level Agreement'
#: crm/fcrm/doctype/crm_service_level_agreement/crm_service_level_agreement.json
msgid "Default"
msgstr ""

#. Label of the default_medium (Select) field in DocType 'CRM Telephony Agent'
#: crm/fcrm/doctype/crm_telephony_agent/crm_telephony_agent.json
msgid "Default Medium"
msgstr ""

#. Label of the default_priority (Check) field in DocType 'CRM Service Level
#. Priority'
#: crm/fcrm/doctype/crm_service_level_priority/crm_service_level_priority.json
msgid "Default Priority"
msgstr ""

#: crm/fcrm/doctype/crm_service_level_agreement/crm_service_level_agreement.py:33
msgid "Default Service Level Agreement already exists for {0}"
msgstr ""

#: frontend/src/components/Settings/TelephonySettings.vue:29
msgid "Default calling medium for logged in user"
msgstr ""

#: frontend/src/components/Settings/TelephonySettings.vue:299
msgid "Default calling medium updated successfully"
msgstr ""

#: frontend/src/components/Settings/TelephonySettings.vue:22
msgid "Default medium"
msgstr ""

#: crm/fcrm/doctype/fcrm_settings/fcrm_settings.js:18
#: crm/fcrm/doctype/fcrm_settings/fcrm_settings.js:30
msgid "Default statuses, custom fields and layouts restored successfully."
msgstr ""

#. Label of the defaults_tab (Tab Break) field in DocType 'FCRM Settings'
#: crm/fcrm/doctype/fcrm_settings/fcrm_settings.json
msgid "Defaults"
msgstr ""

#: frontend/src/components/Activities/AttachmentArea.vue:131
#: frontend/src/components/Activities/NoteArea.vue:12
#: frontend/src/components/Activities/TaskArea.vue:53
#: frontend/src/components/Activities/TaskArea.vue:61
#: frontend/src/components/Controls/Grid.vue:232
#: frontend/src/components/Kanban/KanbanView.vue:225
#: frontend/src/components/ListBulkActions.vue:96
#: frontend/src/components/ListBulkActions.vue:104
#: frontend/src/components/ListBulkActions.vue:186
#: frontend/src/components/ViewControls.vue:1146
#: frontend/src/components/ViewControls.vue:1157
#: frontend/src/pages/Contact.vue:105 frontend/src/pages/Contact.vue:296
#: frontend/src/pages/MobileContact.vue:81
#: frontend/src/pages/MobileContact.vue:289
#: frontend/src/pages/MobileDeal.vue:519
#: frontend/src/pages/MobileOrganization.vue:72
#: frontend/src/pages/MobileOrganization.vue:283
#: frontend/src/pages/Notes.vue:40 frontend/src/pages/Organization.vue:83
#: frontend/src/pages/Organization.vue:304 frontend/src/pages/Tasks.vue:361
msgid "Delete"
msgstr ""

#: crm/fcrm/doctype/fcrm_settings/fcrm_settings.js:26
msgid "Delete & Restore"
msgstr ""

#: frontend/src/components/Activities/TaskArea.vue:57
msgid "Delete Task"
msgstr ""

#: frontend/src/components/ViewControls.vue:1142
#: frontend/src/components/ViewControls.vue:1150
msgid "Delete View"
msgstr ""

#: frontend/src/components/Activities/AttachmentArea.vue:58
#: frontend/src/components/Activities/AttachmentArea.vue:127
msgid "Delete attachment"
msgstr ""

#: frontend/src/pages/Contact.vue:292 frontend/src/pages/MobileContact.vue:285
msgid "Delete contact"
msgstr ""

#: frontend/src/pages/MobileOrganization.vue:279
#: frontend/src/pages/Organization.vue:300
msgid "Delete organization"
msgstr ""

#: frontend/src/components/ListBulkActions.vue:114
msgid "Deleted successfully"
msgstr "Uspješno izbrisano"

#. Label of the description (Text Editor) field in DocType 'CRM Holiday'
#. Label of the description (Text Editor) field in DocType 'CRM Task'
#: crm/fcrm/doctype/crm_holiday/crm_holiday.json
#: crm/fcrm/doctype/crm_task/crm_task.json
#: frontend/src/components/Modals/TaskModal.vue:48
msgid "Description"
msgstr ""

#: frontend/src/components/Apps.vue:63
msgid "Desk"
msgstr ""

#. Label of the details (Tab Break) field in DocType 'CRM Lead'
#. Label of the details (Text Editor) field in DocType 'CRM Lead Source'
#: crm/fcrm/doctype/crm_lead/crm_lead.json
#: crm/fcrm/doctype/crm_lead_source/crm_lead_source.json
#: frontend/src/pages/MobileContact.vue:309
#: frontend/src/pages/MobileDeal.vue:428 frontend/src/pages/MobileLead.vue:332
#: frontend/src/pages/MobileOrganization.vue:356
msgid "Details"
msgstr ""

#. Label of the call_receiving_device (Select) field in DocType 'CRM Telephony
#. Agent'
#: crm/fcrm/doctype/crm_telephony_agent/crm_telephony_agent.json
#: frontend/src/components/FilesUploader/FilesUploaderArea.vue:39
msgid "Device"
msgstr ""

#: crm/fcrm/doctype/crm_form_script/crm_form_script.js:30
msgid "Disable"
msgstr ""

#: frontend/src/components/CommentBox.vue:76
#: frontend/src/components/EmailEditor.vue:155
msgid "Discard"
msgstr ""

#. Label of the dt (Link) field in DocType 'CRM Form Script'
#. Label of the dt (Link) field in DocType 'CRM Global Settings'
#. Label of the dt (Link) field in DocType 'CRM View Settings'
#: crm/fcrm/doctype/crm_form_script/crm_form_script.json
#: crm/fcrm/doctype/crm_global_settings/crm_global_settings.json
#: crm/fcrm/doctype/crm_view_settings/crm_view_settings.json
msgid "DocType"
msgstr ""

#: frontend/src/components/Modals/EmailTemplateModal.vue:32
msgid "Doctype"
msgstr ""

#. Label of the dt (Link) field in DocType 'CRM Fields Layout'
#: crm/fcrm/doctype/crm_fields_layout/crm_fields_layout.json
msgid "Document Type"
msgstr ""

#: crm/api/activities.py:19
msgid "Document not found"
msgstr ""

#. Option for the 'Status' (Select) field in DocType 'CRM Task'
#: crm/fcrm/doctype/crm_task/crm_task.json
msgid "Done"
msgstr ""

#: frontend/src/components/Activities/AudioPlayer.vue:166
#: frontend/src/components/ViewControls.vue:252
msgid "Download"
msgstr ""

#: frontend/src/components/FilesUploader/FilesUploaderArea.vue:24
msgid "Drag and drop files here or upload from"
msgstr ""

#: frontend/src/components/FilesUploader/FilesUploaderArea.vue:56
msgid "Drop files here"
msgstr ""

#. Label of the dropdown_items_tab (Tab Break) field in DocType 'FCRM Settings'
#: crm/fcrm/doctype/fcrm_settings/fcrm_settings.json
msgid "Dropdown Items"
msgstr ""

#. Label of the due_date (Datetime) field in DocType 'CRM Task'
#: crm/fcrm/doctype/crm_task/crm_task.json
msgid "Due Date"
msgstr ""

#: frontend/src/components/Modals/ViewModal.vue:15
#: frontend/src/components/ViewControls.vue:1098
msgid "Duplicate"
msgstr ""

#: frontend/src/components/Modals/ViewModal.vue:8
msgid "Duplicate View"
msgstr ""

#. Label of the duration (Duration) field in DocType 'CRM Call Log'
#. Label of the duration (Duration) field in DocType 'CRM Status Change Log'
#: crm/fcrm/doctype/crm_call_log/crm_call_log.json
#: crm/fcrm/doctype/crm_status_change_log/crm_status_change_log.json
msgid "Duration"
msgstr ""

#: frontend/src/components/Settings/Settings.vue:121
msgid "ERPNext"
msgstr ""

#. Name of a DocType
#: crm/fcrm/doctype/erpnext_crm_settings/erpnext_crm_settings.json
msgid "ERPNext CRM Settings"
msgstr ""

#: frontend/src/components/Settings/ERPNextSettings.vue:4
msgid "ERPNext Settings"
msgstr ""

#: frontend/src/components/Settings/ERPNextSettings.vue:5
msgid "ERPNext Settings updated"
msgstr ""

#. Label of the section_break_oubd (Section Break) field in DocType 'ERPNext
#. CRM Settings'
#: crm/fcrm/doctype/erpnext_crm_settings/erpnext_crm_settings.json
msgid "ERPNext Site API's"
msgstr ""

#. Label of the erpnext_site_url (Data) field in DocType 'ERPNext CRM Settings'
#: crm/fcrm/doctype/erpnext_crm_settings/erpnext_crm_settings.json
msgid "ERPNext Site URL"
msgstr ""

#: crm/fcrm/doctype/erpnext_crm_settings/erpnext_crm_settings.py:25
msgid "ERPNext is not installed in the current site"
msgstr ""

#: crm/fcrm/doctype/erpnext_crm_settings/erpnext_crm_settings.py:98
#: crm/fcrm/doctype/erpnext_crm_settings/erpnext_crm_settings.py:124
msgid "ERPNext is not integrated with the CRM"
msgstr ""

#: frontend/src/components/FieldLayout/Field.vue:75
#: frontend/src/components/FieldLayoutEditor.vue:319
#: frontend/src/components/FieldLayoutEditor.vue:345
#: frontend/src/components/ListBulkActions.vue:179
#: frontend/src/components/ViewControls.vue:1116
msgid "Edit"
msgstr ""

#: frontend/src/components/Modals/CallLogModal.vue:100
msgid "Edit Call Log"
msgstr ""

#: frontend/src/components/Modals/DataFieldsModal.vue:7
msgid "Edit Data Fields Layout"
msgstr ""

#: frontend/src/components/Modals/SidePanelModal.vue:7
msgid "Edit Field Layout"
msgstr ""

#: frontend/src/components/Controls/GridFieldsEditorModal.vue:7
msgid "Edit Grid Fields Layout"
msgstr ""

#: frontend/src/components/Controls/GridRowFieldsModal.vue:7
msgid "Edit Grid Row Fields Layout"
msgstr ""

#: frontend/src/components/Modals/NoteModal.vue:18
msgid "Edit Note"
msgstr ""

#: frontend/src/components/Modals/QuickEntryModal.vue:7
msgid "Edit Quick Entry Layout"
msgstr ""

#: frontend/src/components/Modals/TaskModal.vue:18
msgid "Edit Task"
msgstr ""

#: frontend/src/components/Modals/ViewModal.vue:6
msgid "Edit View"
msgstr ""

#: frontend/src/components/Modals/CallLogDetailModal.vue:19
msgid "Edit note"
msgstr ""

#: frontend/src/components/Settings/ProfileSettings.vue:19
#: frontend/src/components/Settings/ProfileSettings.vue:23
msgid "Edit profile photo"
msgstr ""

#: frontend/src/components/Modals/CallLogDetailModal.vue:24
msgid "Edit task"
msgstr ""

#: frontend/src/components/Controls/GridRowModal.vue:8
msgid "Editing Row {0}"
msgstr ""

#. Label of the email (Data) field in DocType 'CRM Contacts'
#. Label of the email (Data) field in DocType 'CRM Deal'
#. Label of the email (Data) field in DocType 'CRM Invitation'
#. Label of the email (Data) field in DocType 'CRM Lead'
#: crm/fcrm/doctype/crm_contacts/crm_contacts.json
#: crm/fcrm/doctype/crm_deal/crm_deal.json
#: crm/fcrm/doctype/crm_invitation/crm_invitation.json
#: crm/fcrm/doctype/crm_lead/crm_lead.json frontend/src/pages/Contact.vue:616
#: frontend/src/pages/MobileContact.vue:612
#: frontend/src/pages/MobileOrganization.vue:498
#: frontend/src/pages/MobileOrganization.vue:526
#: frontend/src/pages/Organization.vue:516
#: frontend/src/pages/Organization.vue:544
msgid "Email"
msgstr ""

#. Label of the email_sent_at (Datetime) field in DocType 'CRM Invitation'
#: crm/fcrm/doctype/crm_invitation/crm_invitation.json
msgid "Email Sent At"
msgstr ""

#: frontend/src/components/Modals/EmailTemplateSelectorModal.vue:4
msgid "Email Templates"
msgstr ""

#: frontend/src/components/EmailEditor.vue:203
msgid "Email from Lead"
msgstr ""

#: frontend/src/pages/Deal.vue:511 frontend/src/pages/Lead.vue:501
#: frontend/src/pages/MobileDeal.vue:439 frontend/src/pages/MobileLead.vue:343
msgid "Emails"
msgstr ""

#: frontend/src/components/ListViews/ListRows.vue:12
msgid "Empty"
msgstr ""

#: frontend/src/components/Filter.vue:124
msgid "Empty - Choose a field to filter by"
msgstr ""

#: frontend/src/components/SortBy.vue:134
msgid "Empty - Choose a field to sort by"
msgstr ""

#: crm/fcrm/doctype/crm_form_script/crm_form_script.js:30
msgid "Enable"
msgstr ""

#. Label of the enabled (Check) field in DocType 'CRM Exotel Settings'
#. Label of the enabled (Check) field in DocType 'CRM Form Script'
#. Label of the enabled (Check) field in DocType 'CRM Service Level Agreement'
#. Label of the enabled (Check) field in DocType 'CRM Twilio Settings'
#. Label of the enabled (Check) field in DocType 'ERPNext CRM Settings'
#: crm/fcrm/doctype/crm_exotel_settings/crm_exotel_settings.json
#: crm/fcrm/doctype/crm_form_script/crm_form_script.json
#: crm/fcrm/doctype/crm_service_level_agreement/crm_service_level_agreement.json
#: crm/fcrm/doctype/crm_twilio_settings/crm_twilio_settings.json
#: crm/fcrm/doctype/erpnext_crm_settings/erpnext_crm_settings.json
#: frontend/src/components/Modals/EmailTemplateModal.vue:92
msgid "Enabled"
msgstr ""

#. Label of the end_date (Date) field in DocType 'CRM Service Level Agreement'
#: crm/fcrm/doctype/crm_service_level_agreement/crm_service_level_agreement.json
msgid "End Date"
msgstr ""

#. Label of the end_time (Datetime) field in DocType 'CRM Call Log'
#. Label of the end_time (Time) field in DocType 'CRM Service Day'
#: crm/fcrm/doctype/crm_call_log/crm_call_log.json
#: crm/fcrm/doctype/crm_service_day/crm_service_day.json
msgid "End Time"
msgstr ""

#: frontend/src/components/FieldLayout/Field.vue:260
msgid "Enter {0}"
msgstr ""

#: frontend/src/components/Filter.vue:67 frontend/src/components/Filter.vue:100
#: frontend/src/components/Filter.vue:259
#: frontend/src/components/Filter.vue:280
#: frontend/src/components/Filter.vue:297
#: frontend/src/components/Filter.vue:308
#: frontend/src/components/Filter.vue:319
#: frontend/src/components/Filter.vue:335
msgid "Equals"
msgstr ""

#: frontend/src/components/FilesUploader/FilesUploader.vue:169
#: frontend/src/components/Settings/SettingsPage.vue:91
#: frontend/src/components/Settings/TelephonySettings.vue:131
#: frontend/src/components/Settings/TelephonySettings.vue:156
#: frontend/src/pages/Lead.vue:600 frontend/src/pages/Lead.vue:610
#: frontend/src/pages/MobileLead.vue:434 frontend/src/pages/MobileLead.vue:444
msgid "Error"
msgstr ""

#: frontend/src/pages/Deal.vue:460 frontend/src/pages/MobileDeal.vue:382
msgid "Error Updating Deal"
msgstr ""

#: frontend/src/pages/Lead.vue:450 frontend/src/pages/MobileLead.vue:286
msgid "Error Updating Lead"
msgstr ""

#: frontend/src/pages/Lead.vue:654
msgid "Error converting to deal"
msgstr ""

#: frontend/src/pages/Deal.vue:447 frontend/src/pages/MobileDeal.vue:369
msgid "Error updating deal"
msgstr ""

#: frontend/src/pages/Lead.vue:437 frontend/src/pages/MobileLead.vue:273
msgid "Error updating lead"
msgstr ""

#: crm/fcrm/doctype/erpnext_crm_settings/erpnext_crm_settings.py:261
msgid "Error while creating customer in ERPNext, check error log for more details"
msgstr ""

#: crm/fcrm/doctype/erpnext_crm_settings/erpnext_crm_settings.py:173
msgid "Error while creating prospect in ERPNext, check error log for more details"
msgstr ""

#: crm/fcrm/doctype/erpnext_crm_settings/erpnext_crm_settings.py:117
msgid "Error while fetching customer in ERPNext, check error log for more details"
msgstr ""

#: frontend/src/components/ViewControls.vue:266
#: frontend/src/components/ViewControls.vue:275
msgid "Excel"
msgstr ""

#. Option for the 'Telephony Medium' (Select) field in DocType 'CRM Call Log'
#. Label of the exotel (Check) field in DocType 'CRM Telephony Agent'
#. Option for the 'Default Medium' (Select) field in DocType 'CRM Telephony
#. Agent'
#: crm/fcrm/doctype/crm_call_log/crm_call_log.json
#: crm/fcrm/doctype/crm_telephony_agent/crm_telephony_agent.json
#: frontend/src/components/Settings/TelephonySettings.vue:26
#: frontend/src/components/Settings/TelephonySettings.vue:48
msgid "Exotel"
msgstr ""

#: crm/integrations/exotel/handler.py:114
msgid "Exotel Exception"
msgstr ""

#. Label of the exotel_number (Data) field in DocType 'CRM Telephony Agent'
#: crm/fcrm/doctype/crm_telephony_agent/crm_telephony_agent.json
msgid "Exotel Number"
msgstr ""

#: crm/integrations/exotel/handler.py:85
msgid "Exotel Number Missing"
msgstr ""

#: crm/integrations/exotel/handler.py:89
msgid "Exotel Number {0} is not valid"
msgstr ""

#: frontend/src/components/Settings/TelephonySettings.vue:315
msgid "Exotel is not enabled"
msgstr ""

#: frontend/src/components/Settings/TelephonySettings.vue:149
msgid "Exotel settings updated successfully"
msgstr ""

#: frontend/src/components/Layouts/AppSidebar.vue:78
msgid "Expand"
msgstr ""

#. Option for the 'Status' (Select) field in DocType 'CRM Invitation'
#: crm/fcrm/doctype/crm_invitation/crm_invitation.json
msgid "Expired"
msgstr ""

#: frontend/src/components/ViewControls.vue:203
#: frontend/src/components/ViewControls.vue:249
msgid "Export"
msgstr ""

#: frontend/src/components/ViewControls.vue:280
msgid "Export All {0} Record(s)"
msgstr ""

#: frontend/src/components/ViewControls.vue:262
msgid "Export Type"
msgstr ""

#. Name of a DocType
#: crm/fcrm/doctype/fcrm_note/fcrm_note.json
msgid "FCRM Note"
msgstr ""

#. Name of a DocType
#: crm/fcrm/doctype/fcrm_settings/fcrm_settings.json
msgid "FCRM Settings"
msgstr ""

#. Option for the 'Status' (Select) field in DocType 'CRM Call Log'
#. Option for the 'SLA Status' (Select) field in DocType 'CRM Deal'
#. Option for the 'SLA Status' (Select) field in DocType 'CRM Lead'
#: crm/fcrm/doctype/crm_call_log/crm_call_log.json
#: crm/fcrm/doctype/crm_deal/crm_deal.json
#: crm/fcrm/doctype/crm_lead/crm_lead.json
msgid "Failed"
msgstr ""

#: crm/integrations/twilio/api.py:130
msgid "Failed to capture Twilio recording"
msgstr ""

#: crm/integrations/twilio/api.py:152
msgid "Failed to update Twilio call status"
msgstr ""

#. Label of the favicon (Attach) field in DocType 'FCRM Settings'
#: crm/fcrm/doctype/fcrm_settings/fcrm_settings.json
#: frontend/src/components/Settings/GeneralSettings.vue:62
msgid "Favicon"
msgstr ""

#: frontend/src/components/Modals/EditValueModal.vue:5
msgid "Field"
msgstr ""

#: frontend/src/components/Controls/GridFieldsEditorModal.vue:19
#: frontend/src/components/Kanban/KanbanSettings.vue:51
msgid "Fields Order"
msgstr ""

#: frontend/src/components/FilesUploader/FilesUploaderArea.vue:355
msgid "File \"{0}\" was skipped because only {1} uploads are allowed"
msgstr ""

#: frontend/src/components/FilesUploader/FilesUploaderArea.vue:360
msgid "File \"{0}\" was skipped because only {1} uploads are allowed for DocType \"{2}\""
msgstr ""

#: frontend/src/components/Filter.vue:6
msgid "Filter"
msgstr ""

#. Label of the filters (Code) field in DocType 'CRM View Settings'
#. Label of the filters_tab (Tab Break) field in DocType 'CRM View Settings'
#: crm/fcrm/doctype/crm_view_settings/crm_view_settings.json
msgid "Filters"
msgstr ""

#. Label of the first_name (Data) field in DocType 'CRM Deal'
#. Label of the first_name (Data) field in DocType 'CRM Lead'
#: crm/fcrm/doctype/crm_deal/crm_deal.json
#: crm/fcrm/doctype/crm_lead/crm_lead.json
#: frontend/src/components/ColumnSettings.vue:108
#: frontend/src/components/Filter.vue:58 frontend/src/components/Filter.vue:89
#: frontend/src/components/SortBy.vue:6 frontend/src/components/SortBy.vue:106
#: frontend/src/components/SortBy.vue:140
msgid "First Name"
msgstr ""

#: frontend/src/components/Modals/LeadModal.vue:139
msgid "First Name is mandatory"
msgstr ""

#. Label of the first_responded_on (Datetime) field in DocType 'CRM Deal'
#. Label of the first_responded_on (Datetime) field in DocType 'CRM Lead'
#: crm/fcrm/doctype/crm_deal/crm_deal.json
#: crm/fcrm/doctype/crm_lead/crm_lead.json
msgid "First Responded On"
msgstr ""

#. Option for the 'SLA Status' (Select) field in DocType 'CRM Deal'
#. Option for the 'SLA Status' (Select) field in DocType 'CRM Lead'
#: crm/fcrm/doctype/crm_deal/crm_deal.json
#: crm/fcrm/doctype/crm_lead/crm_lead.json
msgid "First Response Due"
msgstr ""

#. Label of the first_response_time (Duration) field in DocType 'CRM Service
#. Level Priority'
#: crm/fcrm/doctype/crm_service_level_priority/crm_service_level_priority.json
msgid "First Response TIme"
msgstr ""

#. Label of the first_response_time (Duration) field in DocType 'CRM Deal'
#. Label of the first_response_time (Duration) field in DocType 'CRM Lead'
#: crm/fcrm/doctype/crm_deal/crm_deal.json
#: crm/fcrm/doctype/crm_lead/crm_lead.json
msgid "First Response Time"
msgstr ""

#: frontend/src/components/Filter.vue:131
msgid "First name"
msgstr ""

#. Option for the 'Apply To' (Select) field in DocType 'CRM Form Script'
#: crm/fcrm/doctype/crm_form_script/crm_form_script.json
msgid "Form"
msgstr ""

#: crm/fcrm/doctype/erpnext_crm_settings/erpnext_crm_settings.js:19
msgid "Form Script updated successfully"
msgstr ""

#. Name of a Workspace
#: crm/fcrm/workspace/frappe_crm/frappe_crm.json
msgid "Frappe CRM"
msgstr ""

#. Option for the 'Weekly Off' (Select) field in DocType 'CRM Holiday List'
#. Option for the 'Workday' (Select) field in DocType 'CRM Service Day'
#: crm/fcrm/doctype/crm_holiday_list/crm_holiday_list.json
#: crm/fcrm/doctype/crm_service_day/crm_service_day.json
msgid "Friday"
msgstr ""

#. Label of the from (Data) field in DocType 'CRM Call Log'
#. Label of the from (Data) field in DocType 'CRM Status Change Log'
#: crm/fcrm/doctype/crm_call_log/crm_call_log.json
#: crm/fcrm/doctype/crm_status_change_log/crm_status_change_log.json
msgid "From"
msgstr ""

#. Label of the from_date (Date) field in DocType 'CRM Holiday List'
#. Label of the from_date (Datetime) field in DocType 'CRM Status Change Log'
#: crm/fcrm/doctype/crm_holiday_list/crm_holiday_list.json
#: crm/fcrm/doctype/crm_status_change_log/crm_status_change_log.json
msgid "From Date"
msgstr ""

#. Label of the from_user (Link) field in DocType 'CRM Notification'
#: crm/fcrm/doctype/crm_notification/crm_notification.json
msgid "From User"
msgstr ""

#. Option for the 'SLA Status' (Select) field in DocType 'CRM Deal'
#. Option for the 'SLA Status' (Select) field in DocType 'CRM Lead'
#: crm/fcrm/doctype/crm_deal/crm_deal.json
#: crm/fcrm/doctype/crm_lead/crm_lead.json
msgid "Fulfilled"
msgstr ""

#. Label of the full_name (Data) field in DocType 'CRM Contacts'
#. Label of the lead_name (Data) field in DocType 'CRM Lead'
#: crm/fcrm/doctype/crm_contacts/crm_contacts.json
#: crm/fcrm/doctype/crm_lead/crm_lead.json
msgid "Full Name"
msgstr ""

#. Label of the gender (Link) field in DocType 'CRM Contacts'
#. Label of the gender (Link) field in DocType 'CRM Deal'
#. Label of the gender (Link) field in DocType 'CRM Lead'
#: crm/fcrm/doctype/crm_contacts/crm_contacts.json
#: crm/fcrm/doctype/crm_deal/crm_deal.json
#: crm/fcrm/doctype/crm_lead/crm_lead.json
msgid "Gender"
msgstr ""

#: frontend/src/components/Settings/GeneralSettings.vue:4
#: frontend/src/components/Settings/Settings.vue:92
msgid "General"
msgstr ""

#: frontend/src/pages/Deal.vue:94 frontend/src/pages/Lead.vue:144
msgid "Go to website"
msgstr ""

#. Option for the 'Type' (Select) field in DocType 'CRM Fields Layout'
#: crm/fcrm/doctype/crm_fields_layout/crm_fields_layout.json
msgid "Grid Row"
msgstr ""

#. Label of the group_by_tab (Tab Break) field in DocType 'CRM View Settings'
#: crm/fcrm/doctype/crm_view_settings/crm_view_settings.json
#: frontend/src/components/ViewControls.vue:376
#: frontend/src/components/ViewControls.vue:594 frontend/src/utils/view.js:16
msgid "Group By"
msgstr ""

#. Label of the group_by_field (Data) field in DocType 'CRM View Settings'
#: crm/fcrm/doctype/crm_view_settings/crm_view_settings.json
msgid "Group By Field"
msgstr ""

#: frontend/src/components/GroupBy.vue:8
msgid "Group By: "
msgstr "Grupiši po: "

#: frontend/src/components/CommunicationArea.vue:58
msgid "Hi John, \\n\\nCan you please provide more details on this..."
msgstr ""

#. Label of the hidden (Check) field in DocType 'CRM Dropdown Item'
#: crm/fcrm/doctype/crm_dropdown_item/crm_dropdown_item.json
msgid "Hidden"
msgstr ""

#: frontend/src/components/Activities/Activities.vue:230
msgid "Hide"
msgstr ""

#: frontend/src/components/Activities/CallArea.vue:74
msgid "Hide Recording"
msgstr ""

#: frontend/src/components/FieldLayoutEditor.vue:360
msgid "Hide border"
msgstr ""

#: frontend/src/components/FieldLayoutEditor.vue:355
msgid "Hide label"
msgstr ""

#: frontend/src/components/Controls/GridRowFieldsModal.vue:20
#: frontend/src/components/Modals/DataFieldsModal.vue:20
#: frontend/src/components/Modals/QuickEntryModal.vue:20
#: frontend/src/components/Modals/SidePanelModal.vue:20
msgid "Hide preview"
msgstr ""

#. Option for the 'Priority' (Select) field in DocType 'CRM Task'
#: crm/fcrm/doctype/crm_task/crm_task.json
msgid "High"
msgstr ""

#. Label of the holiday_list (Link) field in DocType 'CRM Service Level
#. Agreement'
#: crm/fcrm/doctype/crm_service_level_agreement/crm_service_level_agreement.json
msgid "Holiday List"
msgstr ""

#. Label of the holiday_list_name (Data) field in DocType 'CRM Holiday List'
#: crm/fcrm/doctype/crm_holiday_list/crm_holiday_list.json
msgid "Holiday List Name"
msgstr ""

#. Label of the holidays_section (Section Break) field in DocType 'CRM Holiday
#. List'
#. Label of the holidays (Table) field in DocType 'CRM Holiday List'
#: crm/fcrm/doctype/crm_holiday_list/crm_holiday_list.json
msgid "Holidays"
msgstr ""

#: frontend/src/components/Settings/GeneralSettings.vue:97
msgid "Home actions"
msgstr ""

#. Label of the id (Data) field in DocType 'CRM Call Log'
#: crm/fcrm/doctype/crm_call_log/crm_call_log.json
msgid "ID"
msgstr ""

#. Label of the icon (Code) field in DocType 'CRM Dropdown Item'
#. Label of the icon (Data) field in DocType 'CRM View Settings'
#: crm/fcrm/doctype/crm_dropdown_item/crm_dropdown_item.json
#: crm/fcrm/doctype/crm_view_settings/crm_view_settings.json
msgid "Icon"
msgstr ""

#. Label of the image (Attach Image) field in DocType 'CRM Lead'
#: crm/fcrm/doctype/crm_lead/crm_lead.json
msgid "Image"
msgstr ""

#: frontend/src/components/Filter.vue:263
#: frontend/src/components/Filter.vue:284
#: frontend/src/components/Filter.vue:299
#: frontend/src/components/Filter.vue:312
#: frontend/src/components/Filter.vue:326
msgid "In"
msgstr ""

#. Option for the 'Status' (Select) field in DocType 'CRM Call Log'
#. Option for the 'Status' (Select) field in DocType 'CRM Task'
#: crm/fcrm/doctype/crm_call_log/crm_call_log.json
#: crm/fcrm/doctype/crm_task/crm_task.json
msgid "In Progress"
msgstr ""

#: frontend/src/components/SLASection.vue:75
msgid "In less than a minute"
msgstr ""

#: frontend/src/components/Activities/CallArea.vue:35
msgid "Inbound Call"
msgstr ""

#. Option for the 'Type' (Select) field in DocType 'CRM Call Log'
#: crm/fcrm/doctype/crm_call_log/crm_call_log.json
msgid "Incoming"
msgstr ""

#: frontend/src/components/Telephony/TwilioCallUI.vue:41
msgid "Incoming call..."
msgstr ""

#. Label of a shortcut in the Frappe CRM Workspace
#: crm/fcrm/workspace/frappe_crm/frappe_crm.json
msgid "Industries"
msgstr ""

#. Label of the industry (Link) field in DocType 'CRM Deal'
#. Label of the industry (Data) field in DocType 'CRM Industry'
#. Label of the industry (Link) field in DocType 'CRM Lead'
#. Label of the industry (Link) field in DocType 'CRM Organization'
#: crm/fcrm/doctype/crm_deal/crm_deal.json
#: crm/fcrm/doctype/crm_industry/crm_industry.json
#: crm/fcrm/doctype/crm_lead/crm_lead.json
#: crm/fcrm/doctype/crm_organization/crm_organization.json
msgid "Industry"
msgstr ""

#. Option for the 'Status' (Select) field in DocType 'CRM Call Log'
#: crm/fcrm/doctype/crm_call_log/crm_call_log.json
msgid "Initiated"
msgstr ""

#: frontend/src/components/Telephony/TwilioCallUI.vue:36
msgid "Initiating call..."
msgstr ""

#: crm/integrations/exotel/handler.py:73
msgid "Integration Not Enabled"
msgstr ""

#: frontend/src/components/Settings/Settings.vue:106
msgid "Integrations"
msgstr ""

#: crm/fcrm/doctype/crm_twilio_settings/crm_twilio_settings.py:33
msgid "Invalid Account SID or Auth Token."
msgstr ""

#: frontend/src/components/Modals/DealModal.vue:219
#: frontend/src/components/Modals/LeadModal.vue:155
msgid "Invalid Email"
msgstr ""

#: crm/integrations/exotel/handler.py:89
msgid "Invalid Exotel Number"
msgstr ""

#: crm/fcrm/doctype/crm_exotel_settings/crm_exotel_settings.py:25
msgid "Invalid credentials"
msgstr ""

#: frontend/src/components/Settings/Settings.vue:98
msgid "Invite Members"
msgstr ""

#: frontend/src/components/Settings/InviteMemberPage.vue:22
msgid "Invite as"
msgstr ""

#: frontend/src/components/Settings/InviteMemberPage.vue:9
msgid "Invite by email"
msgstr ""

#. Label of the invited_by (Link) field in DocType 'CRM Invitation'
#: crm/fcrm/doctype/crm_invitation/crm_invitation.json
msgid "Invited By"
msgstr ""

#: frontend/src/components/Filter.vue:265
#: frontend/src/components/Filter.vue:274
#: frontend/src/components/Filter.vue:286
#: frontend/src/components/Filter.vue:301
#: frontend/src/components/Filter.vue:314
#: frontend/src/components/Filter.vue:328
#: frontend/src/components/Filter.vue:337
msgid "Is"
msgstr ""

#. Label of the is_default (Check) field in DocType 'CRM View Settings'
#: crm/fcrm/doctype/crm_view_settings/crm_view_settings.json
msgid "Is Default"
msgstr ""

#. Label of the is_erpnext_in_different_site (Check) field in DocType 'ERPNext
#. CRM Settings'
#: crm/fcrm/doctype/erpnext_crm_settings/erpnext_crm_settings.json
msgid "Is ERPNext installed on a different site?"
msgstr ""

#. Label of the is_group (Check) field in DocType 'CRM Territory'
#: crm/fcrm/doctype/crm_territory/crm_territory.json
msgid "Is Group"
msgstr ""

#. Label of the is_primary (Check) field in DocType 'CRM Contacts'
#. Label of the is_primary (Check) field in DocType 'CRM Telephony Phone'
#: crm/fcrm/doctype/crm_contacts/crm_contacts.json
#: crm/fcrm/doctype/crm_telephony_phone/crm_telephony_phone.json
msgid "Is Primary"
msgstr ""

#. Label of the is_standard (Check) field in DocType 'CRM Dropdown Item'
#. Label of the is_standard (Check) field in DocType 'CRM Form Script'
#. Label of the is_standard (Check) field in DocType 'CRM View Settings'
#: crm/fcrm/doctype/crm_dropdown_item/crm_dropdown_item.json
#: crm/fcrm/doctype/crm_form_script/crm_form_script.json
#: crm/fcrm/doctype/crm_view_settings/crm_view_settings.json
msgid "Is Standard"
msgstr ""

#. Label of the json (JSON) field in DocType 'CRM Global Settings'
#: crm/fcrm/doctype/crm_global_settings/crm_global_settings.json
msgid "JSON"
msgstr ""

#. Label of the job_title (Data) field in DocType 'CRM Deal'
#. Label of the job_title (Data) field in DocType 'CRM Lead'
#: crm/fcrm/doctype/crm_deal/crm_deal.json
#: crm/fcrm/doctype/crm_lead/crm_lead.json
msgid "Job Title"
msgstr ""

#: frontend/src/components/Filter.vue:75 frontend/src/components/Filter.vue:108
#: frontend/src/components/Modals/AssignmentModal.vue:35
#: frontend/src/components/Modals/TaskModal.vue:75
#: frontend/src/components/Telephony/TaskPanel.vue:47
msgid "John Doe"
msgstr ""

#. Label of the kanban_tab (Tab Break) field in DocType 'CRM View Settings'
#: crm/fcrm/doctype/crm_view_settings/crm_view_settings.json
#: frontend/src/components/ViewControls.vue:381
#: frontend/src/components/ViewControls.vue:583 frontend/src/utils/view.js:20
msgid "Kanban"
msgstr "Oglasna Tabla"

#. Label of the kanban_columns (Code) field in DocType 'CRM View Settings'
#: crm/fcrm/doctype/crm_view_settings/crm_view_settings.json
msgid "Kanban Columns"
msgstr ""

#. Label of the kanban_fields (Code) field in DocType 'CRM View Settings'
#: crm/fcrm/doctype/crm_view_settings/crm_view_settings.json
msgid "Kanban Fields"
msgstr ""

#: frontend/src/components/Kanban/KanbanSettings.vue:3
#: frontend/src/components/Kanban/KanbanSettings.vue:11
msgid "Kanban Settings"
msgstr ""

#. Label of the key (Data) field in DocType 'CRM Invitation'
#: crm/fcrm/doctype/crm_invitation/crm_invitation.json
msgid "Key"
msgstr ""

#. Label of the label (Data) field in DocType 'CRM Dropdown Item'
#. Label of the label (Data) field in DocType 'CRM View Settings'
#: crm/fcrm/doctype/crm_dropdown_item/crm_dropdown_item.json
#: crm/fcrm/doctype/crm_view_settings/crm_view_settings.json
#: frontend/src/components/ColumnSettings.vue:105
msgid "Label"
msgstr ""

#: frontend/src/components/Filter.vue:607
msgid "Last 6 Months"
msgstr ""

#: frontend/src/components/Filter.vue:599
msgid "Last Month"
msgstr ""

#. Label of the last_name (Data) field in DocType 'CRM Deal'
#. Label of the last_name (Data) field in DocType 'CRM Lead'
#: crm/fcrm/doctype/crm_deal/crm_deal.json
#: crm/fcrm/doctype/crm_lead/crm_lead.json
msgid "Last Name"
msgstr ""

#: frontend/src/components/Filter.vue:603
msgid "Last Quarter"
msgstr ""

#. Label of the last_status_change_log (Link) field in DocType 'CRM Status
#. Change Log'
#: crm/fcrm/doctype/crm_status_change_log/crm_status_change_log.json
msgid "Last Status Change Log"
msgstr ""

#: frontend/src/components/Filter.vue:595
msgid "Last Week"
msgstr ""

#: frontend/src/components/Filter.vue:611
msgid "Last Year"
msgstr ""

#: frontend/src/pages/Contact.vue:631 frontend/src/pages/MobileContact.vue:627
#: frontend/src/pages/MobileOrganization.vue:513
#: frontend/src/pages/MobileOrganization.vue:541
#: frontend/src/pages/Organization.vue:531
#: frontend/src/pages/Organization.vue:559
msgid "Last modified"
msgstr ""

#. Label of the layout (Code) field in DocType 'CRM Fields Layout'
#: crm/fcrm/doctype/crm_fields_layout/crm_fields_layout.json
msgid "Layout"
msgstr ""

#. Label of the lead (Link) field in DocType 'CRM Deal'
#: crm/fcrm/doctype/crm_deal/crm_deal.json
#: frontend/src/components/Telephony/ExotelCallUI.vue:205
#: frontend/src/pages/Tasks.vue:130
msgid "Lead"
msgstr ""

#. Label of the lead_details_tab (Tab Break) field in DocType 'CRM Deal'
#: crm/fcrm/doctype/crm_deal/crm_deal.json
msgid "Lead Details"
msgstr ""

#. Label of the lead_name (Data) field in DocType 'CRM Deal'
#: crm/fcrm/doctype/crm_deal/crm_deal.json
msgid "Lead Name"
msgstr ""

#. Label of the lead_owner (Link) field in DocType 'CRM Lead'
#: crm/fcrm/doctype/crm_lead/crm_lead.json
msgid "Lead Owner"
msgstr ""

#: crm/fcrm/doctype/crm_lead/crm_lead.py:73
msgid "Lead Owner cannot be same as the Lead Email Address"
msgstr ""

#. Label of a shortcut in the Frappe CRM Workspace
#: crm/fcrm/workspace/frappe_crm/frappe_crm.json
msgid "Lead Sources"
msgstr ""

#. Label of a shortcut in the Frappe CRM Workspace
#: crm/fcrm/workspace/frappe_crm/frappe_crm.json
msgid "Lead Statuses"
msgstr ""

#: frontend/src/pages/Lead.vue:429 frontend/src/pages/MobileLead.vue:265
msgid "Lead updated"
msgstr ""

#. Label of a shortcut in the Frappe CRM Workspace
#: crm/fcrm/workspace/frappe_crm/frappe_crm.json
#: frontend/src/pages/Lead.vue:461 frontend/src/pages/MobileLead.vue:297
msgid "Leads"
msgstr ""

#. Label of the lft (Int) field in DocType 'CRM Territory'
#: crm/fcrm/doctype/crm_territory/crm_territory.json
msgid "Left"
msgstr ""

#: frontend/src/components/FilesUploader/FilesUploaderArea.vue:43
msgid "Library"
msgstr ""

#: frontend/src/components/Filter.vue:261
#: frontend/src/components/Filter.vue:272
#: frontend/src/components/Filter.vue:282
#: frontend/src/components/Filter.vue:310
#: frontend/src/components/Filter.vue:324
msgid "Like"
msgstr ""

#: frontend/src/components/FilesUploader/FilesUploaderArea.vue:47
msgid "Link"
msgstr ""

#. Label of the links (Table) field in DocType 'CRM Call Log'
#: crm/fcrm/doctype/crm_call_log/crm_call_log.json
msgid "Links"
msgstr ""

#. Option for the 'Apply To' (Select) field in DocType 'CRM Form Script'
#. Label of the list_tab (Tab Break) field in DocType 'CRM View Settings'
#: crm/fcrm/doctype/crm_form_script/crm_form_script.json
#: crm/fcrm/doctype/crm_view_settings/crm_view_settings.json
#: frontend/src/components/ViewControls.vue:371
#: frontend/src/components/ViewControls.vue:572 frontend/src/utils/view.js:12
msgid "List"
msgstr ""

#: frontend/src/components/Activities/CallArea.vue:74
msgid "Listen"
msgstr ""

#. Label of the load_default_columns (Check) field in DocType 'CRM View
#. Settings'
#: crm/fcrm/doctype/crm_view_settings/crm_view_settings.json
msgid "Load Default Columns"
msgstr ""

#: frontend/src/components/Kanban/KanbanView.vue:139
msgid "Load More"
msgstr ""

#: frontend/src/components/Activities/Activities.vue:22
#: frontend/src/components/Activities/DataFields.vue:35
#: frontend/src/pages/Deal.vue:169 frontend/src/pages/MobileDeal.vue:111
msgid "Loading..."
msgstr ""

#. Label of the log_tab (Tab Break) field in DocType 'CRM Deal'
#. Label of the log_tab (Tab Break) field in DocType 'CRM Lead'
#: crm/fcrm/doctype/crm_deal/crm_deal.json
#: crm/fcrm/doctype/crm_lead/crm_lead.json
msgid "Log"
msgstr ""

#: frontend/src/composables/frappecloud.js:23
msgid "Login to Frappe Cloud?"
msgstr ""

#. Label of the brand_logo (Attach) field in DocType 'FCRM Settings'
#: crm/fcrm/doctype/fcrm_settings/fcrm_settings.json
#: frontend/src/components/Settings/GeneralSettings.vue:27
msgid "Logo"
msgstr ""

#: frontend/src/components/SignupBanner.vue:9
msgid "Loved the demo?"
msgstr ""

#. Option for the 'Priority' (Select) field in DocType 'CRM Task'
#: crm/fcrm/doctype/crm_task/crm_task.json
msgid "Low"
msgstr ""

#: frontend/src/pages/Contact.vue:94 frontend/src/pages/MobileContact.vue:70
msgid "Make Call"
msgstr ""

#: frontend/src/components/ViewControls.vue:1131
msgid "Make Private"
msgstr ""

#: frontend/src/components/ViewControls.vue:1131
msgid "Make Public"
msgstr ""

#: frontend/src/components/Activities/Activities.vue:378
#: frontend/src/components/Activities/ActivityHeader.vue:37
#: frontend/src/components/Activities/ActivityHeader.vue:141
#: frontend/src/pages/Deals.vue:506 frontend/src/pages/Leads.vue:529
msgid "Make a Call"
msgstr ""

#: frontend/src/pages/Deal.vue:77 frontend/src/pages/Lead.vue:119
msgid "Make a call"
msgstr ""

#: frontend/src/components/Activities/AttachmentArea.vue:98
msgid "Make attachment {0}"
msgstr ""

#: frontend/src/components/Telephony/CallUI.vue:7
msgid "Make call"
msgstr ""

#: frontend/src/components/Activities/AttachmentArea.vue:43
msgid "Make private"
msgstr ""

#: frontend/src/components/Activities/AttachmentArea.vue:43
msgid "Make public"
msgstr ""

#: frontend/src/components/Activities/AttachmentArea.vue:107
msgid "Make {0}"
msgstr ""

#: frontend/src/components/Telephony/CallUI.vue:34
msgid "Make {0} as default calling medium"
msgstr ""

#: frontend/src/components/Settings/InviteMemberPage.vue:25
#: frontend/src/components/Settings/InviteMemberPage.vue:106
msgid "Manager Access"
msgstr ""

#. Option for the 'Telephony Medium' (Select) field in DocType 'CRM Call Log'
#: crm/fcrm/doctype/crm_call_log/crm_call_log.json
msgid "Manual"
msgstr ""

#: frontend/src/components/Notifications.vue:19
#: frontend/src/pages/MobileNotification.vue:11
#: frontend/src/pages/MobileNotification.vue:14
msgid "Mark all as read"
msgstr ""

#. Label of the medium (Data) field in DocType 'CRM Call Log'
#. Option for the 'Priority' (Select) field in DocType 'CRM Task'
#: crm/fcrm/doctype/crm_call_log/crm_call_log.json
#: crm/fcrm/doctype/crm_task/crm_task.json
msgid "Medium"
msgstr ""

#. Option for the 'Type' (Select) field in DocType 'CRM Notification'
#: crm/fcrm/doctype/crm_notification/crm_notification.json
msgid "Mention"
msgstr ""

#. Label of the message (HTML Editor) field in DocType 'CRM Notification'
#: crm/fcrm/doctype/crm_notification/crm_notification.json
msgid "Message"
msgstr ""

#. Label of the middle_name (Data) field in DocType 'CRM Lead'
#: crm/fcrm/doctype/crm_lead/crm_lead.json
msgid "Middle Name"
msgstr ""

#. Label of the mobile_no (Data) field in DocType 'CRM Contacts'
#. Label of the mobile_no (Data) field in DocType 'CRM Deal'
#. Label of the mobile_no (Data) field in DocType 'CRM Lead'
#: crm/fcrm/doctype/crm_contacts/crm_contacts.json
#: crm/fcrm/doctype/crm_deal/crm_deal.json
#: crm/fcrm/doctype/crm_lead/crm_lead.json
msgid "Mobile No"
msgstr ""

#: frontend/src/components/Modals/DealModal.vue:215
#: frontend/src/components/Modals/LeadModal.vue:151
msgid "Mobile No should be a number"
msgstr ""

#. Label of the mobile_no (Data) field in DocType 'CRM Telephony Agent'
#: crm/fcrm/doctype/crm_telephony_agent/crm_telephony_agent.json
msgid "Mobile No."
msgstr "Broj mobilnog."

#: frontend/src/components/Telephony/CallUI.vue:22
msgid "Mobile Number"
msgstr ""

#: crm/integrations/exotel/handler.py:93
msgid "Mobile Number Missing"
msgstr ""

#: frontend/src/pages/Contact.vue:621 frontend/src/pages/MobileContact.vue:617
#: frontend/src/pages/MobileOrganization.vue:503
#: frontend/src/pages/Organization.vue:521
msgid "Mobile no"
msgstr ""

#. Option for the 'Weekly Off' (Select) field in DocType 'CRM Holiday List'
#. Option for the 'Workday' (Select) field in DocType 'CRM Service Day'
#: crm/fcrm/doctype/crm_holiday_list/crm_holiday_list.json
#: crm/fcrm/doctype/crm_service_day/crm_service_day.json
msgid "Monday"
msgstr ""

#: frontend/src/components/FieldLayoutEditor.vue:454
msgid "Move to next section"
msgstr ""

#: frontend/src/components/FieldLayoutEditor.vue:407
msgid "Move to next tab"
msgstr ""

#: frontend/src/components/FieldLayoutEditor.vue:464
msgid "Move to previous section"
msgstr ""

#: frontend/src/components/FieldLayoutEditor.vue:393
msgid "Move to previous tab"
msgstr ""

#: frontend/src/components/Modals/ViewModal.vue:40
msgid "My Open Deals"
msgstr ""

#. Label of the name1 (Data) field in DocType 'CRM Dropdown Item'
#. Label of the brand_name (Data) field in DocType 'FCRM Settings'
#: crm/fcrm/doctype/crm_dropdown_item/crm_dropdown_item.json
#: crm/fcrm/doctype/fcrm_settings/fcrm_settings.json
#: frontend/src/components/Modals/EmailTemplateModal.vue:24
#: frontend/src/components/ViewControls.vue:765
#: frontend/src/pages/MobileOrganization.vue:521
#: frontend/src/pages/Organization.vue:539
msgid "Name"
msgstr ""

#. Label of the naming_series (Select) field in DocType 'CRM Deal'
#: crm/fcrm/doctype/crm_deal/crm_deal.json
msgid "Naming Series"
msgstr ""

#: frontend/src/components/Activities/ActivityHeader.vue:87
msgid "New"
msgstr ""

#: frontend/src/components/Modals/AddressModal.vue:95
msgid "New Address"
msgstr ""

#: frontend/src/components/Modals/CallLogModal.vue:100
msgid "New Call Log"
msgstr ""

#: frontend/src/components/Activities/Activities.vue:393
#: frontend/src/components/Activities/ActivityHeader.vue:27
#: frontend/src/components/Activities/ActivityHeader.vue:136
msgid "New Comment"
msgstr ""

#: frontend/src/components/Modals/ContactModal.vue:8
msgid "New Contact"
msgstr ""

#: frontend/src/components/Activities/Activities.vue:388
#: frontend/src/components/Activities/ActivityHeader.vue:17
#: frontend/src/components/Activities/ActivityHeader.vue:131
msgid "New Email"
msgstr ""

#: frontend/src/components/Activities/ActivityHeader.vue:78
msgid "New Message"
msgstr ""

#: frontend/src/components/Activities/ActivityHeader.vue:47
#: frontend/src/components/Activities/ActivityHeader.vue:147
#: frontend/src/pages/Deals.vue:512 frontend/src/pages/Leads.vue:535
msgid "New Note"
msgstr ""

#: frontend/src/components/Modals/OrganizationModal.vue:8
msgid "New Organization"
msgstr ""

#: frontend/src/components/FieldLayoutEditor.vue:203
#: frontend/src/components/SidePanelLayoutEditor.vue:131
msgid "New Section"
msgstr ""

#: frontend/src/components/FieldLayoutEditor.vue:299
#: frontend/src/components/FieldLayoutEditor.vue:304
msgid "New Tab"
msgstr ""

#: frontend/src/components/Activities/ActivityHeader.vue:57
#: frontend/src/components/Activities/ActivityHeader.vue:152
#: frontend/src/pages/Deals.vue:517 frontend/src/pages/Leads.vue:540
msgid "New Task"
msgstr ""

#: frontend/src/components/Activities/ActivityHeader.vue:162
msgid "New WhatsApp Message"
msgstr ""

#: frontend/src/pages/Lead.vue:270 frontend/src/pages/MobileLead.vue:150
msgid "New contact will be created based on the person's details"
msgstr ""

#: frontend/src/pages/Lead.vue:245 frontend/src/pages/MobileLead.vue:124
msgid "New organization will be created based on the data in details section"
msgstr ""

#: frontend/src/components/Filter.vue:655
msgid "Next 6 Months"
msgstr ""

#: frontend/src/components/Filter.vue:647
msgid "Next Month"
msgstr ""

#: frontend/src/components/Filter.vue:651
msgid "Next Quarter"
msgstr ""

#. Label of the next_step (Data) field in DocType 'CRM Deal'
#: crm/fcrm/doctype/crm_deal/crm_deal.json
msgid "Next Step"
msgstr ""

#: frontend/src/components/Filter.vue:643
msgid "Next Week"
msgstr ""

#: frontend/src/components/Filter.vue:659
msgid "Next Year"
msgstr ""

#: frontend/src/components/Controls/Grid.vue:27
msgid "No"
msgstr ""

#. Option for the 'Status' (Select) field in DocType 'CRM Call Log'
#: crm/fcrm/doctype/crm_call_log/crm_call_log.json
msgid "No Answer"
msgstr ""

#: frontend/src/components/Controls/Grid.vue:225
msgid "No Data"
msgstr ""

#: frontend/src/components/Kanban/KanbanView.vue:102
#: frontend/src/pages/Deals.vue:106 frontend/src/pages/Leads.vue:122
#: frontend/src/pages/Tasks.vue:68
msgid "No Title"
msgstr ""

#: frontend/src/components/Modals/SidePanelModal.vue:51
#: frontend/src/pages/Deal.vue:254 frontend/src/pages/MobileDeal.vue:199
msgid "No contacts added"
msgstr ""

#: frontend/src/pages/Deal.vue:89 frontend/src/pages/Lead.vue:139
msgid "No email set"
msgstr ""

#: frontend/src/components/FieldLayoutEditor.vue:92
msgid "No label"
msgstr ""

#: frontend/src/pages/Deal.vue:685
msgid "No mobile number set"
msgstr ""

#: frontend/src/components/Notifications.vue:83
#: frontend/src/pages/MobileNotification.vue:67
msgid "No new notifications"
msgstr ""

#: frontend/src/pages/Lead.vue:126
msgid "No phone number set"
msgstr ""

#: frontend/src/pages/Deal.vue:680
msgid "No primary contact set"
msgstr ""

#: frontend/src/components/Modals/EmailTemplateSelectorModal.vue:52
#: frontend/src/components/Modals/WhatsappTemplateSelectorModal.vue:42
msgid "No templates found"
msgstr ""

#: frontend/src/pages/Deal.vue:101 frontend/src/pages/Lead.vue:151
msgid "No website set"
msgstr ""

#: frontend/src/components/SidePanelLayout.vue:116
msgid "No {0} Available"
msgstr ""

#: frontend/src/pages/CallLogs.vue:53 frontend/src/pages/Contact.vue:165
#: frontend/src/pages/Contacts.vue:56 frontend/src/pages/Deals.vue:232
#: frontend/src/pages/EmailTemplates.vue:57 frontend/src/pages/Leads.vue:258
#: frontend/src/pages/MobileContact.vue:154
#: frontend/src/pages/MobileOrganization.vue:143
#: frontend/src/pages/Notes.vue:92 frontend/src/pages/Organization.vue:157
#: frontend/src/pages/Organizations.vue:56 frontend/src/pages/Tasks.vue:181
msgid "No {0} Found"
msgstr ""

#. Label of the no_of_employees (Select) field in DocType 'CRM Deal'
#. Label of the no_of_employees (Select) field in DocType 'CRM Lead'
#. Label of the no_of_employees (Select) field in DocType 'CRM Organization'
#: crm/fcrm/doctype/crm_deal/crm_deal.json
#: crm/fcrm/doctype/crm_lead/crm_lead.json
#: crm/fcrm/doctype/crm_organization/crm_organization.json
msgid "No. of Employees"
msgstr ""

#: frontend/src/components/Activities/AudioPlayer.vue:148
msgid "Normal"
msgstr ""

#: frontend/src/components/Filter.vue:260
#: frontend/src/components/Filter.vue:281
#: frontend/src/components/Filter.vue:298
#: frontend/src/components/Filter.vue:309
#: frontend/src/components/Filter.vue:336
msgid "Not Equals"
msgstr ""

#: frontend/src/components/Filter.vue:264
#: frontend/src/components/Filter.vue:285
#: frontend/src/components/Filter.vue:300
#: frontend/src/components/Filter.vue:313
#: frontend/src/components/Filter.vue:327
msgid "Not In"
msgstr ""

#: frontend/src/components/Filter.vue:262
#: frontend/src/components/Filter.vue:273
#: frontend/src/components/Filter.vue:283
#: frontend/src/components/Filter.vue:311
#: frontend/src/components/Filter.vue:325
msgid "Not Like"
msgstr ""

#: frontend/src/components/Controls/GridFieldsEditorModal.vue:10
#: frontend/src/components/Controls/GridRowFieldsModal.vue:10
#: frontend/src/components/Modals/DataFieldsModal.vue:10
#: frontend/src/components/Modals/QuickEntryModal.vue:10
#: frontend/src/components/Modals/SidePanelModal.vue:10
#: frontend/src/components/Settings/GeneralSettings.vue:7
#: frontend/src/components/Settings/SettingsPage.vue:9
#: frontend/src/components/Settings/TelephonySettings.vue:9
msgid "Not Saved"
msgstr ""

#: crm/fcrm/doctype/crm_deal/crm_deal.py:214
msgid "Not allowed to add contact to Deal"
msgstr ""

#: crm/fcrm/doctype/crm_lead/crm_lead.py:390
msgid "Not allowed to convert Lead to Deal"
msgstr ""

#: crm/fcrm/doctype/crm_deal/crm_deal.py:225
msgid "Not allowed to remove contact from Deal"
msgstr ""

#: crm/fcrm/doctype/crm_deal/crm_deal.py:236
msgid "Not allowed to set primary contact for Deal"
msgstr ""

#. Label of the note (Link) field in DocType 'CRM Call Log'
#: crm/fcrm/doctype/crm_call_log/crm_call_log.json
msgid "Note"
msgstr ""

#: frontend/src/pages/Deal.vue:537 frontend/src/pages/Lead.vue:527
#: frontend/src/pages/MobileDeal.vue:465 frontend/src/pages/MobileLead.vue:369
msgid "Notes"
msgstr ""

#: frontend/src/pages/Notes.vue:20
msgid "Notes View"
msgstr ""

#: frontend/src/components/Activities/EmailArea.vue:13
msgid "Notification"
msgstr ""

#. Label of the notification_text (Text) field in DocType 'CRM Notification'
#: crm/fcrm/doctype/crm_notification/crm_notification.json
msgid "Notification Text"
msgstr ""

#. Label of the notification_type_doc (Dynamic Link) field in DocType 'CRM
#. Notification'
#: crm/fcrm/doctype/crm_notification/crm_notification.json
msgid "Notification Type Doc"
msgstr ""

#. Label of the notification_type_doctype (Link) field in DocType 'CRM
#. Notification'
#: crm/fcrm/doctype/crm_notification/crm_notification.json
msgid "Notification Type Doctype"
msgstr ""

#: frontend/src/components/Layouts/AppSidebar.vue:13
#: frontend/src/components/Mobile/MobileSidebar.vue:23
#: frontend/src/components/Notifications.vue:17
#: frontend/src/pages/MobileNotification.vue:6
msgid "Notifications"
msgstr ""

#. Label of the number (Data) field in DocType 'CRM Telephony Phone'
#: crm/fcrm/doctype/crm_telephony_phone/crm_telephony_phone.json
msgid "Number"
msgstr ""

#. Label of the old_parent (Link) field in DocType 'CRM Territory'
#: crm/fcrm/doctype/crm_territory/crm_territory.json
msgid "Old Parent"
msgstr ""

#: frontend/src/pages/Contact.vue:276 frontend/src/pages/Lead.vue:561
#: frontend/src/pages/MobileContact.vue:269
#: frontend/src/pages/MobileOrganization.vue:263
#: frontend/src/pages/Organization.vue:284
msgid "Only PNG and JPG images are allowed"
msgstr ""

#: crm/fcrm/doctype/crm_deal/crm_deal.py:56
#: crm/fcrm/doctype/crm_telephony_agent/crm_telephony_agent.py:23
msgid "Only one {0} can be set as primary."
msgstr ""

#: frontend/src/components/Modals/NoteModal.vue:25
#: frontend/src/components/Modals/TaskModal.vue:25
msgid "Open Deal"
msgstr ""

#: frontend/src/components/Modals/NoteModal.vue:26
#: frontend/src/components/Modals/TaskModal.vue:26
msgid "Open Lead"
msgstr ""

#: crm/fcrm/doctype/crm_deal/crm_deal.js:6
#: crm/fcrm/doctype/crm_lead/crm_lead.js:6
msgid "Open in Portal"
msgstr ""

#. Label of the open_in_new_window (Check) field in DocType 'CRM Dropdown Item'
#: crm/fcrm/doctype/crm_dropdown_item/crm_dropdown_item.json
msgid "Open in new window"
msgstr ""

#: frontend/src/pages/Organization.vue:92
msgid "Open website"
msgstr ""

#: frontend/src/components/Kanban/KanbanView.vue:221
#: frontend/src/components/Modals/CallLogDetailModal.vue:15
#: frontend/src/components/ViewControls.vue:199
msgid "Options"
msgstr ""

#. Label of the order_by_tab (Tab Break) field in DocType 'CRM View Settings'
#. Label of the order_by (Code) field in DocType 'CRM View Settings'
#: crm/fcrm/doctype/crm_view_settings/crm_view_settings.json
msgid "Order By"
msgstr ""

#. Label of the organization (Link) field in DocType 'CRM Deal'
#. Label of the organization_tab (Tab Break) field in DocType 'CRM Deal'
#. Label of the organization (Data) field in DocType 'CRM Lead'
#: crm/fcrm/doctype/crm_deal/crm_deal.json
#: crm/fcrm/doctype/crm_lead/crm_lead.json frontend/src/pages/Contact.vue:600
#: frontend/src/pages/Lead.vue:228 frontend/src/pages/MobileContact.vue:596
#: frontend/src/pages/MobileLead.vue:106
#: frontend/src/pages/MobileOrganization.vue:482
#: frontend/src/pages/MobileOrganization.vue:536
#: frontend/src/pages/Organization.vue:500
#: frontend/src/pages/Organization.vue:554
msgid "Organization"
msgstr ""

#. Label of the organization_details_section (Section Break) field in DocType
#. 'CRM Deal'
#: crm/fcrm/doctype/crm_deal/crm_deal.json
msgid "Organization Details"
msgstr ""

#. Label of the organization_logo (Attach Image) field in DocType 'CRM
#. Organization'
#: crm/fcrm/doctype/crm_organization/crm_organization.json
msgid "Organization Logo"
msgstr ""

#. Label of the organization_name (Data) field in DocType 'CRM Deal'
#. Label of the organization_name (Data) field in DocType 'CRM Organization'
#: crm/fcrm/doctype/crm_deal/crm_deal.json
#: crm/fcrm/doctype/crm_organization/crm_organization.json
msgid "Organization Name"
msgstr ""

#: frontend/src/pages/Deal.vue:60
msgid "Organization logo"
msgstr ""

#: frontend/src/pages/MobileOrganization.vue:215
#: frontend/src/pages/Organization.vue:236
msgid "Organization updated"
msgstr ""

#. Label of a shortcut in the Frappe CRM Workspace
#: crm/fcrm/workspace/frappe_crm/frappe_crm.json
#: frontend/src/pages/MobileOrganization.vue:222
#: frontend/src/pages/Organization.vue:243
msgid "Organizations"
msgstr ""

#. Label of the organization_tab (Tab Break) field in DocType 'CRM Lead'
#: crm/fcrm/doctype/crm_lead/crm_lead.json
msgid "Others"
msgstr ""

#: frontend/src/components/Activities/CallArea.vue:36
msgid "Outbound Call"
msgstr ""

#. Option for the 'Type' (Select) field in DocType 'CRM Call Log'
#: crm/fcrm/doctype/crm_call_log/crm_call_log.json
msgid "Outgoing"
msgstr ""

#. Label of the log_owner (Link) field in DocType 'CRM Status Change Log'
#: crm/fcrm/doctype/crm_status_change_log/crm_status_change_log.json
msgid "Owner"
msgstr ""

#. Label of the parent_crm_territory (Link) field in DocType 'CRM Territory'
#: crm/fcrm/doctype/crm_territory/crm_territory.json
msgid "Parent CRM Territory"
msgstr ""

#: crm/api/demo.py:21 crm/api/demo.py:29
msgid "Password cannot be reset by Demo User {}"
msgstr ""

#: frontend/src/components/Modals/EmailTemplateModal.vue:23
#: frontend/src/components/Modals/EmailTemplateSelectorModal.vue:11
msgid "Payment Reminder"
msgstr ""

#: frontend/src/components/Modals/EmailTemplateModal.vue:43
msgid "Payment Reminder from Frappé - (#{{ name }})"
msgstr ""

#. Option for the 'Status' (Select) field in DocType 'CRM Invitation'
#: crm/fcrm/doctype/crm_invitation/crm_invitation.json
msgid "Pending"
msgstr ""

#: frontend/src/components/Settings/InviteMemberPage.vue:36
msgid "Pending Invites"
msgstr ""

#. Label of the person_section (Section Break) field in DocType 'CRM Deal'
#. Label of the person_tab (Tab Break) field in DocType 'CRM Lead'
#: crm/fcrm/doctype/crm_deal/crm_deal.json
#: crm/fcrm/doctype/crm_lead/crm_lead.json
msgid "Person"
msgstr ""

#. Label of the phone (Data) field in DocType 'CRM Contacts'
#. Label of the phone (Data) field in DocType 'CRM Deal'
#. Label of the phone (Data) field in DocType 'CRM Lead'
#. Option for the 'Device' (Select) field in DocType 'CRM Telephony Agent'
#: crm/fcrm/doctype/crm_contacts/crm_contacts.json
#: crm/fcrm/doctype/crm_deal/crm_deal.json
#: crm/fcrm/doctype/crm_lead/crm_lead.json
#: crm/fcrm/doctype/crm_telephony_agent/crm_telephony_agent.json
#: frontend/src/pages/MobileOrganization.vue:531
#: frontend/src/pages/Organization.vue:549
msgid "Phone"
msgstr ""

#. Label of the phone_nos (Table) field in DocType 'CRM Telephony Agent'
#: crm/fcrm/doctype/crm_telephony_agent/crm_telephony_agent.json
msgid "Phone Numbers"
msgstr ""

#: frontend/src/components/ViewControls.vue:1123
msgid "Pin View"
msgstr ""

#. Label of the pinned (Check) field in DocType 'CRM View Settings'
#: crm/fcrm/doctype/crm_view_settings/crm_view_settings.json
msgid "Pinned"
msgstr ""

#: frontend/src/components/ViewControls.vue:660
msgid "Pinned Views"
msgstr ""

#: frontend/src/components/Activities/AudioPlayer.vue:176
msgid "Playback speed"
msgstr ""

#: crm/integrations/twilio/twilio_handler.py:119
msgid "Please enable twilio settings before making a call."
msgstr ""

#: frontend/src/components/FilesUploader/FilesUploader.vue:170
msgid "Please enter a valid URL"
msgstr "Unesi važeći URL"

#: frontend/src/pages/Lead.vue:601 frontend/src/pages/MobileLead.vue:435
msgid "Please select an existing contact"
msgstr ""

#: frontend/src/pages/Lead.vue:611 frontend/src/pages/MobileLead.vue:445
msgid "Please select an existing organization"
msgstr ""

#: crm/integrations/exotel/handler.py:73
msgid "Please setup Exotel intergration"
msgstr ""

#. Label of the position (Int) field in DocType 'CRM Deal Status'
#. Label of the position (Int) field in DocType 'CRM Lead Status'
#: crm/fcrm/doctype/crm_deal_status/crm_deal_status.json
#: crm/fcrm/doctype/crm_lead_status/crm_lead_status.json
msgid "Position"
msgstr ""

#: frontend/src/pages/Deal.vue:198 frontend/src/pages/MobileDeal.vue:143
msgid "Primary"
msgstr ""

#: frontend/src/pages/Deal.vue:655 frontend/src/pages/MobileDeal.vue:583
msgid "Primary contact set"
msgstr ""

#. Label of the priorities (Table) field in DocType 'CRM Service Level
#. Agreement'
#: crm/fcrm/doctype/crm_service_level_agreement/crm_service_level_agreement.json
msgid "Priorities"
msgstr ""

#. Label of the priority (Link) field in DocType 'CRM Service Level Priority'
#. Label of the priority (Select) field in DocType 'CRM Task'
#: crm/fcrm/doctype/crm_service_level_priority/crm_service_level_priority.json
#: crm/fcrm/doctype/crm_task/crm_task.json
msgid "Priority"
msgstr ""

#: frontend/src/components/FilesUploader/FilesUploaderArea.vue:89
msgid "Private"
msgstr ""

#. Label of the probability (Percent) field in DocType 'CRM Deal'
#: crm/fcrm/doctype/crm_deal/crm_deal.json
msgid "Probability"
msgstr ""

#: frontend/src/components/Settings/Settings.vue:82
msgid "Profile"
msgstr ""

#: frontend/src/components/Settings/ProfileSettings.vue:119
msgid "Profile updated successfully"
msgstr ""

#. Label of the public (Check) field in DocType 'CRM View Settings'
#: crm/fcrm/doctype/crm_view_settings/crm_view_settings.json
msgid "Public"
msgstr ""

#: frontend/src/components/ViewControls.vue:655
msgid "Public Views"
msgstr ""

#. Option for the 'Status' (Select) field in DocType 'CRM Call Log'
#: crm/fcrm/doctype/crm_call_log/crm_call_log.json
msgid "Queued"
msgstr ""

#. Option for the 'Type' (Select) field in DocType 'CRM Fields Layout'
#: crm/fcrm/doctype/crm_fields_layout/crm_fields_layout.json
msgid "Quick Entry"
msgstr ""

#. Option for the 'Type' (Select) field in DocType 'CRM Global Settings'
#: crm/fcrm/doctype/crm_global_settings/crm_global_settings.json
msgid "Quick Filters"
msgstr ""

#: frontend/src/components/ViewControls.vue:716
msgid "Quick Filters updated successfully"
msgstr ""

#. Label of the read (Check) field in DocType 'CRM Notification'
#: crm/fcrm/doctype/crm_notification/crm_notification.json
msgid "Read"
msgstr ""

#. Label of the record_calls (Check) field in DocType 'CRM Twilio Settings'
#: crm/fcrm/doctype/crm_twilio_settings/crm_twilio_settings.json
msgid "Record Calls"
msgstr ""

#. Label of the record_call (Check) field in DocType 'CRM Exotel Settings'
#: crm/fcrm/doctype/crm_exotel_settings/crm_exotel_settings.json
msgid "Record Outgoing Calls"
msgstr ""

#. Label of the recording_url (Data) field in DocType 'CRM Call Log'
#: crm/fcrm/doctype/crm_call_log/crm_call_log.json
msgid "Recording URL"
msgstr ""

#. Label of the reference_name (Dynamic Link) field in DocType 'CRM
#. Notification'
#. Label of the reference_docname (Dynamic Link) field in DocType 'CRM Task'
#. Label of the reference_docname (Dynamic Link) field in DocType 'FCRM Note'
#: crm/fcrm/doctype/crm_notification/crm_notification.json
#: crm/fcrm/doctype/crm_task/crm_task.json
#: crm/fcrm/doctype/fcrm_note/fcrm_note.json
msgid "Reference Doc"
msgstr ""

#. Label of the reference_doctype (Link) field in DocType 'CRM Notification'
#: crm/fcrm/doctype/crm_notification/crm_notification.json
msgid "Reference Doctype"
msgstr ""

#. Label of the reference_doctype (Link) field in DocType 'CRM Call Log'
#. Label of the reference_doctype (Link) field in DocType 'CRM Task'
#. Label of the reference_doctype (Link) field in DocType 'FCRM Note'
#: crm/fcrm/doctype/crm_call_log/crm_call_log.json
#: crm/fcrm/doctype/crm_task/crm_task.json
#: crm/fcrm/doctype/fcrm_note/fcrm_note.json
msgid "Reference Document Type"
msgstr ""

#. Label of the reference_docname (Dynamic Link) field in DocType 'CRM Call
#. Log'
#: crm/fcrm/doctype/crm_call_log/crm_call_log.json
msgid "Reference Name"
msgstr ""

#: frontend/src/components/ViewControls.vue:25
#: frontend/src/components/ViewControls.vue:160
msgid "Refresh"
msgstr ""

#: frontend/src/components/Settings/InviteMemberPage.vue:24
#: frontend/src/components/Settings/InviteMemberPage.vue:105
msgid "Regular Access"
msgstr ""

#: frontend/src/components/Telephony/TwilioCallUI.vue:104
msgid "Reject"
msgstr ""

#: frontend/src/pages/Deal.vue:591
msgid "Remove"
msgstr ""

#: frontend/src/components/FilesUploader/FilesUploader.vue:23
msgid "Remove all"
msgstr ""

#: frontend/src/components/FieldLayoutEditor.vue:444
msgid "Remove and move fields to previous column"
msgstr ""

#: frontend/src/components/FieldLayoutEditor.vue:438
msgid "Remove column"
msgstr ""

#: frontend/src/pages/Contact.vue:47 frontend/src/pages/Lead.vue:92
#: frontend/src/pages/MobileContact.vue:40
#: frontend/src/pages/MobileOrganization.vue:43
#: frontend/src/pages/Organization.vue:47
msgid "Remove image"
msgstr ""

#: frontend/src/components/FieldLayoutEditor.vue:365
msgid "Remove section"
msgstr ""

#: frontend/src/components/FieldLayoutEditor.vue:324
msgid "Remove tab"
msgstr ""

#: frontend/src/components/Activities/EmailArea.vue:31
#: frontend/src/components/CommunicationArea.vue:8
msgid "Reply"
msgstr ""

#: frontend/src/components/Activities/EmailArea.vue:44
msgid "Reply All"
msgstr ""

#. Option for the 'Type' (Select) field in DocType 'CRM Fields Layout'
#: crm/fcrm/doctype/crm_fields_layout/crm_fields_layout.json
msgid "Required Fields"
msgstr ""

#: frontend/src/components/Controls/GridFieldsEditorModal.vue:82
#: frontend/src/components/Controls/GridRowFieldsModal.vue:30
#: frontend/src/components/Modals/DataFieldsModal.vue:30
#: frontend/src/components/Modals/QuickEntryModal.vue:30
#: frontend/src/components/Modals/SidePanelModal.vue:30
msgid "Reset"
msgstr ""

#: frontend/src/components/ColumnSettings.vue:78
msgid "Reset Changes"
msgstr ""

#: crm/fcrm/doctype/erpnext_crm_settings/erpnext_crm_settings.js:7
msgid "Reset ERPNext Form Script"
msgstr ""

#: frontend/src/components/ColumnSettings.vue:89
msgid "Reset to Default"
msgstr ""

#. Label of the response_by (Datetime) field in DocType 'CRM Deal'
#. Label of the response_by (Datetime) field in DocType 'CRM Lead'
#: crm/fcrm/doctype/crm_deal/crm_deal.json
#: crm/fcrm/doctype/crm_lead/crm_lead.json
msgid "Response By"
msgstr ""

#. Label of the response_details_section (Section Break) field in DocType 'CRM
#. Deal'
#. Label of the response_details_section (Section Break) field in DocType 'CRM
#. Lead'
#: crm/fcrm/doctype/crm_deal/crm_deal.json
#: crm/fcrm/doctype/crm_lead/crm_lead.json
msgid "Response Details"
msgstr ""

#. Label of the section_break_ufaf (Section Break) field in DocType 'CRM
#. Service Level Agreement'
#: crm/fcrm/doctype/crm_service_level_agreement/crm_service_level_agreement.json
msgid "Response and Follow Up"
msgstr ""

#: crm/fcrm/doctype/fcrm_settings/fcrm_settings.js:14
msgid "Restore"
msgstr ""

#. Label of the restore_defaults (Button) field in DocType 'FCRM Settings'
#: crm/fcrm/doctype/fcrm_settings/fcrm_settings.js:13
#: crm/fcrm/doctype/fcrm_settings/fcrm_settings.json
msgid "Restore Defaults"
msgstr ""

#: frontend/src/components/FilesUploader/FilesUploader.vue:54
msgid "Retake"
msgstr ""

#: frontend/src/components/Modals/EmailTemplateModal.vue:54
msgid "Rich Text"
msgstr ""

#. Label of the rgt (Int) field in DocType 'CRM Territory'
#: crm/fcrm/doctype/crm_territory/crm_territory.json
msgid "Right"
msgstr ""

#. Option for the 'Status' (Select) field in DocType 'CRM Call Log'
#: crm/fcrm/doctype/crm_call_log/crm_call_log.json
msgid "Ringing"
msgstr ""

#: frontend/src/components/Telephony/TwilioCallUI.vue:38
#: frontend/src/components/Telephony/TwilioCallUI.vue:148
msgid "Ringing..."
msgstr ""

#. Label of the role (Select) field in DocType 'CRM Invitation'
#: crm/fcrm/doctype/crm_invitation/crm_invitation.json
msgid "Role"
msgstr ""

#. Option for the 'Type' (Select) field in DocType 'CRM Dropdown Item'
#. Label of the route (Data) field in DocType 'CRM Dropdown Item'
#: crm/fcrm/doctype/crm_dropdown_item/crm_dropdown_item.json
msgid "Route"
msgstr ""

#. Label of the route_name (Data) field in DocType 'CRM View Settings'
#: crm/fcrm/doctype/crm_view_settings/crm_view_settings.json
msgid "Route Name"
msgstr ""

#. Label of the rows (Code) field in DocType 'CRM View Settings'
#: crm/fcrm/doctype/crm_view_settings/crm_view_settings.json
msgid "Rows"
msgstr ""

#. Label of the sla_tab (Tab Break) field in DocType 'CRM Deal'
#. Label of the sla (Link) field in DocType 'CRM Deal'
#. Label of the sla_tab (Tab Break) field in DocType 'CRM Lead'
#. Label of the sla (Link) field in DocType 'CRM Lead'
#. Label of a shortcut in the Frappe CRM Workspace
#: crm/fcrm/doctype/crm_deal/crm_deal.json
#: crm/fcrm/doctype/crm_lead/crm_lead.json
#: crm/fcrm/workspace/frappe_crm/frappe_crm.json
msgid "SLA"
msgstr ""

#. Label of the sla_creation (Datetime) field in DocType 'CRM Deal'
#. Label of the sla_creation (Datetime) field in DocType 'CRM Lead'
#: crm/fcrm/doctype/crm_deal/crm_deal.json
#: crm/fcrm/doctype/crm_lead/crm_lead.json
msgid "SLA Creation"
msgstr ""

#. Label of the sla_name (Data) field in DocType 'CRM Service Level Agreement'
#: crm/fcrm/doctype/crm_service_level_agreement/crm_service_level_agreement.json
msgid "SLA Name"
msgstr ""

#. Label of the sla_status (Select) field in DocType 'CRM Deal'
#. Label of the sla_status (Select) field in DocType 'CRM Lead'
#: crm/fcrm/doctype/crm_deal/crm_deal.json
#: crm/fcrm/doctype/crm_lead/crm_lead.json
msgid "SLA Status"
msgstr ""

#: frontend/src/components/EmailEditor.vue:79
msgid "SUBJECT"
msgstr ""

#. Name of a role
#. Option for the 'Role' (Select) field in DocType 'CRM Invitation'
#: crm/fcrm/doctype/crm_call_log/crm_call_log.json
#: crm/fcrm/doctype/crm_communication_status/crm_communication_status.json
#: crm/fcrm/doctype/crm_deal/crm_deal.json
#: crm/fcrm/doctype/crm_deal_status/crm_deal_status.json
#: crm/fcrm/doctype/crm_exotel_settings/crm_exotel_settings.json
#: crm/fcrm/doctype/crm_form_script/crm_form_script.json
#: crm/fcrm/doctype/crm_global_settings/crm_global_settings.json
#: crm/fcrm/doctype/crm_holiday_list/crm_holiday_list.json
#: crm/fcrm/doctype/crm_industry/crm_industry.json
#: crm/fcrm/doctype/crm_invitation/crm_invitation.json
#: crm/fcrm/doctype/crm_lead/crm_lead.json
#: crm/fcrm/doctype/crm_lead_source/crm_lead_source.json
#: crm/fcrm/doctype/crm_lead_status/crm_lead_status.json
#: crm/fcrm/doctype/crm_notification/crm_notification.json
#: crm/fcrm/doctype/crm_organization/crm_organization.json
#: crm/fcrm/doctype/crm_service_level_agreement/crm_service_level_agreement.json
#: crm/fcrm/doctype/crm_task/crm_task.json
#: crm/fcrm/doctype/crm_territory/crm_territory.json
#: crm/fcrm/doctype/crm_twilio_settings/crm_twilio_settings.json
#: crm/fcrm/doctype/crm_view_settings/crm_view_settings.json
#: crm/fcrm/doctype/erpnext_crm_settings/erpnext_crm_settings.json
#: crm/fcrm/doctype/fcrm_note/fcrm_note.json
#: crm/fcrm/doctype/fcrm_settings/fcrm_settings.json
msgid "Sales Manager"
msgstr ""

#. Name of a role
#. Option for the 'Role' (Select) field in DocType 'CRM Invitation'
#: crm/fcrm/doctype/crm_call_log/crm_call_log.json
#: crm/fcrm/doctype/crm_communication_status/crm_communication_status.json
#: crm/fcrm/doctype/crm_deal/crm_deal.json
#: crm/fcrm/doctype/crm_deal_status/crm_deal_status.json
#: crm/fcrm/doctype/crm_global_settings/crm_global_settings.json
#: crm/fcrm/doctype/crm_holiday_list/crm_holiday_list.json
#: crm/fcrm/doctype/crm_industry/crm_industry.json
#: crm/fcrm/doctype/crm_invitation/crm_invitation.json
#: crm/fcrm/doctype/crm_lead/crm_lead.json
#: crm/fcrm/doctype/crm_lead_source/crm_lead_source.json
#: crm/fcrm/doctype/crm_lead_status/crm_lead_status.json
#: crm/fcrm/doctype/crm_notification/crm_notification.json
#: crm/fcrm/doctype/crm_organization/crm_organization.json
#: crm/fcrm/doctype/crm_task/crm_task.json
#: crm/fcrm/doctype/crm_territory/crm_territory.json
#: crm/fcrm/doctype/crm_view_settings/crm_view_settings.json
#: crm/fcrm/doctype/fcrm_note/fcrm_note.json
msgid "Sales User"
msgstr ""

#. Label of the salutation (Link) field in DocType 'CRM Deal'
#. Label of the salutation (Link) field in DocType 'CRM Lead'
#: crm/fcrm/doctype/crm_deal/crm_deal.json
#: crm/fcrm/doctype/crm_lead/crm_lead.json
msgid "Salutation"
msgstr ""

#. Option for the 'Weekly Off' (Select) field in DocType 'CRM Holiday List'
#. Option for the 'Workday' (Select) field in DocType 'CRM Service Day'
#: crm/fcrm/doctype/crm_holiday_list/crm_holiday_list.json
#: crm/fcrm/doctype/crm_service_day/crm_service_day.json
msgid "Saturday"
msgstr ""

#: frontend/src/components/Controls/GridFieldsEditorModal.vue:87
#: frontend/src/components/Controls/GridRowFieldsModal.vue:26
#: frontend/src/components/DropdownItem.vue:21
#: frontend/src/components/Modals/AddressModal.vue:100
#: frontend/src/components/Modals/CallLogModal.vue:104
#: frontend/src/components/Modals/DataFieldsModal.vue:26
#: frontend/src/components/Modals/QuickEntryModal.vue:26
#: frontend/src/components/Modals/SidePanelModal.vue:26
#: frontend/src/components/Settings/ProfileSettings.vue:35
#: frontend/src/components/Telephony/ExotelCallUI.vue:231
#: frontend/src/components/ViewControls.vue:123
msgid "Save"
msgstr ""

#: frontend/src/components/Modals/ViewModal.vue:13
#: frontend/src/components/ViewControls.vue:57
#: frontend/src/components/ViewControls.vue:157
msgid "Save Changes"
msgstr ""

#: frontend/src/components/ViewControls.vue:650
msgid "Saved Views"
msgstr ""

#: frontend/src/components/Telephony/TaskPanel.vue:8
msgid "Schedule a task..."
msgstr ""

#. Label of the script (Code) field in DocType 'CRM Form Script'
#: crm/fcrm/doctype/crm_form_script/crm_form_script.json
msgid "Script"
msgstr ""

#: frontend/src/components/FieldLayoutEditor.vue:342
msgid "Section"
msgstr ""

#: frontend/src/components/FieldLayout/Field.vue:258
msgid "Select {0}"
msgstr ""

#: frontend/src/components/EmailEditor.vue:159
msgid "Send"
msgstr ""

#: frontend/src/components/Settings/InviteMemberPage.vue:72
msgid "Send Invites"
msgstr ""

#: frontend/src/components/Settings/InviteMemberPage.vue:4
msgid "Send Invites To"
msgstr ""

#: frontend/src/components/Activities/ActivityHeader.vue:71
msgid "Send Template"
msgstr ""

#: frontend/src/pages/Deal.vue:82 frontend/src/pages/Lead.vue:132
msgid "Send an email"
msgstr ""

#. Option for the 'Type' (Select) field in DocType 'CRM Dropdown Item'
#: crm/fcrm/doctype/crm_dropdown_item/crm_dropdown_item.json
msgid "Separator"
msgstr ""

#. Label of the naming_series (Select) field in DocType 'CRM Lead'
#: crm/fcrm/doctype/crm_lead/crm_lead.json
msgid "Series"
msgstr ""

#: frontend/src/components/FilesUploader/FilesUploader.vue:69
msgid "Set all as private"
msgstr ""

#: frontend/src/components/FilesUploader/FilesUploader.vue:62
msgid "Set all as public"
msgstr ""

#: frontend/src/pages/Deal.vue:71
msgid "Set an organization"
msgstr ""

#: frontend/src/pages/Deal.vue:599 frontend/src/pages/MobileDeal.vue:527
msgid "Set as Primary Contact"
msgstr ""

#: frontend/src/components/ViewControls.vue:1108
msgid "Set as default"
msgstr ""

#: frontend/src/pages/Lead.vue:113
msgid "Set first name"
msgstr ""

#: frontend/src/components/Settings/Settings.vue:11
#: frontend/src/components/Settings/Settings.vue:78
msgid "Settings"
msgstr ""

#: frontend/src/components/Activities/Activities.vue:230
msgid "Show"
msgstr ""

#: frontend/src/components/FieldLayoutEditor.vue:360
msgid "Show border"
msgstr ""

#: frontend/src/components/FieldLayoutEditor.vue:355
msgid "Show label"
msgstr ""

#: frontend/src/components/Controls/GridRowFieldsModal.vue:20
#: frontend/src/components/Modals/DataFieldsModal.vue:20
#: frontend/src/components/Modals/QuickEntryModal.vue:20
#: frontend/src/components/Modals/SidePanelModal.vue:20
msgid "Show preview"
msgstr ""

#. Option for the 'Type' (Select) field in DocType 'CRM Fields Layout'
#: crm/fcrm/doctype/crm_fields_layout/crm_fields_layout.json
msgid "Side Panel"
msgstr ""

#. Option for the 'Type' (Select) field in DocType 'CRM Global Settings'
#: crm/fcrm/doctype/crm_global_settings/crm_global_settings.json
msgid "Sidebar Items"
msgstr ""

#: frontend/src/components/SignupBanner.vue:15
msgid "Sign up now"
msgstr ""

#. Description of the 'Condition' (Code) field in DocType 'CRM Service Level
#. Agreement'
#: crm/fcrm/doctype/crm_service_level_agreement/crm_service_level_agreement.json
msgid "Simple Python Expression, Example: doc.status == 'Open' and doc.lead_source == 'Ads'"
msgstr ""

#: frontend/src/components/SortBy.vue:10 frontend/src/components/SortBy.vue:22
#: frontend/src/components/SortBy.vue:240
msgid "Sort"
msgstr ""

#. Label of the source (Link) field in DocType 'CRM Deal'
#. Label of the source (Link) field in DocType 'CRM Lead'
#: crm/fcrm/doctype/crm_deal/crm_deal.json
#: crm/fcrm/doctype/crm_lead/crm_lead.json
#: frontend/src/components/Modals/EditValueModal.vue:10
msgid "Source"
msgstr ""

#. Label of the source_name (Data) field in DocType 'CRM Lead Source'
#: crm/fcrm/doctype/crm_lead_source/crm_lead_source.json
msgid "Source Name"
msgstr ""

#: crm/fcrm/doctype/crm_form_script/crm_form_script.js:15
msgid "Standard Form Scripts can not be modified, duplicate the Form Script instead."
msgstr ""

#: frontend/src/components/ViewControls.vue:617
msgid "Standard Views"
msgstr ""

#. Label of the start_date (Date) field in DocType 'CRM Service Level
#. Agreement'
#. Label of the start_date (Date) field in DocType 'CRM Task'
#: crm/fcrm/doctype/crm_service_level_agreement/crm_service_level_agreement.json
#: crm/fcrm/doctype/crm_task/crm_task.json
msgid "Start Date"
msgstr ""

#. Label of the start_time (Datetime) field in DocType 'CRM Call Log'
#. Label of the start_time (Time) field in DocType 'CRM Service Day'
#: crm/fcrm/doctype/crm_call_log/crm_call_log.json
#: crm/fcrm/doctype/crm_service_day/crm_service_day.json
msgid "Start Time"
msgstr ""

#. Label of the status (Select) field in DocType 'CRM Call Log'
#. Label of the status (Data) field in DocType 'CRM Communication Status'
#. Label of the status (Link) field in DocType 'CRM Deal'
#. Label of the deal_status (Data) field in DocType 'CRM Deal Status'
#. Label of the status (Select) field in DocType 'CRM Invitation'
#. Label of the status (Link) field in DocType 'CRM Lead'
#. Label of the lead_status (Data) field in DocType 'CRM Lead Status'
#. Label of the status (Select) field in DocType 'CRM Task'
#: crm/fcrm/doctype/crm_call_log/crm_call_log.json
#: crm/fcrm/doctype/crm_communication_status/crm_communication_status.json
#: crm/fcrm/doctype/crm_deal/crm_deal.json
#: crm/fcrm/doctype/crm_deal_status/crm_deal_status.json
#: crm/fcrm/doctype/crm_invitation/crm_invitation.json
#: crm/fcrm/doctype/crm_lead/crm_lead.json
#: crm/fcrm/doctype/crm_lead_status/crm_lead_status.json
#: crm/fcrm/doctype/crm_task/crm_task.json frontend/src/pages/Contact.vue:611
#: frontend/src/pages/MobileContact.vue:607
#: frontend/src/pages/MobileOrganization.vue:493
#: frontend/src/pages/Organization.vue:511
msgid "Status"
msgstr ""

#. Label of the status_change_log (Table) field in DocType 'CRM Deal'
#. Label of the status_change_log (Table) field in DocType 'CRM Lead'
#: crm/fcrm/doctype/crm_deal/crm_deal.json
#: crm/fcrm/doctype/crm_lead/crm_lead.json
msgid "Status Change Log"
msgstr ""

#: frontend/src/components/Modals/DealModal.vue:223
#: frontend/src/components/Modals/LeadModal.vue:159
msgid "Status is required"
msgstr ""

#. Label of the subdomain (Data) field in DocType 'CRM Exotel Settings'
#: crm/fcrm/doctype/crm_exotel_settings/crm_exotel_settings.json
msgid "Subdomain"
msgstr ""

#: frontend/src/components/Modals/EmailTemplateModal.vue:42
msgid "Subject"
msgstr ""

#: frontend/src/components/Modals/EmailTemplateSelectorModal.vue:31
msgid "Subject: {0}"
msgstr ""

#: frontend/src/components/Settings/SettingsPage.vue:83
#: frontend/src/components/Settings/TelephonySettings.vue:123
#: frontend/src/components/Settings/TelephonySettings.vue:148
#: frontend/src/components/Settings/TelephonySettings.vue:298
msgid "Success"
msgstr ""

#. Option for the 'Weekly Off' (Select) field in DocType 'CRM Holiday List'
#. Option for the 'Workday' (Select) field in DocType 'CRM Service Day'
#: crm/fcrm/doctype/crm_holiday_list/crm_holiday_list.json
#: crm/fcrm/doctype/crm_service_day/crm_service_day.json
msgid "Sunday"
msgstr ""

#: frontend/src/components/FilesUploader/FilesUploader.vue:49
msgid "Switch camera"
msgstr ""

#. Name of a role
#: crm/fcrm/doctype/crm_exotel_settings/crm_exotel_settings.json
#: crm/fcrm/doctype/crm_fields_layout/crm_fields_layout.json
#: crm/fcrm/doctype/crm_global_settings/crm_global_settings.json
#: crm/fcrm/doctype/crm_invitation/crm_invitation.json
#: crm/fcrm/doctype/crm_notification/crm_notification.json
#: crm/fcrm/doctype/crm_telephony_agent/crm_telephony_agent.json
#: crm/fcrm/doctype/crm_twilio_settings/crm_twilio_settings.json
#: crm/fcrm/doctype/erpnext_crm_settings/erpnext_crm_settings.json
#: crm/fcrm/doctype/fcrm_settings/fcrm_settings.json
msgid "System Manager"
msgstr ""

#: frontend/src/components/EmailEditor.vue:22
msgid "TO"
msgstr ""

#: frontend/src/components/Telephony/ExotelCallUI.vue:151
msgid "Take a note..."
msgstr ""

#. Option for the 'Type' (Select) field in DocType 'CRM Notification'
#: crm/fcrm/doctype/crm_notification/crm_notification.json
msgid "Task"
msgstr ""

#: frontend/src/pages/Deal.vue:532 frontend/src/pages/Lead.vue:522
#: frontend/src/pages/MobileDeal.vue:460 frontend/src/pages/MobileLead.vue:364
msgid "Tasks"
msgstr ""

#: frontend/src/components/Settings/Settings.vue:109
msgid "Telephony"
msgstr ""

#. Label of the telephony_medium (Select) field in DocType 'CRM Call Log'
#: crm/fcrm/doctype/crm_call_log/crm_call_log.json
msgid "Telephony Medium"
msgstr ""

#: frontend/src/components/Settings/TelephonySettings.vue:6
msgid "Telephony Settings"
msgstr ""

#. Label of a shortcut in the Frappe CRM Workspace
#: crm/fcrm/workspace/frappe_crm/frappe_crm.json
msgid "Territories"
msgstr ""

#. Label of the territory (Link) field in DocType 'CRM Deal'
#. Label of the territory (Link) field in DocType 'CRM Lead'
#. Label of the territory (Link) field in DocType 'CRM Organization'
#: crm/fcrm/doctype/crm_deal/crm_deal.json
#: crm/fcrm/doctype/crm_lead/crm_lead.json
#: crm/fcrm/doctype/crm_organization/crm_organization.json
msgid "Territory"
msgstr ""

#. Label of the territory_manager (Link) field in DocType 'CRM Territory'
#: crm/fcrm/doctype/crm_territory/crm_territory.json
msgid "Territory Manager"
msgstr ""

#. Label of the territory_name (Data) field in DocType 'CRM Territory'
#: crm/fcrm/doctype/crm_territory/crm_territory.json
msgid "Territory Name"
msgstr ""

#: crm/fcrm/doctype/crm_service_level_agreement/crm_service_level_agreement.py:46
msgid "The Condition '{0}' is invalid: {1}"
msgstr ""

#: crm/fcrm/doctype/crm_service_level_agreement/crm_service_level_agreement.js:14
msgid "There can only be one default priority in Priorities table"
msgstr ""

#: frontend/src/components/Filter.vue:631
msgid "This Month"
msgstr ""

#: frontend/src/components/Filter.vue:635
msgid "This Quarter"
msgstr ""

#: frontend/src/components/Filter.vue:627
msgid "This Week"
msgstr ""

#: frontend/src/components/Filter.vue:639
msgid "This Year"
msgstr ""

#: frontend/src/components/SidePanelLayoutEditor.vue:117
msgid "This section is not editable"
msgstr ""

#: crm/fcrm/doctype/fcrm_settings/fcrm_settings.js:9
msgid "This will restore (if not exist) all the default statuses, custom fields and layouts. Delete & Restore will delete default layouts and then restore them."
msgstr ""

#. Option for the 'Weekly Off' (Select) field in DocType 'CRM Holiday List'
#. Option for the 'Workday' (Select) field in DocType 'CRM Service Day'
#: crm/fcrm/doctype/crm_holiday_list/crm_holiday_list.json
#: crm/fcrm/doctype/crm_service_day/crm_service_day.json
msgid "Thursday"
msgstr ""

#: frontend/src/components/Filter.vue:343
msgid "Timespan"
msgstr ""

#. Label of the title (Data) field in DocType 'CRM Task'
#. Label of the title (Data) field in DocType 'FCRM Note'
#: crm/fcrm/doctype/crm_task/crm_task.json
#: crm/fcrm/doctype/fcrm_note/fcrm_note.json
#: frontend/src/components/Modals/NoteModal.vue:41
#: frontend/src/components/Modals/TaskModal.vue:41
msgid "Title"
msgstr ""

#. Label of the title_field (Data) field in DocType 'CRM View Settings'
#: crm/fcrm/doctype/crm_view_settings/crm_view_settings.json
#: frontend/src/components/Kanban/KanbanSettings.vue:32
msgid "Title Field"
msgstr ""

#. Label of the to (Data) field in DocType 'CRM Call Log'
#. Label of the to (Data) field in DocType 'CRM Status Change Log'
#: crm/fcrm/doctype/crm_call_log/crm_call_log.json
#: crm/fcrm/doctype/crm_status_change_log/crm_status_change_log.json
#: frontend/src/components/Activities/EmailArea.vue:63
msgid "To"
msgstr ""

#. Label of the to_date (Date) field in DocType 'CRM Holiday List'
#. Label of the to_date (Datetime) field in DocType 'CRM Status Change Log'
#: crm/fcrm/doctype/crm_holiday_list/crm_holiday_list.json
#: crm/fcrm/doctype/crm_status_change_log/crm_status_change_log.json
msgid "To Date"
msgstr ""

#. Label of the to_user (Link) field in DocType 'CRM Notification'
#: crm/fcrm/doctype/crm_notification/crm_notification.json
msgid "To User"
msgstr ""

#: frontend/src/components/Filter.vue:619
msgid "Today"
msgstr ""

#. Option for the 'Status' (Select) field in DocType 'CRM Task'
#: crm/fcrm/doctype/crm_task/crm_task.json
msgid "Todo"
msgstr ""

#: frontend/src/components/Modals/SidePanelModal.vue:59
msgid "Toggle on for preview"
msgstr ""

#: frontend/src/components/Filter.vue:623
msgid "Tomorrow"
msgstr ""

#: frontend/src/components/Modals/NoteModal.vue:56
#: frontend/src/components/Modals/TaskModal.vue:58
msgid "Took a call with John Doe and discussed the new project."
msgstr ""

#. Label of the total_holidays (Int) field in DocType 'CRM Holiday List'
#: crm/fcrm/doctype/crm_holiday_list/crm_holiday_list.json
msgid "Total Holidays"
msgstr ""

#: frontend/src/components/SignupBanner.vue:12
msgid "Try Frappe CRM for free with a 14-day trial."
msgstr ""

#. Option for the 'Weekly Off' (Select) field in DocType 'CRM Holiday List'
#. Option for the 'Workday' (Select) field in DocType 'CRM Service Day'
#: crm/fcrm/doctype/crm_holiday_list/crm_holiday_list.json
#: crm/fcrm/doctype/crm_service_day/crm_service_day.json
msgid "Tuesday"
msgstr ""

#. Label of the twiml_sid (Data) field in DocType 'CRM Twilio Settings'
#: crm/fcrm/doctype/crm_twilio_settings/crm_twilio_settings.json
msgid "TwiML SID"
msgstr ""

#. Option for the 'Telephony Medium' (Select) field in DocType 'CRM Call Log'
#. Label of the twilio (Check) field in DocType 'CRM Telephony Agent'
#. Option for the 'Default Medium' (Select) field in DocType 'CRM Telephony
#. Agent'
#: crm/fcrm/doctype/crm_call_log/crm_call_log.json
#: crm/fcrm/doctype/crm_telephony_agent/crm_telephony_agent.json
#: frontend/src/components/Settings/TelephonySettings.vue:25
#: frontend/src/components/Settings/TelephonySettings.vue:35
msgid "Twilio"
msgstr ""

#: crm/fcrm/doctype/crm_twilio_settings/crm_twilio_settings.py:59
#: crm/fcrm/doctype/crm_twilio_settings/crm_twilio_settings.py:60
msgid "Twilio API credential creation error."
msgstr ""

#. Label of the twilio_number (Data) field in DocType 'CRM Telephony Agent'
#: crm/fcrm/doctype/crm_telephony_agent/crm_telephony_agent.json
msgid "Twilio Number"
msgstr ""

#: frontend/src/components/Settings/TelephonySettings.vue:311
msgid "Twilio is not enabled"
msgstr ""

#: frontend/src/components/Settings/TelephonySettings.vue:124
msgid "Twilio settings updated successfully"
msgstr ""

#. Label of the type (Select) field in DocType 'CRM Call Log'
#. Label of the type (Select) field in DocType 'CRM Dropdown Item'
#. Label of the type (Select) field in DocType 'CRM Fields Layout'
#. Label of the type (Select) field in DocType 'CRM Global Settings'
#. Label of the type (Select) field in DocType 'CRM Notification'
#. Label of the type (Select) field in DocType 'CRM View Settings'
#: crm/fcrm/doctype/crm_call_log/crm_call_log.json
#: crm/fcrm/doctype/crm_dropdown_item/crm_dropdown_item.json
#: crm/fcrm/doctype/crm_fields_layout/crm_fields_layout.json
#: crm/fcrm/doctype/crm_global_settings/crm_global_settings.json
#: crm/fcrm/doctype/crm_notification/crm_notification.json
#: crm/fcrm/doctype/crm_view_settings/crm_view_settings.json
msgid "Type"
msgstr ""

#: frontend/src/components/Activities/WhatsAppBox.vue:85
msgid "Type your message here..."
msgstr ""

#: crm/integrations/exotel/handler.py:170
msgid "Unauthorized request"
msgstr ""

#: frontend/src/components/FieldLayoutEditor.vue:350
msgid "Uncollapsible"
msgstr ""

#: frontend/src/components/Telephony/TwilioCallUI.vue:24
#: frontend/src/components/Telephony/TwilioCallUI.vue:130
msgid "Unknown"
msgstr ""

#: frontend/src/components/ViewControls.vue:1123
msgid "Unpin View"
msgstr ""

#: frontend/src/components/ViewControls.vue:960
msgid "Unsaved Changes"
msgstr ""

#: frontend/src/components/FieldLayoutEditor.vue:26
#: frontend/src/components/Modals/AddressModal.vue:8
#: frontend/src/components/Modals/CallLogModal.vue:8
#: frontend/src/components/Section.vue:21
#: frontend/src/components/SidePanelLayoutEditor.vue:19
#: frontend/src/pages/Deal.vue:65 frontend/src/pages/Deal.vue:73
#: frontend/src/pages/Deal.vue:489 frontend/src/pages/Lead.vue:74
#: frontend/src/pages/Lead.vue:115 frontend/src/pages/Lead.vue:479
#: frontend/src/pages/MobileDeal.vue:411 frontend/src/pages/MobileLead.vue:315
msgid "Untitled"
msgstr ""

#: frontend/src/components/ColumnSettings.vue:134
#: frontend/src/components/Modals/AssignmentModal.vue:17
#: frontend/src/components/Modals/EmailTemplateModal.vue:9
#: frontend/src/components/Modals/NoteModal.vue:8
#: frontend/src/components/Modals/TaskModal.vue:8
#: frontend/src/components/Settings/GeneralSettings.vue:112
#: frontend/src/components/Settings/ProfileSettings.vue:71
#: frontend/src/components/Settings/SettingsPage.vue:31
#: frontend/src/components/Settings/TelephonySettings.vue:70
#: frontend/src/components/Telephony/ExotelCallUI.vue:219
#: frontend/src/components/ViewControls.vue:965
msgid "Update"
msgstr ""

#: frontend/src/components/Modals/EditValueModal.vue:30
msgid "Update {0} Records"
msgstr ""

#: frontend/src/components/FilesUploader/FilesUploader.vue:86
msgid "Upload"
msgstr ""

#: frontend/src/components/Activities/Activities.vue:403
#: frontend/src/components/Activities/ActivityHeader.vue:67
#: frontend/src/components/Activities/ActivityHeader.vue:157
msgid "Upload Attachment"
msgstr ""

#: frontend/src/components/Activities/WhatsAppBox.vue:132
msgid "Upload Document"
msgstr ""

#: frontend/src/components/Activities/WhatsAppBox.vue:140
msgid "Upload Image"
msgstr ""

#: frontend/src/components/Activities/WhatsAppBox.vue:148
msgid "Upload Video"
msgstr ""

#: frontend/src/pages/Contact.vue:42 frontend/src/pages/Lead.vue:87
#: frontend/src/pages/MobileContact.vue:35
#: frontend/src/pages/MobileOrganization.vue:38
#: frontend/src/pages/Organization.vue:42
msgid "Upload image"
msgstr ""

#. Label of the user (Link) field in DocType 'CRM Telephony Agent'
#. Label of the user (Link) field in DocType 'CRM View Settings'
#: crm/fcrm/doctype/crm_telephony_agent/crm_telephony_agent.json
#: crm/fcrm/doctype/crm_view_settings/crm_view_settings.json
msgid "User"
msgstr ""

#. Label of the user_name (Data) field in DocType 'CRM Telephony Agent'
#: crm/fcrm/doctype/crm_telephony_agent/crm_telephony_agent.json
msgid "User Name"
msgstr ""

#. Label of the section_break_nevd (Section Break) field in DocType 'CRM
#. Service Level Agreement'
#: crm/fcrm/doctype/crm_service_level_agreement/crm_service_level_agreement.json
msgid "Validity"
msgstr ""

#: frontend/src/components/Modals/EditValueModal.vue:14
msgid "Value"
msgstr ""

#: frontend/src/components/Modals/ViewModal.vue:25
msgid "View Name"
msgstr ""

#. Label of the webhook_verify_token (Data) field in DocType 'CRM Exotel
#. Settings'
#: crm/fcrm/doctype/crm_exotel_settings/crm_exotel_settings.json
msgid "Webhook Verify Token"
msgstr ""

#. Label of the website (Data) field in DocType 'CRM Deal'
#. Label of the website (Data) field in DocType 'CRM Lead'
#. Label of the website (Data) field in DocType 'CRM Organization'
#: crm/fcrm/doctype/crm_deal/crm_deal.json
#: crm/fcrm/doctype/crm_lead/crm_lead.json
#: crm/fcrm/doctype/crm_organization/crm_organization.json
msgid "Website"
msgstr ""

#: frontend/src/pages/MobileOrganization.vue:302
#: frontend/src/pages/Organization.vue:327
msgid "Website not found"
msgstr ""

#. Option for the 'Weekly Off' (Select) field in DocType 'CRM Holiday List'
#. Option for the 'Workday' (Select) field in DocType 'CRM Service Day'
#: crm/fcrm/doctype/crm_holiday_list/crm_holiday_list.json
#: crm/fcrm/doctype/crm_service_day/crm_service_day.json
msgid "Wednesday"
msgstr ""

#. Label of the weekly_off (Check) field in DocType 'CRM Holiday'
#. Label of the weekly_off (Select) field in DocType 'CRM Holiday List'
#: crm/fcrm/doctype/crm_holiday/crm_holiday.json
#: crm/fcrm/doctype/crm_holiday_list/crm_holiday_list.json
msgid "Weekly Off"
msgstr ""

#: frontend/src/components/Modals/WhatsappTemplateSelectorModal.vue:11
msgid "Welcome Message"
msgstr ""

#. Option for the 'Type' (Select) field in DocType 'CRM Notification'
#: crm/fcrm/doctype/crm_notification/crm_notification.json
#: frontend/src/components/Settings/Settings.vue:115
#: frontend/src/pages/Deal.vue:547 frontend/src/pages/Lead.vue:537
#: frontend/src/pages/MobileDeal.vue:475 frontend/src/pages/MobileLead.vue:379
msgid "WhatsApp"
msgstr ""

#: frontend/src/components/Modals/WhatsappTemplateSelectorModal.vue:4
msgid "WhatsApp Templates"
msgstr ""

#: frontend/src/components/Filter.vue:44 frontend/src/components/Filter.vue:82
msgid "Where"
msgstr ""

#: frontend/src/components/ColumnSettings.vue:113
msgid "Width"
msgstr ""

#: frontend/src/components/ColumnSettings.vue:118
msgid "Width can be in number, pixel or rem (eg. 3, 30px, 10rem)"
msgstr ""

#. Label of the workday (Select) field in DocType 'CRM Service Day'
#: crm/fcrm/doctype/crm_service_day/crm_service_day.json
msgid "Workday"
msgstr ""

#. Label of the section_break_rmgo (Section Break) field in DocType 'CRM
#. Service Level Agreement'
#. Label of the working_hours (Table) field in DocType 'CRM Service Level
#. Agreement'
#: crm/fcrm/doctype/crm_service_level_agreement/crm_service_level_agreement.json
msgid "Working Hours"
msgstr ""

#: frontend/src/components/Filter.vue:615
msgid "Yesterday"
msgstr ""

#: crm/api/whatsapp.py:36 crm/api/whatsapp.py:216 crm/api/whatsapp.py:230
#: frontend/src/components/Activities/WhatsAppArea.vue:34
#: frontend/src/components/Activities/WhatsAppBox.vue:14
msgid "You"
msgstr ""

#: frontend/src/components/Telephony/CallUI.vue:38
msgid "You can change the default calling medium from the settings"
msgstr ""

#: crm/integrations/exotel/handler.py:85
msgid "You do not have Exotel Number set in your Telephony Agent"
msgstr ""

#: crm/integrations/exotel/handler.py:93
msgid "You do not have mobile number set in your Telephony Agent"
msgstr ""

#: frontend/src/components/ViewControls.vue:961
msgid "You have unsaved changes. Do you want to save them?"
msgstr ""

#: crm/fcrm/doctype/crm_form_script/crm_form_script.py:24
msgid "You need to be in developer mode to edit a Standard Form Script"
msgstr ""

#: crm/api/todo.py:111
msgid "Your assignment on task {0} has been removed by {1}"
msgstr ""

#: crm/api/todo.py:46 crm/api/todo.py:89
msgid "Your assignment on {0} {1} has been removed by {2}"
msgstr ""

#: frontend/src/components/Activities/CommentArea.vue:9
msgid "added a"
msgstr ""

#. Option for the 'Color' (Select) field in DocType 'CRM Deal Status'
#. Option for the 'Color' (Select) field in DocType 'CRM Lead Status'
#: crm/fcrm/doctype/crm_deal_status/crm_deal_status.json
#: crm/fcrm/doctype/crm_lead_status/crm_lead_status.json
msgid "amber"
msgstr ""

#: crm/api/todo.py:120
msgid "assigned a new task {0} to you"
msgstr ""

#: crm/api/todo.py:100
msgid "assigned a {0} {1} to you"
msgstr ""

#. Option for the 'Color' (Select) field in DocType 'CRM Deal Status'
#. Option for the 'Color' (Select) field in DocType 'CRM Lead Status'
#: crm/fcrm/doctype/crm_deal_status/crm_deal_status.json
#: crm/fcrm/doctype/crm_lead_status/crm_lead_status.json
msgid "black"
msgstr "crna"

#. Option for the 'Color' (Select) field in DocType 'CRM Deal Status'
#. Option for the 'Color' (Select) field in DocType 'CRM Lead Status'
#: crm/fcrm/doctype/crm_deal_status/crm_deal_status.json
#: crm/fcrm/doctype/crm_lead_status/crm_lead_status.json
msgid "blue"
msgstr ""

#: frontend/src/components/Activities/Activities.vue:232
msgid "changes from"
msgstr ""

#: frontend/src/components/Activities/CommentArea.vue:11
msgid "comment"
msgstr ""

#. Option for the 'Color' (Select) field in DocType 'CRM Deal Status'
#. Option for the 'Color' (Select) field in DocType 'CRM Lead Status'
#: crm/fcrm/doctype/crm_deal_status/crm_deal_status.json
#: crm/fcrm/doctype/crm_lead_status/crm_lead_status.json
msgid "cyan"
msgstr ""

#. Option for the 'Color' (Select) field in DocType 'CRM Deal Status'
#. Option for the 'Color' (Select) field in DocType 'CRM Lead Status'
#: crm/fcrm/doctype/crm_deal_status/crm_deal_status.json
#: crm/fcrm/doctype/crm_lead_status/crm_lead_status.json
msgid "gray"
msgstr ""

#. Option for the 'Color' (Select) field in DocType 'CRM Deal Status'
#. Option for the 'Color' (Select) field in DocType 'CRM Lead Status'
#: crm/fcrm/doctype/crm_deal_status/crm_deal_status.json
#: crm/fcrm/doctype/crm_lead_status/crm_lead_status.json
msgid "green"
msgstr ""

#. Option for the 'Type' (Select) field in DocType 'CRM View Settings'
#: crm/fcrm/doctype/crm_view_settings/crm_view_settings.json
msgid "group_by"
msgstr ""

#: frontend/src/components/Activities/CallArea.vue:16
msgid "has made a call"
msgstr ""

#: frontend/src/components/Activities/CallArea.vue:15
msgid "has reached out"
msgstr ""

#. Option for the 'Type' (Select) field in DocType 'CRM View Settings'
#: crm/fcrm/doctype/crm_view_settings/crm_view_settings.json
msgid "kanban"
msgstr "oglasna Tabla"

#: crm/api/doc.py:38 crm/api/doc.py:156 crm/api/doc.py:500
msgid "label"
msgstr ""

#. Option for the 'Type' (Select) field in DocType 'CRM View Settings'
#: crm/fcrm/doctype/crm_view_settings/crm_view_settings.json
msgid "list"
msgstr ""

#: crm/api/comment.py:36 frontend/src/components/Notifications.vue:65
#: frontend/src/pages/MobileNotification.vue:52
msgid "mentioned you in {0}"
msgstr ""

#: frontend/src/components/FieldLayoutEditor.vue:374
msgid "next"
msgstr "sljedeći"

#. Option for the 'Color' (Select) field in DocType 'CRM Deal Status'
#. Option for the 'Color' (Select) field in DocType 'CRM Lead Status'
#: crm/fcrm/doctype/crm_deal_status/crm_deal_status.json
#: crm/fcrm/doctype/crm_lead_status/crm_lead_status.json
msgid "orange"
msgstr ""

#. Option for the 'Color' (Select) field in DocType 'CRM Deal Status'
#. Option for the 'Color' (Select) field in DocType 'CRM Lead Status'
#: crm/fcrm/doctype/crm_deal_status/crm_deal_status.json
#: crm/fcrm/doctype/crm_lead_status/crm_lead_status.json
msgid "pink"
msgstr ""

#: frontend/src/components/FieldLayoutEditor.vue:374
msgid "previous"
msgstr "prethodno"

#: frontend/src/components/Activities/AttachmentArea.vue:97
msgid "private"
msgstr "privatno"

#: frontend/src/components/Activities/AttachmentArea.vue:97
msgid "public"
msgstr "javno"

#. Option for the 'Color' (Select) field in DocType 'CRM Deal Status'
#. Option for the 'Color' (Select) field in DocType 'CRM Lead Status'
#: crm/fcrm/doctype/crm_deal_status/crm_deal_status.json
#: crm/fcrm/doctype/crm_lead_status/crm_lead_status.json
msgid "purple"
msgstr ""

#: crm/api/whatsapp.py:37
msgid "received a whatsapp message in {0}"
msgstr ""

#. Option for the 'Color' (Select) field in DocType 'CRM Deal Status'
#. Option for the 'Color' (Select) field in DocType 'CRM Lead Status'
#: crm/fcrm/doctype/crm_deal_status/crm_deal_status.json
#: crm/fcrm/doctype/crm_lead_status/crm_lead_status.json
msgid "red"
msgstr ""

#. Option for the 'Color' (Select) field in DocType 'CRM Deal Status'
#. Option for the 'Color' (Select) field in DocType 'CRM Lead Status'
#: crm/fcrm/doctype/crm_deal_status/crm_deal_status.json
#: crm/fcrm/doctype/crm_lead_status/crm_lead_status.json
msgid "teal"
msgstr ""

#: frontend/src/components/Activities/Activities.vue:274
#: frontend/src/components/Activities/Activities.vue:337
msgid "to"
msgstr ""

#. Option for the 'Color' (Select) field in DocType 'CRM Deal Status'
#. Option for the 'Color' (Select) field in DocType 'CRM Lead Status'
#: crm/fcrm/doctype/crm_deal_status/crm_deal_status.json
#: crm/fcrm/doctype/crm_lead_status/crm_lead_status.json
msgid "violet"
msgstr "ljubičasta"

#. Option for the 'Color' (Select) field in DocType 'CRM Deal Status'
#. Option for the 'Color' (Select) field in DocType 'CRM Lead Status'
#: crm/fcrm/doctype/crm_deal_status/crm_deal_status.json
#: crm/fcrm/doctype/crm_lead_status/crm_lead_status.json
msgid "yellow"
msgstr ""

#: crm/api/todo.py:50
msgid "{0} assigned a {1} {2} to you"
msgstr ""

#: frontend/src/pages/Deal.vue:461 frontend/src/pages/Lead.vue:451
#: frontend/src/pages/MobileDeal.vue:383 frontend/src/pages/MobileLead.vue:287
msgid "{0} is a required field"
msgstr ""

#: frontend/src/components/EmailEditor.vue:28
#: frontend/src/components/EmailEditor.vue:62
#: frontend/src/components/EmailEditor.vue:74
#: frontend/src/components/Settings/InviteMemberPage.vue:15
msgid "{0} is an invalid email address"
msgstr ""
<|MERGE_RESOLUTION|>--- conflicted
+++ resolved
@@ -2,13 +2,8 @@
 msgstr ""
 "Project-Id-Version: frappe\n"
 "Report-Msgid-Bugs-To: shariq@frappe.io\n"
-<<<<<<< HEAD
-"POT-Creation-Date: 2025-03-05 16:31+0553\n"
-"PO-Revision-Date: 2025-03-07 11:57\n"
-=======
 "POT-Creation-Date: 2025-03-09 09:34+0000\n"
 "PO-Revision-Date: 2025-03-11 11:43\n"
->>>>>>> 7ca09870
 "Last-Translator: shariq@frappe.io\n"
 "Language-Team: Croatian\n"
 "MIME-Version: 1.0\n"
@@ -25,12 +20,12 @@
 
 #: frontend/src/components/ViewControls.vue:1202
 msgid " (New)"
-msgstr ""
+msgstr " (Novi)"
 
 #: frontend/src/components/Modals/TaskModal.vue:95
 #: frontend/src/components/Telephony/TaskPanel.vue:67
 msgid "01/04/2024 11:30 PM"
-msgstr ""
+msgstr "01.04.2024 23:30"
 
 #. Option for the 'No. of Employees' (Select) field in DocType 'CRM Deal'
 #. Option for the 'No. of Employees' (Select) field in DocType 'CRM Lead'
@@ -40,7 +35,7 @@
 #: crm/fcrm/doctype/crm_lead/crm_lead.json
 #: crm/fcrm/doctype/crm_organization/crm_organization.json
 msgid "1-10"
-msgstr ""
+msgstr "1-10"
 
 #. Option for the 'No. of Employees' (Select) field in DocType 'CRM Deal'
 #. Option for the 'No. of Employees' (Select) field in DocType 'CRM Lead'
@@ -1170,7 +1165,7 @@
 
 #: frontend/src/components/Modals/EmailTemplateModal.vue:32
 msgid "Doctype"
-msgstr ""
+msgstr "DocType"
 
 #. Label of the dt (Link) field in DocType 'CRM Fields Layout'
 #: crm/fcrm/doctype/crm_fields_layout/crm_fields_layout.json
