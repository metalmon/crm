--- conflicted
+++ resolved
@@ -33,8 +33,8 @@
 		doctype = doc.reference_doctype
 		if doctype and doctype.startswith("CRM "):
 			doctype = doctype[4:].lower()
-<<<<<<< HEAD
-			
+		
+		# Use detailed notification logic for better extraction
 		if doctype == "lead":
 			# Extract translation string separately for better extraction
 			message = _('You received a WhatsApp message in lead')
@@ -54,7 +54,7 @@
 				</div>
 			"""
 		else:
-			# Generic message for other doctypes
+			# Generic message for other doctypes (Contact, etc.)
 			# Extract translation string separately for better extraction
 			message = _('You received a WhatsApp message in {0}')
 			notification_text = f"""
@@ -63,16 +63,6 @@
 					<span class="font-medium text-ink-gray-9">{ doc.reference_name }</span>
 				</div>
 			"""
-			
-=======
-		notification_text = f"""
-            <div class="mb-2 leading-5 text-ink-gray-5">
-                <span class="font-medium text-ink-gray-9">{_("You")}</span>
-                <span>{_("received a whatsapp message in {0}").format(doctype)}</span>
-                <span class="font-medium text-ink-gray-9">{doc.reference_name}</span>
-            </div>
-        """
->>>>>>> ec4d7a8e
 		assigned_users = get_assigned_users(doc.reference_doctype, doc.reference_name)
 		for user in assigned_users:
 			notify_user(
@@ -335,7 +325,7 @@
 		else:
 			from_name = doc.get("lead_name")
 	else:
-		from_name = doc.get("first_name") + " " + doc.get("last_name")
+		from_name = " ".join(filter(None, [doc.get("first_name"), doc.get("last_name")]))
 	return from_name
 
 
