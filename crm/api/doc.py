import json

import frappe
from frappe import _
from frappe.custom.doctype.property_setter.property_setter import make_property_setter
from frappe.desk.form.assign_to import set_status
from frappe.model import no_value_fields
from frappe.model.document import get_controller
from frappe.utils import make_filter_tuple
from pypika import Criterion

from crm.api.views import get_views
from crm.fcrm.doctype.crm_form_script.crm_form_script import get_form_script
from .performance import track_performance
from crm.utils import get_dynamic_linked_docs, get_linked_docs


@frappe.whitelist()
def sort_options(doctype: str):
	fields = frappe.get_meta(doctype).fields
	fields = [field for field in fields if field.fieldtype not in no_value_fields]
	fields = [
		{
			"label": _(field.label),
			"value": field.fieldname,
			"fieldname": field.fieldname,
		}
		for field in fields
		if field.label and field.fieldname
	]

	standard_fields = [
		{"label": "Name", "fieldname": "name"},
		{"label": "Created On", "fieldname": "creation"},
		{"label": "Last Modified", "fieldname": "modified"},
		{"label": "Modified By", "fieldname": "modified_by"},
		{"label": "Owner", "fieldname": "owner"},
	]

	for field in standard_fields:
		field["label"] = _(field["label"])
		field["value"] = field["fieldname"]
		fields.append(field)

	return fields


@frappe.whitelist()
def get_filterable_fields(doctype: str):
	allowed_fieldtypes = [
		"Check",
		"Data",
		"Float",
		"Int",
		"Currency",
		"Dynamic Link",
		"Link",
		"Long Text",
		"Select",
		"Small Text",
		"Text Editor",
		"Text",
		"Duration",
		"Date",
		"Datetime",
	]

	c = get_controller(doctype)
	restricted_fields = []
	if hasattr(c, "get_non_filterable_fields"):
		restricted_fields = c.get_non_filterable_fields()

	res = []

	# append DocFields
	DocField = frappe.qb.DocType("DocField")
	doc_fields = get_doctype_fields_meta(DocField, doctype, allowed_fieldtypes, restricted_fields)
	res.extend(doc_fields)

	# append Custom Fields
	CustomField = frappe.qb.DocType("Custom Field")
	custom_fields = get_doctype_fields_meta(CustomField, doctype, allowed_fieldtypes, restricted_fields)
	res.extend(custom_fields)

	# append standard fields (getting error when using frappe.model.std_fields)
	standard_fields = [
		{"fieldname": "name", "fieldtype": "Link", "label": "ID", "options": doctype},
		{"fieldname": "owner", "fieldtype": "Link", "label": "Created By", "options": "User"},
		{
			"fieldname": "modified_by",
			"fieldtype": "Link",
			"label": "Last Updated By",
			"options": "User",
		},
		{"fieldname": "_user_tags", "fieldtype": "Data", "label": "Tags"},
		{"fieldname": "_liked_by", "fieldtype": "Data", "label": "Like"},
		{"fieldname": "_comments", "fieldtype": "Text", "label": "Comments"},
		{"fieldname": "_assign", "fieldtype": "Text", "label": "Assigned To"},
		{"fieldname": "creation", "fieldtype": "Datetime", "label": "Created On"},
		{"fieldname": "modified", "fieldtype": "Datetime", "label": "Last Updated On"},
	]
	for field in standard_fields:
		if field.get("fieldname") not in restricted_fields and field.get("fieldtype") in allowed_fieldtypes:
			field["name"] = field.get("fieldname")
			res.append(field)

	for field in res:
		field["label"] = _(field.get("label"))
		field["value"] = field.get("fieldname")

	return res


@frappe.whitelist()
def get_group_by_fields(doctype: str):
	allowed_fieldtypes = [
		"Check",
		"Data",
		"Float",
		"Int",
		"Currency",
		"Dynamic Link",
		"Link",
		"Select",
		"Duration",
		"Date",
		"Datetime",
	]

	fields = frappe.get_meta(doctype).fields
	fields = [
		field
		for field in fields
		if field.fieldtype not in no_value_fields and field.fieldtype in allowed_fieldtypes
	]
	fields = [
		{
			"label": _(field.label),
			"fieldname": field.fieldname,
		}
		for field in fields
		if field.label and field.fieldname
	]

	standard_fields = [
		{"label": "Name", "fieldname": "name"},
		{"label": "Created On", "fieldname": "creation"},
		{"label": "Last Modified", "fieldname": "modified"},
		{"label": "Modified By", "fieldname": "modified_by"},
		{"label": "Owner", "fieldname": "owner"},
		{"label": "Liked By", "fieldname": "_liked_by"},
		{"label": "Assigned To", "fieldname": "_assign"},
		{"label": "Comments", "fieldname": "_comments"},
		{"label": "Created On", "fieldname": "creation"},
		{"label": "Modified On", "fieldname": "modified"},
	]

	for field in standard_fields:
		field["label"] = _(field["label"])
		fields.append(field)

	return fields


def get_doctype_fields_meta(DocField, doctype, allowed_fieldtypes, restricted_fields):
	parent = "parent" if DocField._table_name == "tabDocField" else "dt"
	return (
		frappe.qb.from_(DocField)
		.select(
			DocField.fieldname,
			DocField.fieldtype,
			DocField.label,
			DocField.name,
			DocField.options,
		)
		.where(DocField[parent] == doctype)
		.where(DocField.hidden == False)  # noqa: E712
		.where(Criterion.any([DocField.fieldtype == i for i in allowed_fieldtypes]))
		.where(Criterion.all([DocField.fieldname != i for i in restricted_fields]))
		.run(as_dict=True)
	)


@frappe.whitelist()
def get_quick_filters(doctype: str, cached: bool = True):
	meta = frappe.get_meta(doctype, cached)
	quick_filters = []

	if global_settings := frappe.db.exists("CRM Global Settings", {"dt": doctype, "type": "Quick Filters"}):
		_quick_filters = frappe.db.get_value("CRM Global Settings", global_settings, "json")
		_quick_filters = json.loads(_quick_filters) or []

		fields = []

		for filter in _quick_filters:
			if filter == "name":
				fields.append({"label": "Name", "fieldname": "name", "fieldtype": "Data"})
			elif filter == "_assign":
				fields.append({"label": "Assigned To", "fieldname": "_assign", "fieldtype": "Text"})
			else:
				field = next((f for f in meta.fields if f.fieldname == filter), None)
				if field:
					fields.append(field)

	else:
		fields = [field for field in meta.fields if field.in_standard_filter]



	for field in fields:
		options = field.get("options")
		if field.get("fieldtype") == "Select" and options and isinstance(options, str):
			options = options.split("\n")
			options = [{"label": _(option), "value": option} for option in options]
			if not any([not option.get("value") for option in options]):
				options.insert(0, {"label": "", "value": ""})
		quick_filters.append(
			{
				"label": _(field.get("label")),
				"fieldname": field.get("fieldname"),
				"fieldtype": field.get("fieldtype"),
				"options": options,
			}
		)

	if doctype == "CRM Lead":
		quick_filters = [filter for filter in quick_filters if filter.get("fieldname") != "converted"]

	return quick_filters


@frappe.whitelist()
def update_quick_filters(quick_filters: str, old_filters: str, doctype: str):
	quick_filters = json.loads(quick_filters)
	old_filters = json.loads(old_filters)

	new_filters = [filter for filter in quick_filters if filter not in old_filters]
	removed_filters = [filter for filter in old_filters if filter not in quick_filters]

	# update or create global quick filter settings
	create_update_global_settings(doctype, quick_filters)

	# remove old filters
	for filter in removed_filters:
		update_in_standard_filter(filter, doctype, 0)

	# add new filters
	for filter in new_filters:
		update_in_standard_filter(filter, doctype, 1)


def clear_quick_filters_cache(doctype):
	"""Clear the quick filters cache for a specific doctype"""
	frappe.cache().delete_key(['Quick Filters', doctype])


def update_in_standard_filter(fieldname, doctype, value):
	if property_name := frappe.db.exists(
		"Property Setter",
		{"doc_type": doctype, "field_name": fieldname, "property": "in_standard_filter"},
	):
		frappe.db.set_value("Property Setter", property_name, "value", value)
	else:
		make_property_setter(
			doctype,
			fieldname,
			"in_standard_filter",
			value,
			"Check",
			validate_fields_for_doctype=False,
		)
	
	# Clear cache after updating standard filter
	clear_quick_filters_cache(doctype)


def create_update_global_settings(doctype, quick_filters):
	if global_settings := frappe.db.exists("CRM Global Settings", {"dt": doctype, "type": "Quick Filters"}):
		frappe.db.set_value("CRM Global Settings", global_settings, "json", json.dumps(quick_filters))
	else:
		# create CRM Global Settings doc
		doc = frappe.new_doc("CRM Global Settings")
		doc.dt = doctype
		doc.type = "Quick Filters"
		doc.json = json.dumps(quick_filters)
		doc.insert()
	
	# Clear cache after updating global settings
	clear_quick_filters_cache(doctype)


@frappe.whitelist()
@track_performance
def get_data(
	doctype: str,
	filters: dict,
	order_by: str,
	page_length=20,
	page_length_count=20,
	column_field=None,
	title_field=None,
	columns=[],
	rows=[],
	kanban_columns=[],
	kanban_fields=[],
	view=None,
	default_filters=None,
):
	custom_view = False
	filters = frappe._dict(filters)
	rows = frappe.parse_json(rows or "[]")
	columns = frappe.parse_json(columns or "[]")
	kanban_fields = frappe.parse_json(kanban_fields or "[]")
	kanban_columns = frappe.parse_json(kanban_columns or "[]")

	custom_view_name = view.get("custom_view_name") if view else None
	view_type = view.get("view_type") if view else None
	group_by_field = view.get("group_by_field") if view else None

	for key in filters:
		value = filters[key]
		if isinstance(value, list):
			if "@me" in value:
				value[value.index("@me")] = frappe.session.user
			elif "%@me%" in value:
				index = [i for i, v in enumerate(value) if v == "%@me%"]
				for i in index:
					value[i] = "%" + frappe.session.user + "%"
			# Handle _assign field filtering
			elif key == "_assign" and len(value) == 2 and value[0] == "assigned_user":
				# Get user email by name
				user_email = frappe.db.get_value("User", value[1], "email")
				if user_email:
					# Convert to LIKE filter for JSON field
					filters[key] = ["LIKE", f"%{user_email}%"]
		elif value == "@me":
			filters[key] = frappe.session.user

	if default_filters:
		default_filters = frappe.parse_json(default_filters)
		filters.update(default_filters)

	is_default = True
	data = []
	_list = get_controller(doctype)
	default_rows = []
	if hasattr(_list, "default_list_data"):
		default_rows = _list.default_list_data().get("rows")

	meta = frappe.get_meta(doctype)

	if view_type != "kanban":
		if columns or rows:
			custom_view = True
			is_default = False
			columns = frappe.parse_json(columns)
			rows = frappe.parse_json(rows)

		if not columns:
			columns = [
				{"label": _("Name"), "type": "Data", "key": "name", "width": "16rem"},
				{"label": _("Last Modified"), "type": "Datetime", "key": "modified", "width": "8rem"},
			]

		if not rows:
			rows = ["name"]

		default_view_filters = {
			"dt": doctype,
			"type": view_type or "list",
			"is_standard": 1,
			"user": frappe.session.user,
		}

		if not custom_view and frappe.db.exists("CRM View Settings", default_view_filters):
			list_view_settings = frappe.get_doc("CRM View Settings", default_view_filters)
			columns = frappe.parse_json(list_view_settings.columns)
			rows = frappe.parse_json(list_view_settings.rows)
			is_default = False
		elif not custom_view or (is_default and hasattr(_list, "default_list_data")):
			rows = default_rows
			columns = _list.default_list_data().get("columns")

		# check if rows has all keys from columns if not add them
		for column in columns:
			if column.get("key") not in rows:
				rows.append(column.get("key"))
			column["label"] = _(column.get("label"))

			if column.get("key") == "_liked_by" and column.get("width") == "10rem":
				column["width"] = "50px"

			# remove column if column.hidden is True
			column_meta = meta.get_field(column.get("key"))
			if column_meta and column_meta.get("hidden"):
				columns.remove(column)

		# check if rows has group_by_field if not add it
		if group_by_field and group_by_field not in rows:
			rows.append(group_by_field)

		data = (
			frappe.get_list(
				doctype,
				fields=rows,
				filters=filters,
				order_by=order_by,
				page_length=page_length,
			)
			or []
		)
		data = parse_list_data(data, doctype)

	if view_type == "kanban":
		if not rows:
			rows = default_rows

		if not kanban_columns and column_field:
			field_meta = frappe.get_meta(doctype).get_field(column_field)
			if field_meta.fieldtype == "Link":
				kanban_columns = frappe.get_all(
					field_meta.options,
					fields=["name", "position"],
					order_by="position asc",
				)
			elif field_meta and field_meta.fieldtype == "Select":
				kanban_columns = [{"name": option} for option in field_meta.options.split("\n")]
			else:
				kanban_columns = []

		if not title_field:
			title_field = "name"
			if hasattr(_list, "default_kanban_settings"):
				title_field = _list.default_kanban_settings().get("title_field")

		if title_field not in rows:
			rows.append(title_field)

		if not kanban_fields:
			kanban_fields = ["name"]
			if hasattr(_list, "default_kanban_settings"):
				kanban_fields = json.loads(_list.default_kanban_settings().get("kanban_fields"))

		for field in kanban_fields:
			if field not in rows:
				rows.append(field)

		for kc in kanban_columns:
			column_filters = {column_field: kc.get("name")}
			order = kc.get("order")
			if (column_field in filters and filters.get(column_field) != kc.get("name")) or kc.get("delete"):
				column_data = []
			else:
				column_filters.update(filters.copy())
				page_length = 20

				if kc.get("page_length"):
					page_length = kc.get("page_length")

				if order:
					column_data = get_records_based_on_order(
						doctype, rows, column_filters, page_length, order
					)
				else:
					column_data = frappe.get_list(
						doctype,
						fields=rows,
						filters=convert_filter_to_tuple(doctype, column_filters),
						order_by=order_by,
						page_length=page_length,
					)

				new_filters = filters.copy()
				new_filters.update({column_field: kc.get("name")})

				all_count = frappe.get_list(
					doctype,
					filters=convert_filter_to_tuple(doctype, new_filters),
					fields="count(*) as total_count",
				)[0].total_count

				kc["all_count"] = all_count
				kc["count"] = len(column_data)

				for d in column_data:
					getCounts(d, doctype)

			if order:
				column_data = sorted(
					column_data,
					key=lambda x: order.index(x.get("name")) if x.get("name") in order else len(order),
				)

			data.append({"column": kc, "fields": kanban_fields, "data": column_data})

	fields = frappe.get_meta(doctype).fields
	fields = [field for field in fields if field.fieldtype not in no_value_fields]
	fields = [
		{
			"label": _(field.label),
			"fieldtype": field.fieldtype,
			"fieldname": field.fieldname,
			"options": field.options,
		}
		for field in fields
		if field.label and field.fieldname
	]

	std_fields = [
		{"label": "Name", "fieldtype": "Data", "fieldname": "name"},
		{"label": "Created On", "fieldtype": "Datetime", "fieldname": "creation"},
		{"label": "Last Modified", "fieldtype": "Datetime", "fieldname": "modified"},
		{
			"label": "Modified By",
			"fieldtype": "Link",
			"fieldname": "modified_by",
			"options": "User",
		},
		{"label": "Assigned To", "fieldtype": "Text", "fieldname": "_assign"},
		{"label": "Owner", "fieldtype": "Link", "fieldname": "owner", "options": "User"},
		{"label": "Like", "fieldtype": "Data", "fieldname": "_liked_by"},
	]

	for field in std_fields:
		if field.get("fieldname") not in rows:
			rows.append(field.get("fieldname"))
		if field not in fields:
			field["label"] = _(field["label"])
			fields.append(field)

	if not is_default and custom_view_name:
		is_default = frappe.db.get_value("CRM View Settings", custom_view_name, "load_default_columns")

	if group_by_field and view_type == "group_by":

		def get_options(type, options):
			if type == "Select":
				return [option for option in options.split("\n")]
			else:
				has_empty_values = any([not d.get(group_by_field) for d in data])
				options = list(set([d.get(group_by_field) for d in data]))
				options = [u for u in options if u]
				if has_empty_values:
					options.append("")

				if order_by and group_by_field in order_by:
					order_by_fields = order_by.split(",")
					order_by_fields = [
						(field.split(" ")[0], field.split(" ")[1]) for field in order_by_fields
					]
					if (group_by_field, "asc") in order_by_fields:
						options.sort()
					elif (group_by_field, "desc") in order_by_fields:
						options.sort(reverse=True)
				else:
					options.sort()
				return options

		for field in fields:
			if field.get("fieldname") == group_by_field:
				group_by_field = {
					"label": field.get("label"),
					"fieldname": field.get("fieldname"),
					"fieldtype": field.get("fieldtype"),
					"options": get_options(field.get("fieldtype"), field.get("options")),
				}

	return {
		"data": data,
		"columns": columns,
		"rows": rows,
		"fields": fields,
		"column_field": column_field,
		"title_field": title_field,
		"kanban_columns": kanban_columns,
		"kanban_fields": kanban_fields,
		"group_by_field": group_by_field,
		"page_length": page_length,
		"page_length_count": page_length_count,
		"is_default": is_default,
		"views": get_views(doctype),
		"total_count": frappe.get_list(
			doctype, filters=filters, fields="count(*) as total_count"
		)[0].total_count,
		"row_count": len(data),
		"form_script": get_form_script(doctype),
		"list_script": get_form_script(doctype, "List"),
		"view_type": view_type,
	}


def parse_list_data(data, doctype):
	_list = get_controller(doctype)
	if hasattr(_list, "parse_list_data"):
		data = _list.parse_list_data(data)
	return data


def convert_filter_to_tuple(doctype, filters):
	if isinstance(filters, dict):
		filters_items = filters.items()
		filters = []
		for key, value in filters_items:
			filters.append(make_filter_tuple(doctype, key, value))
	return filters


def get_records_based_on_order(doctype, rows, filters, page_length, order):
	records = []
	filters = convert_filter_to_tuple(doctype, filters)
	in_filters = filters.copy()
	in_filters.append([doctype, "name", "in", order[:page_length]])
	records = frappe.get_list(
		doctype,
		fields=rows,
		filters=in_filters,
		order_by="creation desc",
		page_length=page_length,
	)

	if len(records) < page_length:
		not_in_filters = filters.copy()
		not_in_filters.append([doctype, "name", "not in", order])
		remaining_records = frappe.get_list(
			doctype,
			fields=rows,
			filters=not_in_filters,
			order_by="creation desc",
			page_length=page_length - len(records),
		)
		for record in remaining_records:
			records.append(record)

	return records


@frappe.whitelist()
def get_fields_meta(doctype, restricted_fieldtypes=None, as_array=False, only_required=False):
	not_allowed_fieldtypes = [
		"Tab Break",
		"Section Break",
		"Column Break",
	]

	if restricted_fieldtypes:
		restricted_fieldtypes = frappe.parse_json(restricted_fieldtypes)
		not_allowed_fieldtypes += restricted_fieldtypes

	fields = frappe.get_meta(doctype).fields
	fields = [field for field in fields if field.fieldtype not in not_allowed_fieldtypes]

	standard_fields = [
		{"fieldname": "name", "fieldtype": "Link", "label": "ID", "options": doctype},
		{"fieldname": "owner", "fieldtype": "Link", "label": "Created By", "options": "User"},
		{
			"fieldname": "modified_by",
			"fieldtype": "Link",
			"label": "Last Updated By",
			"options": "User",
		},
		{"fieldname": "_user_tags", "fieldtype": "Data", "label": "Tags"},
		{"fieldname": "_liked_by", "fieldtype": "Data", "label": "Like"},
		{"fieldname": "_comments", "fieldtype": "Text", "label": "Comments"},
		{"fieldname": "_assign", "fieldtype": "Text", "label": "Assigned To"},
		{"fieldname": "creation", "fieldtype": "Datetime", "label": "Created On"},
		{"fieldname": "modified", "fieldtype": "Datetime", "label": "Last Updated On"},
	]

	for field in standard_fields:
		if not restricted_fieldtypes or field.get("fieldtype") not in restricted_fieldtypes:
			fields.append(field)

	if only_required:
		fields = [field for field in fields if field.get("reqd")]

	if as_array:
		return fields

	fields_meta = {}
	for field in fields:
		fields_meta[field.get("fieldname")] = field
		if field.get("fieldtype") == "Table":
			_fields = frappe.get_meta(field.get("options")).fields
			fields_meta[field.get("fieldname")] = {"df": field, "fields": _fields}

	return fields_meta


@frappe.whitelist()
def remove_assignments(doctype, name, assignees, ignore_permissions=False, retry_count=3):
	assignees = frappe.parse_json(assignees)

	if not assignees:
		return

	for assign_to in assignees:
		for attempt in range(retry_count):
			try:
				set_status(
					doctype,
					name,
					todo=None,
					assign_to=assign_to,
					status="Cancelled",
					ignore_permissions=ignore_permissions,
				)
				break  # Break inner loop if successful
			except Exception as e:
				error_message = str(e)
				is_deadlock = "Deadlock found when trying to get lock" in error_message

				if is_deadlock and attempt < retry_count - 1:
					frappe.log_error(_("Deadlock detected in unassignment, retrying... (Attempt {0}/{1})").format(attempt + 1, retry_count))
					continue
				else:
					frappe.log_error(_("Error in unassignment: {0}").format(error_message))
					frappe.throw(_("Error while unassigning: {0}").format(error_message))
		else:
			frappe.throw(_("Failed to unassign after multiple attempts"))



@frappe.whitelist()
def get_assigned_users(doctype, name, default_assigned_to=None):
	assigned_users = frappe.get_all(
		"ToDo",
		fields=["allocated_to"],
		filters={
			"reference_type": doctype,
			"reference_name": name,
			"status": ("!=", "Cancelled"),
		},
		pluck="allocated_to",
	)

	users = list(set(assigned_users))

	# if users is empty, add default_assigned_to
	if not users and default_assigned_to:
		users = [default_assigned_to]
	return users


@frappe.whitelist()
def get_fields(doctype: str, allow_all_fieldtypes: bool = False):
	not_allowed_fieldtypes = [*list(frappe.model.no_value_fields), "Read Only"]
	if allow_all_fieldtypes:
		not_allowed_fieldtypes = []
	fields = frappe.get_meta(doctype).fields

	_fields = []

	for field in fields:
		if field.fieldtype not in not_allowed_fieldtypes and field.fieldname:
			_fields.append(field)

	return _fields


def getCounts(d, doctype):
	d["_email_count"] = (
		frappe.db.count(
			"Communication",
			filters={
				"reference_doctype": doctype,
				"reference_name": d.get("name"),
				"communication_type": "Communication",
			},
		)
		or 0
	)
	d["_email_count"] = d["_email_count"] + frappe.db.count(
		"Communication",
		filters={
			"reference_doctype": doctype,
			"reference_name": d.get("name"),
			"communication_type": "Automated Message",
		},
	)
	d["_comment_count"] = frappe.db.count(
		"Comment",
		filters={"reference_doctype": doctype, "reference_name": d.get("name"), "comment_type": "Comment"},
	)
	d["_task_count"] = frappe.db.count(
		"CRM Task", filters={"reference_doctype": doctype, "reference_docname": d.get("name")}
	)
	d["_note_count"] = frappe.db.count(
		"FCRM Note", filters={"reference_doctype": doctype, "reference_docname": d.get("name")}
	)
	return d


def get_changed_fields(doc):
	"""Get fields that were changed in the document"""
	if not doc._doc_before_save:
		return {}
		
	changed = {}
	for key, value in doc.as_dict().items():
		if (
			key not in ['modified', 'creation'] and 
			doc._doc_before_save.get(key) != value
		):
			changed[key] = value
			
	return changed


@frappe.whitelist()
def subscribe_doc(doctype, name):
	"""Subscribe to document updates"""
	if not frappe.has_permission(doctype, "read", name):
		frappe.throw(_("Not permitted"))
		
	# Add to session subscriptions
	if not hasattr(frappe.local, 'document_subscriptions'):
		frappe.local.document_subscriptions = set()
	
	frappe.local.document_subscriptions.add(f"{doctype}:{name}")
	return True


@frappe.whitelist()
def unsubscribe_doc(doctype, name):
	"""Unsubscribe from document updates"""
	if hasattr(frappe.local, 'document_subscriptions'):
		frappe.local.document_subscriptions.remove(f"{doctype}:{name}")
	return True


def on_doc_update(doc, method=None):
	"""Publish updates to subscribed clients"""
	# Handle CRM Lead, CRM Deal and CRM Task
	if doc.doctype not in ['CRM Lead', 'CRM Deal', 'CRM Task']:
		return
		
	# Determine event type based on method
	event = 'modified'
	if method == 'after_insert':
		event = 'created'
	elif method == 'on_trash':
		event = 'deleted'
		
	# Send document identifier and event type
	frappe.publish_realtime(
		'doc_update',
		{
			'doctype': doc.doctype,
			'name': doc.name,
			'data': {
				'event': event  # Signal the type of document event
			}
		},
		after_commit=True
	)
@frappe.whitelist()
def get_linked_docs_of_document(doctype, docname):
	try:
		doc = frappe.get_doc(doctype, docname)
	except frappe.DoesNotExistError:
		return []

	linked_docs = get_linked_docs(doc)
	dynamic_linked_docs = get_dynamic_linked_docs(doc)

	linked_docs.extend(dynamic_linked_docs)
	linked_docs = list({doc["reference_docname"]: doc for doc in linked_docs}.values())

	docs_data = []
	for doc in linked_docs:
		if not doc.get("reference_doctype") or not doc.get("reference_docname"):
			continue

		try:
			data = frappe.get_doc(doc["reference_doctype"], doc["reference_docname"])
		except (frappe.DoesNotExistError, frappe.ValidationError):
			continue

		title = data.get("title")
		if data.doctype == "CRM Call Log":
			title = f"Call from {data.get('from')} to {data.get('to')}"

		if data.doctype == "CRM Deal":
			title = data.get("organization")

		if data.doctype == "CRM Notification":
			title = data.get("message")

		docs_data.append(
			{
				"doc": data.doctype,
				"title": title or data.get("name"),
				"reference_docname": doc["reference_docname"],
				"reference_doctype": doc["reference_doctype"],
			}
		)
	return docs_data


def remove_doc_link(doctype, docname):
	if not doctype or not docname:
		return

	try:
		linked_doc_data = frappe.get_doc(doctype, docname)
		if doctype == "CRM Notification":
			delete_notification_type = {
				"notification_type_doctype": "",
				"notification_type_doc": "",
			}
			delete_references = {
				"reference_doctype": "",
				"reference_name": "",
			}
			if linked_doc_data.get("notification_type_doctype") == linked_doc_data.get("reference_doctype"):
				delete_references.update(delete_notification_type)

			linked_doc_data.update(delete_references)
		else:
			linked_doc_data.update(
				{
					"reference_doctype": "",
					"reference_docname": "",
				}
			)
		linked_doc_data.save(ignore_permissions=True)
	except (frappe.DoesNotExistError, frappe.ValidationError):
		pass


def remove_contact_link(doctype, docname):
	if not doctype or not docname:
		return

	try:
		linked_doc_data = frappe.get_doc(doctype, docname)
		linked_doc_data.update(
			{
				"contact": None,
				"contacts": [],
			}
		)
		linked_doc_data.save(ignore_permissions=True)
	except (frappe.DoesNotExistError, frappe.ValidationError):
		pass


@frappe.whitelist()
def remove_linked_doc_reference(items, remove_contact=None, delete=False):
	if isinstance(items, str):
		items = frappe.parse_json(items)

	for item in items:
<<<<<<< HEAD
		if remove_contact:
			remove_contact_link(item["doctype"], item["docname"])
		else:
			universal_remove_doc_link(item["doctype"], item["docname"])
=======
		if not item.get("doctype") or not item.get("docname"):
			continue
>>>>>>> ec4d7a8e

		try:
			if remove_contact:
				remove_contact_link(item["doctype"], item["docname"])
			else:
				remove_doc_link(item["doctype"], item["docname"])
			if delete:
				frappe.delete_doc(item["doctype"], item["docname"])
		except (frappe.DoesNotExistError, frappe.ValidationError):
			# Skip if document doesn't exist or has validation errors
			continue

	return "success"


@frappe.whitelist()
def delete_bulk_docs(doctype, items, delete_linked=False):
	from frappe.desk.reportview import delete_bulk

<<<<<<< HEAD
	try:
		items = frappe.parse_json(items)
		
		# Process linked documents for each item
		for doc in items:
			try:
				linked_docs = get_linked_docs_of_document(doctype, doc)
				
				# If there are linked documents, handle them according to delete_linked flag
				for linked_doc in linked_docs:
					try:
						remove_linked_doc_reference(
							[
								{
									"doctype": linked_doc["reference_doctype"],
									"docname": linked_doc["reference_docname"],
								}
							],
							remove_contact=doctype == "Contact",
							delete=delete_linked,
						)
					except Exception as e:
						frappe.log_error(f"Error handling linked doc {linked_doc['reference_docname']}: {str(e)}")
						# Continue with other linked documents
						continue
			except Exception as e:
				frappe.log_error(f"Error processing linked documents for {doc}: {str(e)}")
				# Continue with other documents
				continue

		# Delete the main documents
		try:
			if len(items) > 10:
				frappe.enqueue("frappe.desk.reportview.delete_bulk", doctype=doctype, items=items)
			else:
				delete_bulk(doctype, items)
		except Exception as e:
			frappe.log_error(f"Error in bulk delete: {str(e)}")
			raise
			
		return "success"
	except Exception as e:
		frappe.log_error(f"Error in delete_bulk_docs: {str(e)}")
		frappe.throw(f"Error in bulk delete operation: {str(e)}")


# --- UNIVERSAL UNLINK FUNCTION FOR FORK SUPPORT ---
def universal_remove_doc_link(doctype, docname):
    """
    Universally unlinks a document from its parent for any DocType
    that uses reference_doctype/reference_name or reference_docname fields.
    Clears all Link fields to DocType and all Dynamic Link fields that use them as options.
    """
    doc = frappe.get_doc(doctype, docname)
    meta = frappe.get_meta(doctype)
    # Find all Link fields to DocType
    link_fields = [f.fieldname for f in meta.fields if f.fieldtype == "Link" and f.options == "DocType"]
    # Find all Dynamic Link fields that use these Link fields as options
    dynlink_fields = [
        f.fieldname
        for f in meta.fields
        if f.fieldtype == "Dynamic Link" and f.options in link_fields
    ]
    # Clear all found fields
    for lf in link_fields:
        doc.set(lf, None)
    for dlf in dynlink_fields:
        doc.set(dlf, None)
    doc.save(ignore_permissions=True)
# --- END UNIVERSAL UNLINK FUNCTION ---
=======
	if not doctype:
		frappe.throw("Doctype is required")

	if not items:
		frappe.throw("Items are required")

	items = frappe.parse_json(items)
	if not isinstance(items, list):
		frappe.throw("Items must be a list")

	for doc in items:
		try:
			if not frappe.db.exists(doctype, doc):
				frappe.log_error(f"Document {doctype} {doc} does not exist", "Bulk Delete Error")
				continue

			linked_docs = get_linked_docs_of_document(doctype, doc)
			for linked_doc in linked_docs:
				if not linked_doc.get("reference_doctype") or not linked_doc.get("reference_docname"):
					continue

				remove_linked_doc_reference(
					[
						{
							"doctype": linked_doc["reference_doctype"],
							"docname": linked_doc["reference_docname"],
						}
					],
					remove_contact=doctype == "Contact",
					delete=delete_linked,
				)
		except Exception as e:
			frappe.log_error(
				f"Error processing linked docs for {doctype} {doc}: {str(e)}", "Bulk Delete Error"
			)

	if len(items) > 10:
		frappe.enqueue("frappe.desk.reportview.delete_bulk", doctype=doctype, items=items)
	else:
		delete_bulk(doctype, items)
	return "success"
>>>>>>> ec4d7a8e
<|MERGE_RESOLUTION|>--- conflicted
+++ resolved
@@ -204,8 +204,6 @@
 
 	else:
 		fields = [field for field in meta.fields if field.in_standard_filter]
-
-
 
 	for field in fields:
 		options = field.get("options")
@@ -853,6 +851,7 @@
 		},
 		after_commit=True
 	)
+
 @frappe.whitelist()
 def get_linked_docs_of_document(doctype, docname):
 	try:
@@ -951,15 +950,8 @@
 		items = frappe.parse_json(items)
 
 	for item in items:
-<<<<<<< HEAD
-		if remove_contact:
-			remove_contact_link(item["doctype"], item["docname"])
-		else:
-			universal_remove_doc_link(item["doctype"], item["docname"])
-=======
 		if not item.get("doctype") or not item.get("docname"):
 			continue
->>>>>>> ec4d7a8e
 
 		try:
 			if remove_contact:
@@ -979,78 +971,6 @@
 def delete_bulk_docs(doctype, items, delete_linked=False):
 	from frappe.desk.reportview import delete_bulk
 
-<<<<<<< HEAD
-	try:
-		items = frappe.parse_json(items)
-		
-		# Process linked documents for each item
-		for doc in items:
-			try:
-				linked_docs = get_linked_docs_of_document(doctype, doc)
-				
-				# If there are linked documents, handle them according to delete_linked flag
-				for linked_doc in linked_docs:
-					try:
-						remove_linked_doc_reference(
-							[
-								{
-									"doctype": linked_doc["reference_doctype"],
-									"docname": linked_doc["reference_docname"],
-								}
-							],
-							remove_contact=doctype == "Contact",
-							delete=delete_linked,
-						)
-					except Exception as e:
-						frappe.log_error(f"Error handling linked doc {linked_doc['reference_docname']}: {str(e)}")
-						# Continue with other linked documents
-						continue
-			except Exception as e:
-				frappe.log_error(f"Error processing linked documents for {doc}: {str(e)}")
-				# Continue with other documents
-				continue
-
-		# Delete the main documents
-		try:
-			if len(items) > 10:
-				frappe.enqueue("frappe.desk.reportview.delete_bulk", doctype=doctype, items=items)
-			else:
-				delete_bulk(doctype, items)
-		except Exception as e:
-			frappe.log_error(f"Error in bulk delete: {str(e)}")
-			raise
-			
-		return "success"
-	except Exception as e:
-		frappe.log_error(f"Error in delete_bulk_docs: {str(e)}")
-		frappe.throw(f"Error in bulk delete operation: {str(e)}")
-
-
-# --- UNIVERSAL UNLINK FUNCTION FOR FORK SUPPORT ---
-def universal_remove_doc_link(doctype, docname):
-    """
-    Universally unlinks a document from its parent for any DocType
-    that uses reference_doctype/reference_name or reference_docname fields.
-    Clears all Link fields to DocType and all Dynamic Link fields that use them as options.
-    """
-    doc = frappe.get_doc(doctype, docname)
-    meta = frappe.get_meta(doctype)
-    # Find all Link fields to DocType
-    link_fields = [f.fieldname for f in meta.fields if f.fieldtype == "Link" and f.options == "DocType"]
-    # Find all Dynamic Link fields that use these Link fields as options
-    dynlink_fields = [
-        f.fieldname
-        for f in meta.fields
-        if f.fieldtype == "Dynamic Link" and f.options in link_fields
-    ]
-    # Clear all found fields
-    for lf in link_fields:
-        doc.set(lf, None)
-    for dlf in dynlink_fields:
-        doc.set(dlf, None)
-    doc.save(ignore_permissions=True)
-# --- END UNIVERSAL UNLINK FUNCTION ---
-=======
 	if not doctype:
 		frappe.throw("Doctype is required")
 
@@ -1091,5 +1011,4 @@
 		frappe.enqueue("frappe.desk.reportview.delete_bulk", doctype=doctype, items=items)
 	else:
 		delete_bulk(doctype, items)
-	return "success"
->>>>>>> ec4d7a8e
+	return "success"