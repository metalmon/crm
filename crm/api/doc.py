--- conflicted
+++ resolved
@@ -687,13 +687,8 @@
 
 
 @frappe.whitelist()
-<<<<<<< HEAD
 def remove_assignments(doctype, name, assignees, ignore_permissions=False, retry_count=3):
-	assignees = json.loads(assignees)
-=======
-def remove_assignments(doctype, name, assignees, ignore_permissions=False):
 	assignees = frappe.parse_json(assignees)
->>>>>>> 066371bd
 
 	if not assignees:
 		return
