import json

import frappe
from frappe import _

from crm.fcrm.doctype.crm_dashboard.crm_dashboard import create_default_manager_dashboard
from crm.utils import sales_user_only


@frappe.whitelist()
def reset_to_default():
	frappe.only_for("System Manager")
	create_default_manager_dashboard(force=True)


@frappe.whitelist()
@sales_user_only
def get_dashboard(from_date="", to_date="", user=""):
	"""
	Get the dashboard data for the CRM dashboard.
	"""

	if not from_date or not to_date:
		from_date = frappe.utils.get_first_day(from_date or frappe.utils.nowdate())
		to_date = frappe.utils.get_last_day(to_date or frappe.utils.nowdate())

	roles = frappe.get_roles(frappe.session.user)
	is_sales_manager = "Sales Manager" in roles or "System Manager" in roles
	is_sales_user = "Sales User" in roles and not is_sales_manager

	if is_sales_user:
		user = frappe.session.user

	dashboard = frappe.db.exists("CRM Dashboard", "Manager Dashboard")

	layout = []

	if not dashboard:
		layout = json.loads(create_default_manager_dashboard())
		frappe.db.commit()
	else:
		layout = json.loads(frappe.db.get_value("CRM Dashboard", "Manager Dashboard", "layout") or "[]")

	for l in layout:
		method_name = f"get_{l['name']}"
		if hasattr(frappe.get_attr("crm.api.dashboard"), method_name):
			method = getattr(frappe.get_attr("crm.api.dashboard"), method_name)
			l["data"] = method(from_date, to_date, user)
		else:
			l["data"] = None

	return layout


@frappe.whitelist()
@sales_user_only
def get_chart(name, type, from_date="", to_date="", user=""):
	"""
	Get number chart data for the dashboard.
	"""
	if not from_date or not to_date:
		from_date = frappe.utils.get_first_day(from_date or frappe.utils.nowdate())
		to_date = frappe.utils.get_last_day(to_date or frappe.utils.nowdate())

	roles = frappe.get_roles(frappe.session.user)
	is_sales_manager = "Sales Manager" in roles or "System Manager" in roles
	is_sales_user = "Sales User" in roles and not is_sales_manager

	if is_sales_user:
		user = frappe.session.user

	method_name = f"get_{name}"
	if hasattr(frappe.get_attr("crm.api.dashboard"), method_name):
		method = getattr(frappe.get_attr("crm.api.dashboard"), method_name)
		return method(from_date, to_date, user)
	else:
		return {"error": _("Invalid chart name")}


def get_total_leads(from_date, to_date, user=""):
	"""
	Get lead count for the dashboard.
	"""
	conds = ""

	diff = frappe.utils.date_diff(to_date, from_date)
	if diff == 0:
		diff = 1
	params = {
		"from_date": from_date,
		"to_date": to_date,
		"prev_from_date": frappe.utils.add_days(from_date, -diff),
	}

	if user:
		conds += " AND lead_owner = %(user)s"
		params["user"] = user

	result = frappe.db.sql(
		f"""
		SELECT
            COUNT(CASE
                WHEN creation >= %(from_date)s AND creation < DATE_ADD(%(to_date)s, INTERVAL 1 DAY)
                {conds}
                THEN name
                ELSE NULL
            END) as current_month_leads,

            COUNT(CASE
                WHEN creation >= %(prev_from_date)s AND creation < %(from_date)s
                {conds}
                THEN name
                ELSE NULL
            END) as prev_month_leads
		FROM `tabCRM Lead`
	""",
		params,
		as_dict=1,
	)

	current_month_leads = result[0].current_month_leads or 0
	prev_month_leads = result[0].prev_month_leads or 0

	delta_in_percentage = (
		(current_month_leads - prev_month_leads) / prev_month_leads * 100 if prev_month_leads else 0
	)

	return {
		"title": _("Total leads"),
		"tooltip": _("Total number of leads"),
		"value": current_month_leads,
		"delta": delta_in_percentage,
		"deltaSuffix": "%",
	}


def get_ongoing_deals(from_date, to_date, user=""):
	"""
	Get ongoing deal count for the dashboard, and also calculate average deal value for ongoing deals.
	"""
	conds = ""

	diff = frappe.utils.date_diff(to_date, from_date)
	if diff == 0:
		diff = 1

	params = {
		"from_date": from_date,
		"to_date": to_date,
		"prev_from_date": frappe.utils.add_days(from_date, -diff),
	}

	if user:
		conds += " AND d.deal_owner = %(user)s"
		params["user"] = user

	result = frappe.db.sql(
		f"""
		SELECT
			COUNT(CASE
				WHEN d.creation >= %(from_date)s AND d.creation < DATE_ADD(%(to_date)s, INTERVAL 1 DAY)
					AND s.type NOT IN ('Won', 'Lost')
					{conds}
				THEN d.name
				ELSE NULL
			END) as current_month_deals,

			COUNT(CASE
				WHEN d.creation >= %(prev_from_date)s AND d.creation < %(from_date)s
					AND s.type NOT IN ('Won', 'Lost')
					{conds}
				THEN d.name
				ELSE NULL
			END) as prev_month_deals
		FROM `tabCRM Deal` d
		JOIN `tabCRM Deal Status` s ON d.status = s.name
	""",
		params,
		as_dict=1,
	)

	current_month_deals = result[0].current_month_deals or 0
	prev_month_deals = result[0].prev_month_deals or 0

	delta_in_percentage = (
		(current_month_deals - prev_month_deals) / prev_month_deals * 100 if prev_month_deals else 0
	)

	return {
		"title": _("Ongoing deals"),
		"tooltip": _("Total number of non won/lost deals"),
		"value": current_month_deals,
		"delta": delta_in_percentage,
		"deltaSuffix": "%",
	}


def get_average_ongoing_deal_value(from_date, to_date, user=""):
	"""
	Get ongoing deal count for the dashboard, and also calculate average deal value for ongoing deals.
	"""
	conds = ""

	diff = frappe.utils.date_diff(to_date, from_date)
	if diff == 0:
		diff = 1

	params = {
		"from_date": from_date,
		"to_date": to_date,
		"prev_from_date": frappe.utils.add_days(from_date, -diff),
	}

	if user:
		conds += " AND d.deal_owner = %(user)s"
		params["user"] = user

	result = frappe.db.sql(
		f"""
		SELECT
			AVG(CASE
				WHEN d.creation >= %(from_date)s AND d.creation < DATE_ADD(%(to_date)s, INTERVAL 1 DAY)
					AND s.type NOT IN ('Won', 'Lost')
					{conds}
				THEN d.deal_value * IFNULL(d.exchange_rate, 1)
				ELSE NULL
			END) as current_month_avg_value,

			AVG(CASE
				WHEN d.creation >= %(prev_from_date)s AND d.creation < %(from_date)s
					AND s.type NOT IN ('Won', 'Lost')
					{conds}
				THEN d.deal_value * IFNULL(d.exchange_rate, 1)
				ELSE NULL
			END) as prev_month_avg_value
		FROM `tabCRM Deal` d
		JOIN `tabCRM Deal Status` s ON d.status = s.name
    """,
		params,
		as_dict=1,
	)

	current_month_avg_value = result[0].current_month_avg_value or 0
	prev_month_avg_value = result[0].prev_month_avg_value or 0

	avg_value_delta = current_month_avg_value - prev_month_avg_value if prev_month_avg_value else 0

	return {
		"title": _("Avg. ongoing deal value"),
		"tooltip": _("Average deal value of non won/lost deals"),
		"value": current_month_avg_value,
		"delta": avg_value_delta,
		"prefix": get_base_currency_symbol(),
	}


def get_won_deals(from_date, to_date, user=""):
	"""
	Get won deal count for the dashboard, and also calculate average deal value for won deals.
	"""

	diff = frappe.utils.date_diff(to_date, from_date)
	if diff == 0:
		diff = 1

	conds = ""
	params = {
		"from_date": from_date,
		"to_date": to_date,
		"prev_from_date": frappe.utils.add_days(from_date, -diff),
	}

	if user:
		conds += " AND d.deal_owner = %(user)s"
		params["user"] = user

	result = frappe.db.sql(
		f"""
		SELECT
			COUNT(CASE
				WHEN d.closed_date >= %(from_date)s AND d.closed_date < DATE_ADD(%(to_date)s, INTERVAL 1 DAY)
					AND s.type = 'Won'
					{conds}
				THEN d.name
				ELSE NULL
			END) as current_month_deals,

			COUNT(CASE
				WHEN d.closed_date >= %(prev_from_date)s AND d.closed_date < %(from_date)s
					AND s.type = 'Won'
					{conds}
				THEN d.name
				ELSE NULL
			END) as prev_month_deals
		FROM `tabCRM Deal` d
		JOIN `tabCRM Deal Status` s ON d.status = s.name
		""",
		params,
		as_dict=1,
	)

	current_month_deals = result[0].current_month_deals or 0
	prev_month_deals = result[0].prev_month_deals or 0

	delta_in_percentage = (
		(current_month_deals - prev_month_deals) / prev_month_deals * 100 if prev_month_deals else 0
	)

	return {
		"title": _("Won deals"),
		"tooltip": _("Total number of won deals based on its closure date"),
		"value": current_month_deals,
		"delta": delta_in_percentage,
		"deltaSuffix": "%",
	}


def get_average_won_deal_value(from_date, to_date, user=""):
	"""
	Get won deal count for the dashboard, and also calculate average deal value for won deals.
	"""

	diff = frappe.utils.date_diff(to_date, from_date)
	if diff == 0:
		diff = 1

	conds = ""
	params = {
		"from_date": from_date,
		"to_date": to_date,
		"prev_from_date": frappe.utils.add_days(from_date, -diff),
	}

	if user:
		conds += " AND d.deal_owner = %(user)s"
		params["user"] = user

	result = frappe.db.sql(
		f"""
		SELECT
			AVG(CASE
				WHEN d.closed_date >= %(from_date)s AND d.closed_date < DATE_ADD(%(to_date)s, INTERVAL 1 DAY)
					AND s.type = 'Won'
					{conds}
				THEN d.deal_value * IFNULL(d.exchange_rate, 1)
				ELSE NULL
			END) as current_month_avg_value,

			AVG(CASE
				WHEN d.closed_date >= %(prev_from_date)s AND d.closed_date < %(from_date)s
					AND s.type = 'Won'
					{conds}
				THEN d.deal_value * IFNULL(d.exchange_rate, 1)
				ELSE NULL
			END) as prev_month_avg_value
		FROM `tabCRM Deal` d
		JOIN `tabCRM Deal Status` s ON d.status = s.name
		""",
		params,
		as_dict=1,
	)

	current_month_avg_value = result[0].current_month_avg_value or 0
	prev_month_avg_value = result[0].prev_month_avg_value or 0

	avg_value_delta = current_month_avg_value - prev_month_avg_value if prev_month_avg_value else 0

	return {
		"title": _("Avg. won deal value"),
		"tooltip": _("Average deal value of won deals"),
		"value": current_month_avg_value,
		"delta": avg_value_delta,
		"prefix": get_base_currency_symbol(),
	}


def get_average_deal_value(from_date, to_date, user=""):
	"""
	Get average deal value for the dashboard.
	"""

	diff = frappe.utils.date_diff(to_date, from_date)
	if diff == 0:
		diff = 1

	conds = ""
	params = {
		"from_date": from_date,
		"to_date": to_date,
		"prev_from_date": frappe.utils.add_days(from_date, -diff),
	}

	if user:
		conds += " AND d.deal_owner = %(user)s"
		params["user"] = user

	result = frappe.db.sql(
		f"""
		SELECT
			AVG(CASE
				WHEN d.creation >= %(from_date)s AND d.creation < DATE_ADD(%(to_date)s, INTERVAL 1 DAY)
					AND s.type != 'Lost'
					{conds}
				THEN d.deal_value * IFNULL(d.exchange_rate, 1)
				ELSE NULL
			END) as current_month_avg,

			AVG(CASE
				WHEN d.creation >= %(prev_from_date)s AND d.creation < %(from_date)s
					AND s.type != 'Lost'
					{conds}
				THEN d.deal_value * IFNULL(d.exchange_rate, 1)
				ELSE NULL
			END) as prev_month_avg
		FROM `tabCRM Deal` AS d
		JOIN `tabCRM Deal Status` s ON d.status = s.name
		""",
		params,
		as_dict=1,
	)

	current_month_avg = result[0].current_month_avg or 0
	prev_month_avg = result[0].prev_month_avg or 0

	delta = current_month_avg - prev_month_avg if prev_month_avg else 0

	return {
		"title": _("Avg. deal value"),
		"tooltip": _("Average deal value of ongoing & won deals"),
		"value": current_month_avg,
		"prefix": get_base_currency_symbol(),
		"delta": delta,
		"deltaSuffix": "%",
	}


def get_average_time_to_close_a_lead(from_date, to_date, user=""):
	"""
	Get average time to close deals for the dashboard.
	"""

	diff = frappe.utils.date_diff(to_date, from_date)
	if diff == 0:
		diff = 1

	conds = ""
	params = {
		"from_date": from_date,
		"to_date": to_date,
		"prev_from_date": frappe.utils.add_days(from_date, -diff),
		"prev_to_date": from_date,
	}

	if user:
		conds += " AND d.deal_owner = %(user)s"
		params["user"] = user

	result = frappe.db.sql(
		f"""
		SELECT
			AVG(CASE WHEN d.closed_date >= %(from_date)s AND d.closed_date < DATE_ADD(%(to_date)s, INTERVAL 1 DAY)
				THEN TIMESTAMPDIFF(DAY, COALESCE(l.creation, d.creation), d.closed_date) END) as current_avg_lead,
			AVG(CASE WHEN d.closed_date >= %(prev_from_date)s AND d.closed_date < %(prev_to_date)s
				THEN TIMESTAMPDIFF(DAY, COALESCE(l.creation, d.creation), d.closed_date) END) as prev_avg_lead
		FROM `tabCRM Deal` AS d
		JOIN `tabCRM Deal Status` s ON d.status = s.name
		LEFT JOIN `tabCRM Lead` l ON d.lead = l.name
		WHERE d.closed_date IS NOT NULL AND s.type = 'Won'
			{conds}
		""",
		params,
		as_dict=1,
	)

	current_avg_lead = result[0].current_avg_lead or 0
	prev_avg_lead = result[0].prev_avg_lead or 0
	delta_lead = current_avg_lead - prev_avg_lead if prev_avg_lead else 0

	return {
		"title": _("Avg. time to close a lead"),
		"tooltip": _("Average time taken from lead creation to deal closure"),
		"value": current_avg_lead,
		"suffix": _(" days"),
		"delta": delta_lead,
		"deltaSuffix": _("days"),
		"negativeIsBetter": True,
	}


def get_average_time_to_close_a_deal(from_date, to_date, user=""):
	"""
	Get average time to close deals for the dashboard.
	"""

	diff = frappe.utils.date_diff(to_date, from_date)
	if diff == 0:
		diff = 1

	conds = ""
	params = {
		"from_date": from_date,
		"to_date": to_date,
		"prev_from_date": frappe.utils.add_days(from_date, -diff),
		"prev_to_date": from_date,
	}

	if user:
		conds += " AND d.deal_owner = %(user)s"
		params["user"] = user

	result = frappe.db.sql(
		f"""
		SELECT
			AVG(CASE WHEN d.closed_date >= %(from_date)s AND d.closed_date < DATE_ADD(%(to_date)s, INTERVAL 1 DAY)
				THEN TIMESTAMPDIFF(DAY, d.creation, d.closed_date) END) as current_avg_deal,
			AVG(CASE WHEN d.closed_date >= %(prev_from_date)s AND d.closed_date < %(prev_to_date)s
				THEN TIMESTAMPDIFF(DAY, d.creation, d.closed_date) END) as prev_avg_deal
		FROM `tabCRM Deal` AS d
		JOIN `tabCRM Deal Status` s ON d.status = s.name
		LEFT JOIN `tabCRM Lead` l ON d.lead = l.name
		WHERE d.closed_date IS NOT NULL AND s.type = 'Won'
			{conds}
		""",
		params,
		as_dict=1,
	)

	current_avg_deal = result[0].current_avg_deal or 0
	prev_avg_deal = result[0].prev_avg_deal or 0
	delta_deal = current_avg_deal - prev_avg_deal if prev_avg_deal else 0

	return {
		"title": _("Avg. time to close a deal"),
		"tooltip": _("Average time taken from deal creation to deal closure"),
		"value": current_avg_deal,
		"suffix": _("days"),
		"delta": delta_deal,
		"deltaSuffix": _("days"),
		"negativeIsBetter": True,
	}


def get_sales_trend(from_date="", to_date="", user=""):
	"""
	Get sales trend data for the dashboard.
	[
		{ date: new Date('2024-05-01'), leads: 45, deals: 23, won_deals: 12 },
		{ date: new Date('2024-05-02'), leads: 50, deals: 30, won_deals: 15 },
		...
	]
	"""

	lead_conds = ""
	deal_conds = ""

	if not from_date or not to_date:
		from_date = frappe.utils.get_first_day(from_date or frappe.utils.nowdate())
		to_date = frappe.utils.get_last_day(to_date or frappe.utils.nowdate())

	params = {"from": from_date, "to": to_date}

	if user:
		lead_conds += " AND lead_owner = %(user)s"
		deal_conds += " AND deal_owner = %(user)s"
		params["user"] = user

	result = frappe.db.sql(
		f"""
		SELECT
			DATE_FORMAT(date, '%%Y-%%m-%%d') AS date,
			SUM(leads) AS leads,
			SUM(deals) AS deals,
			SUM(won_deals) AS won_deals
		FROM (
			SELECT
				DATE(creation) AS date,
				COUNT(*) AS leads,
				0 AS deals,
				0 AS won_deals
			FROM `tabCRM Lead`
			WHERE DATE(creation) BETWEEN %(from)s AND %(to)s
			{lead_conds}
			GROUP BY DATE(creation)

			UNION ALL

			SELECT
				DATE(d.creation) AS date,
				0 AS leads,
				COUNT(*) AS deals,
				SUM(CASE WHEN s.type = 'Won' THEN 1 ELSE 0 END) AS won_deals
			FROM `tabCRM Deal` d
			JOIN `tabCRM Deal Status` s ON d.status = s.name
			WHERE DATE(d.creation) BETWEEN %(from)s AND %(to)s
			{deal_conds}
			GROUP BY DATE(d.creation)
		) AS daily
		GROUP BY date
		ORDER BY date
		""",
		params,
		as_dict=True,
	)

	sales_trend = [
		{
			"date": frappe.utils.get_datetime(row.date).strftime("%Y-%m-%d"),
			"leads": row.leads or 0,
			"deals": row.deals or 0,
			"won_deals": row.won_deals or 0,
		}
		for row in result
	]

	# Pre-translate labels
	leads_label = _("Leads")
	deals_label = _("Deals")
	won_deals_label = _("Won Deals")
	
	# Transform data to use translated keys
	translated_sales_trend = []
	for item in sales_trend:
		translated_item = {
			"date": item["date"],
			leads_label: item["leads"],
			deals_label: item["deals"],
			won_deals_label: item["won_deals"]
		}
		translated_sales_trend.append(translated_item)
	
	return {
		"data": translated_sales_trend,
		"title": _("Sales trend"),
		"subtitle": _("Daily performance of leads, deals, and wins"),
		"xAxis": {
			"title": _("Date"),
			"key": "date",
			"type": "time",
			"timeGrain": "day",
		},
		"yAxis": {
			"title": _("Count"),
		},
		"series": [
			{"name": leads_label, "type": "line", "showDataPoints": True},
			{"name": deals_label, "type": "line", "showDataPoints": True},
			{"name": won_deals_label, "type": "line", "showDataPoints": True},
		],
		"options": {
			"legend": {
				"labels": {
					leads_label: leads_label,
					deals_label: deals_label,
					won_deals_label: won_deals_label
				}
			}
		}
	}


def get_forecasted_revenue(from_date="", to_date="", user=""):
	"""
	Get forecasted revenue for the dashboard.
	[
		{ date: new Date('2024-05-01'), forecasted: 1200000, actual: 980000 },
		{ date: new Date('2024-06-01'), forecasted: 1350000, actual: 1120000 },
		{ date: new Date('2024-07-01'), forecasted: 1600000, actual: "" },
		{ date: new Date('2024-08-01'), forecasted: 1500000, actual: "" },
		...
	]
	"""
	deal_conds = ""
	params = {}

	if user:
		deal_conds += " AND d.deal_owner = %(user)s"
		params["user"] = user

	result = frappe.db.sql(
		f"""
		SELECT
			DATE_FORMAT(d.expected_closure_date, '%%Y-%%m')                        AS month,
			SUM(
				CASE
					WHEN s.type = 'Lost' THEN d.expected_deal_value * IFNULL(d.exchange_rate, 1)
					ELSE d.expected_deal_value * IFNULL(d.probability, 0) / 100 * IFNULL(d.exchange_rate, 1)  -- forecasted
				END
			)                                                       AS forecasted,
			SUM(
				CASE
					WHEN s.type = 'Won' THEN d.deal_value * IFNULL(d.exchange_rate, 1)            -- actual
					ELSE 0
				END
			)                                                       AS actual
		FROM `tabCRM Deal` AS d
		JOIN `tabCRM Deal Status` s ON d.status = s.name
		WHERE d.expected_closure_date >= DATE_SUB(CURDATE(), INTERVAL 12 MONTH)
		{deal_conds}
		GROUP BY DATE_FORMAT(d.expected_closure_date, '%%Y-%%m')
		ORDER BY month
		""",
		params,
		as_dict=True,
	)

	# Pre-translate labels
	forecasted_label = _("Forecasted")
	actual_label = _("Actual")

	# Transform data to use translated keys
	translated_result = []
	for row in result:
		translated_row = {
			"month": frappe.utils.get_datetime(row["month"]).strftime("%Y-%m-01"),
			forecasted_label: row["forecasted"] or "",
			actual_label: row["actual"] or ""
		}
		translated_result.append(translated_row)

	return {
		"data": translated_result or [],
		"title": _("Forecasted revenue"),
		"subtitle": _("Projected vs actual revenue based on deal probability"),
		"xAxis": {
			"title": _("Month"),
			"key": "month",
			"type": "time",
			"timeGrain": "month",
		},
		"yAxis": {
			"title": _("Revenue") + f" ({get_base_currency_symbol()})",
		},
		"series": [
			{"name": forecasted_label, "type": "line", "showDataPoints": True},
			{"name": actual_label, "type": "line", "showDataPoints": True},
		],
	}


def get_funnel_conversion(from_date="", to_date="", user=""):
	"""
	Get funnel conversion data for the dashboard.
	[
		{ stage: 'Leads', count: 120 },
		{ stage: 'Qualification', count: 100 },
		{ stage: 'Negotiation', count: 80 },
		{ stage: 'Ready to Close', count: 60 },
		{ stage: 'Won', count: 30 },
		...
	]
	"""
	lead_conds = ""
	deal_conds = ""

	if not from_date or not to_date:
		from_date = frappe.utils.get_first_day(from_date or frappe.utils.nowdate())
		to_date = frappe.utils.get_last_day(to_date or frappe.utils.nowdate())

	lead_filters = {"from": from_date, "to": to_date}
	deal_filters = {"from": from_date, "to": to_date}

	if user:
		lead_conds += " AND lead_owner = %(user)s"
		deal_conds += " AND deal_owner = %(user)s"
		lead_filters["user"] = user
		deal_filters["user"] = user

	result = []

	# Get total leads
	total_leads = frappe.db.sql(
		f"""
			SELECT COUNT(*) AS count
			FROM `tabCRM Lead`
			WHERE DATE(creation) BETWEEN %(from)s AND %(to)s
			{lead_conds}
		""",
		lead_filters,
		as_dict=True,
	)
	total_leads_count = total_leads[0].count if total_leads else 0

	result.append({"stage": _("Leads"), "count": total_leads_count})

	result += get_deal_status_change_counts(from_date, to_date, deal_conds, deal_filters)

	# Pre-translate labels
	count_label = _("Count")
	
	# Transform data to use translated keys
	translated_result = []
	for row in result:
		translated_row = {
			"stage": row["stage"],
			count_label: row["count"]
		}
		translated_result.append(translated_row)
	
	return {
		"data": translated_result or [],
		"title": _("Funnel conversion"),
		"subtitle": _("Lead to deal conversion pipeline"),
		"xAxis": {
			"title": _("Stage"),
			"key": "stage",
			"type": "category",
		},
		"yAxis": {
			"title": _("Count"),
		},
		"swapXY": True,
		"series": [
			{
				"name": count_label,
				"type": "bar",
				"echartOptions": {
					"colorBy": "data",
				},
			},
		],
	}


def get_deals_by_stage_axis(from_date="", to_date="", user=""):
	"""
	Get deal data by stage for the dashboard.
	[
		{ stage: 'Prospecting', count: 120 },
		{ stage: 'Negotiation', count: 45 },
		...
	]
	"""
	deal_conds = ""

	if not from_date or not to_date:
		from_date = frappe.utils.get_first_day(from_date or frappe.utils.nowdate())
		to_date = frappe.utils.get_last_day(to_date or frappe.utils.nowdate())

	params = {"from": from_date, "to": to_date}

	if user:
		deal_conds += " AND d.deal_owner = %(user)s"
		params["user"] = user

	result = frappe.db.sql(
		f"""
		SELECT
			d.status AS stage,
			COUNT(*) AS count,
			s.type AS status_type
		FROM `tabCRM Deal` AS d
		JOIN `tabCRM Deal Status` s ON d.status = s.name
		WHERE DATE(d.creation) BETWEEN %(from)s AND %(to)s AND s.type NOT IN ('Lost')
		{deal_conds}
		GROUP BY d.status
		ORDER BY count DESC
		""",
		params,
		as_dict=True,
	)

	# Pre-translate labels
	count_label = _("Count")
	
	# Transform data to use translated keys
	translated_result = []
	for row in result:
		translated_row = {
			"stage": row["stage"],
			count_label: row["count"]
		}
		translated_result.append(translated_row)
	
	return {
		"data": translated_result or [],
		"title": _("Deals by ongoing & won stage"),
		"xAxis": {
			"title": _("Stage"),
			"key": "stage",
			"type": "category",
		},
		"yAxis": {"title": _("Count")},
		"series": [
			{"name": count_label, "type": "bar"},
		],
	}


def get_deals_by_stage_donut(from_date="", to_date="", user=""):
	"""
	Get deal data by stage for the dashboard.
	[
		{ stage: 'Prospecting', count: 120 },
		{ stage: 'Negotiation', count: 45 },
		...
	]
	"""
	deal_conds = ""

	if not from_date or not to_date:
		from_date = frappe.utils.get_first_day(from_date or frappe.utils.nowdate())
		to_date = frappe.utils.get_last_day(to_date or frappe.utils.nowdate())

	params = {"from": from_date, "to": to_date}

	if user:
		deal_conds += " AND d.deal_owner = %(user)s"
		params["user"] = user

	result = frappe.db.sql(
		f"""
		SELECT
			d.status AS stage,
			COUNT(*) AS count,
			s.type AS status_type
		FROM `tabCRM Deal` AS d
		JOIN `tabCRM Deal Status` s ON d.status = s.name
		WHERE DATE(d.creation) BETWEEN %(from)s AND %(to)s
		{deal_conds}
		GROUP BY d.status
		ORDER BY count DESC
		""",
		params,
		as_dict=True,
	)

	return {
		"data": result or [],
		"title": _("Deals by stage"),
		"subtitle": _("Current pipeline distribution"),
		"categoryColumn": "stage",
		"valueColumn": "count",
	}


def get_lost_deal_reasons(from_date="", to_date="", user=""):
	"""
	Get lost deal reasons for the dashboard.
	[
		{ reason: 'Price too high', count: 20 },
		{ reason: 'Competitor won', count: 15 },
		...
	]
	"""

	deal_conds = ""

	if not from_date or not to_date:
		from_date = frappe.utils.get_first_day(from_date or frappe.utils.nowdate())
		to_date = frappe.utils.get_last_day(to_date or frappe.utils.nowdate())

	params = {"from": from_date, "to": to_date}

	if user:
		deal_conds += " AND d.deal_owner = %(user)s"
		params["user"] = user

	result = frappe.db.sql(
		f"""
		SELECT
			d.lost_reason AS reason,
			COUNT(*) AS count
		FROM `tabCRM Deal` AS d
		JOIN `tabCRM Deal Status` s ON d.status = s.name
		WHERE DATE(d.creation) BETWEEN %(from)s AND %(to)s AND s.type = 'Lost'
		{deal_conds}
		GROUP BY d.lost_reason
		HAVING reason IS NOT NULL AND reason != ''
		ORDER BY count DESC
		""",
		params,
		as_dict=True,
	)

	# Pre-translate labels
	count_label = _("Count")
	
	# Transform data to use translated keys
	translated_result = []
	for row in result:
		translated_row = {
			"reason": row["reason"],
			count_label: row["count"]
		}
		translated_result.append(translated_row)
	
	return {
		"data": translated_result or [],
		"title": _("Lost deal reasons"),
		"subtitle": _("Common reasons for losing deals"),
		"xAxis": {
			"title": _("Reason"),
			"key": "reason",
			"type": "category",
		},
		"yAxis": {
			"title": _("Count"),
		},
		"series": [
			{"name": count_label, "type": "bar"},
		],
	}


def get_leads_by_source(from_date="", to_date="", user=""):
	"""
	Get lead data by source for the dashboard.
	[
		{ source: 'Website', count: 120 },
		{ source: 'Referral', count: 45 },
		...
	]
	"""
	lead_conds = ""

	if not from_date or not to_date:
		from_date = frappe.utils.get_first_day(from_date or frappe.utils.nowdate())
		to_date = frappe.utils.get_last_day(to_date or frappe.utils.nowdate())

	params = {"from": from_date, "to": to_date}

	if user:
		lead_conds += " AND lead_owner = %(user)s"
		params["user"] = user

	result = frappe.db.sql(
		f"""
		SELECT
			IFNULL(source, %(empty)s) AS source,
			COUNT(*) AS count
		FROM `tabCRM Lead`
		WHERE DATE(creation) BETWEEN %(from)s AND %(to)s
		{lead_conds}
		GROUP BY source
		ORDER BY count DESC
		""",
<<<<<<< HEAD
		{"from": from_date, "to": to_date, "empty": _("Empty")},
=======
		params,
>>>>>>> ec4d7a8e
		as_dict=True,
	)

	# Pre-translate labels
	count_label = _("Count")
	
	# Transform data to use translated keys
	translated_result = []
	for row in result:
		translated_row = {
			"source": row["source"],
			count_label: row["count"]
		}
		translated_result.append(translated_row)
	
	return {
		"data": translated_result or [],
		"title": _("Leads by source"),
		"subtitle": _("Lead generation channel analysis"),
		"categoryColumn": "source",
		"valueColumn": count_label,
	}


def get_deals_by_source(from_date="", to_date="", user=""):
	"""
	Get deal data by source for the dashboard.
	[
		{ source: 'Website', count: 120 },
		{ source: 'Referral', count: 45 },
		...
	]
	"""
	deal_conds = ""

	if not from_date or not to_date:
		from_date = frappe.utils.get_first_day(from_date or frappe.utils.nowdate())
		to_date = frappe.utils.get_last_day(to_date or frappe.utils.nowdate())

	params = {"from": from_date, "to": to_date}

	if user:
		deal_conds += " AND deal_owner = %(user)s"
		params["user"] = user

	result = frappe.db.sql(
		f"""
		SELECT
			IFNULL(source, %(empty)s) AS source,
			COUNT(*) AS count
		FROM `tabCRM Deal`
		WHERE DATE(creation) BETWEEN %(from)s AND %(to)s
		{deal_conds}
		GROUP BY source
		ORDER BY count DESC
		""",
<<<<<<< HEAD
		{"from": from_date, "to": to_date, "empty": _("Empty")},
=======
		params,
>>>>>>> ec4d7a8e
		as_dict=True,
	)

	# Pre-translate labels
	count_label = _("Count")
	
	# Transform data to use translated keys
	translated_result = []
	for row in result:
		translated_row = {
			"source": row["source"],
			count_label: row["count"]
		}
		translated_result.append(translated_row)
	
	return {
		"data": translated_result or [],
		"title": _("Deals by source"),
		"subtitle": _("Deal generation channel analysis"),
		"categoryColumn": "source",
		"valueColumn": count_label,
	}


def get_deals_by_territory(from_date="", to_date="", user=""):
	"""
	Get deal data by territory for the dashboard.
	[
		{ territory: 'North America', deals: 45, value: 2300000 },
		{ territory: 'Europe', deals: 30, value: 1500000 },
		...
	]
	"""
	deal_conds = ""

	if not from_date or not to_date:
		from_date = frappe.utils.get_first_day(from_date or frappe.utils.nowdate())
		to_date = frappe.utils.get_last_day(to_date or frappe.utils.nowdate())

	params = {"from": from_date, "to": to_date}

	if user:
		deal_conds += " AND d.deal_owner = %(user)s"
		params["user"] = user

	result = frappe.db.sql(
		f"""
		SELECT
			IFNULL(d.territory, %(empty)s) AS territory,
			COUNT(*) AS deals,
			SUM(COALESCE(d.deal_value, 0) * IFNULL(d.exchange_rate, 1)) AS value
		FROM `tabCRM Deal` AS d
		WHERE DATE(d.creation) BETWEEN %(from)s AND %(to)s
		{deal_conds}
		GROUP BY d.territory
		ORDER BY value DESC
		""",
<<<<<<< HEAD
		{"from": from_date, "to": to_date, "empty": _("Empty")},
=======
		params,
>>>>>>> ec4d7a8e
		as_dict=True,
	)

	# Pre-translate labels
	deals_label = _("Deals")
	value_label = _("Value")
	
	# Transform data to use translated keys
	translated_result = []
	for row in result:
		translated_row = {
			"territory": row["territory"],
			deals_label: row["deals"],
			value_label: row["value"]
		}
		translated_result.append(translated_row)
	
	return {
		"data": translated_result or [],
		"title": _("Deals by territory"),
		"subtitle": _("Geographic distribution of deals and revenue"),
		"xAxis": {
			"title": _("Territory"),
			"key": "territory",
			"type": "category",
		},
		"yAxis": {
			"title": _("Number of deals"),
		},
		"y2Axis": {
			"title": _("Deal value") + f" ({get_base_currency_symbol()})",
		},
		"series": [
			{"name": deals_label, "type": "bar"},
			{"name": value_label, "type": "line", "showDataPoints": True, "axis": "y2"},
		],
	}


def get_deals_by_salesperson(from_date="", to_date="", user=""):
	"""
	Get deal data by salesperson for the dashboard.
	[
		{ salesperson: 'John Smith', deals: 45, value: 2300000 },
		{ salesperson: 'Jane Doe', deals: 30, value: 1500000 },
		...
	]
	"""
	deal_conds = ""

	if not from_date or not to_date:
		from_date = frappe.utils.get_first_day(from_date or frappe.utils.nowdate())
		to_date = frappe.utils.get_last_day(to_date or frappe.utils.nowdate())

	params = {"from": from_date, "to": to_date}

	if user:
		deal_conds += " AND d.deal_owner = %(user)s"
		params["user"] = user

	result = frappe.db.sql(
		f"""
		SELECT
			IFNULL(u.full_name, d.deal_owner) AS salesperson,
			COUNT(*)                           AS deals,
			SUM(COALESCE(d.deal_value, 0) * IFNULL(d.exchange_rate, 1)) AS value
		FROM `tabCRM Deal` AS d
		LEFT JOIN `tabUser` AS u ON u.name = d.deal_owner
		WHERE DATE(d.creation) BETWEEN %(from)s AND %(to)s
		{deal_conds}
		GROUP BY d.deal_owner
		ORDER BY value DESC
		""",
		params,
		as_dict=True,
	)

	# Pre-translate labels
	deals_label = _("Deals")
	value_label = _("Value")
	
	# Transform data to use translated keys
	translated_result = []
	for row in result:
		translated_row = {
			"salesperson": row["salesperson"],
			deals_label: row["deals"],
			value_label: row["value"]
		}
		translated_result.append(translated_row)
	
	return {
		"data": translated_result or [],
		"title": _("Deals by salesperson"),
		"subtitle": _("Number of deals and total value per salesperson"),
		"xAxis": {
			"title": _("Salesperson"),
			"key": "salesperson",
			"type": "category",
		},
		"yAxis": {
			"title": _("Number of deals"),
		},
		"y2Axis": {
			"title": _("Deal value") + f" ({get_base_currency_symbol()})",
		},
		"series": [
			{"name": deals_label, "type": "bar"},
			{"name": value_label, "type": "line", "showDataPoints": True, "axis": "y2"},
		],
	}


def get_base_currency_symbol():
	"""
	Get the base currency symbol from the system settings.
	"""
	base_currency = frappe.db.get_single_value("FCRM Settings", "currency") or "USD"
	return frappe.db.get_value("Currency", base_currency, "symbol") or ""


def get_deal_status_change_counts(from_date, to_date, deal_conds="", filters=None):
	"""
	Get count of each status change (to) for each deal, excluding deals with current status type 'Lost'.
	Order results by status position.
	Returns:
	[
	  {"status": "Qualification", "count": 120},
	  {"status": "Negotiation", "count": 85},
	  ...
	]
	"""
	params = (filters or {}).copy()
	params.setdefault("from", from_date)
	params.setdefault("to", to_date)

	result = frappe.db.sql(
		f"""
		SELECT
			scl.to AS stage,
			COUNT(*) AS count
		FROM
			`tabCRM Status Change Log` scl
		JOIN
			`tabCRM Deal` d ON scl.parent = d.name
		JOIN
			`tabCRM Deal Status` s ON d.status = s.name
		JOIN
			`tabCRM Deal Status` st ON scl.to = st.name
		WHERE
			scl.to IS NOT NULL
			AND scl.to != ''
			AND s.type != 'Lost'
			AND DATE(d.creation) BETWEEN %(from)s AND %(to)s
			{deal_conds}
		GROUP BY
			scl.to, st.position
		ORDER BY
			st.position ASC
		""",
		params,
		as_dict=True,
	)
	return result or []<|MERGE_RESOLUTION|>--- conflicted
+++ resolved
@@ -28,7 +28,7 @@
 	is_sales_manager = "Sales Manager" in roles or "System Manager" in roles
 	is_sales_user = "Sales User" in roles and not is_sales_manager
 
-	if is_sales_user:
+	if is_sales_user and not user:
 		user = frappe.session.user
 
 	dashboard = frappe.db.exists("CRM Dashboard", "Manager Dashboard")
@@ -66,7 +66,7 @@
 	is_sales_manager = "Sales Manager" in roles or "System Manager" in roles
 	is_sales_user = "Sales User" in roles and not is_sales_manager
 
-	if is_sales_user:
+	if is_sales_user and not user:
 		user = frappe.session.user
 
 	method_name = f"get_{name}"
@@ -159,8 +159,8 @@
 		SELECT
 			COUNT(CASE
 				WHEN d.creation >= %(from_date)s AND d.creation < DATE_ADD(%(to_date)s, INTERVAL 1 DAY)
-					AND s.type NOT IN ('Won', 'Lost')
-					{conds}
+				AND s.type NOT IN ('Won', 'Lost')
+				{conds}
 				THEN d.name
 				ELSE NULL
 			END) as current_month_deals,
@@ -235,7 +235,7 @@
 			END) as prev_month_avg_value
 		FROM `tabCRM Deal` d
 		JOIN `tabCRM Deal Status` s ON d.status = s.name
-    """,
+	""",
 		params,
 		as_dict=1,
 	)
@@ -480,9 +480,9 @@
 		"title": _("Avg. time to close a lead"),
 		"tooltip": _("Average time taken from lead creation to deal closure"),
 		"value": current_avg_lead,
-		"suffix": _(" days"),
+		"suffix": " days",
 		"delta": delta_lead,
-		"deltaSuffix": _("days"),
+		"deltaSuffix": " days",
 		"negativeIsBetter": True,
 	}
 
@@ -533,9 +533,9 @@
 		"title": _("Avg. time to close a deal"),
 		"tooltip": _("Average time taken from deal creation to deal closure"),
 		"value": current_avg_deal,
-		"suffix": _("days"),
+		"suffix": " days",
 		"delta": delta_deal,
-		"deltaSuffix": _("days"),
+		"deltaSuffix": " days",
 		"negativeIsBetter": True,
 	}
 
@@ -612,24 +612,8 @@
 		for row in result
 	]
 
-	# Pre-translate labels
-	leads_label = _("Leads")
-	deals_label = _("Deals")
-	won_deals_label = _("Won Deals")
-	
-	# Transform data to use translated keys
-	translated_sales_trend = []
-	for item in sales_trend:
-		translated_item = {
-			"date": item["date"],
-			leads_label: item["leads"],
-			deals_label: item["deals"],
-			won_deals_label: item["won_deals"]
-		}
-		translated_sales_trend.append(translated_item)
-	
-	return {
-		"data": translated_sales_trend,
+	return {
+		"data": sales_trend,
 		"title": _("Sales trend"),
 		"subtitle": _("Daily performance of leads, deals, and wins"),
 		"xAxis": {
@@ -642,19 +626,10 @@
 			"title": _("Count"),
 		},
 		"series": [
-			{"name": leads_label, "type": "line", "showDataPoints": True},
-			{"name": deals_label, "type": "line", "showDataPoints": True},
-			{"name": won_deals_label, "type": "line", "showDataPoints": True},
+			{"name": "leads", "type": "line", "showDataPoints": True},
+			{"name": "deals", "type": "line", "showDataPoints": True},
+			{"name": "won_deals", "type": "line", "showDataPoints": True},
 		],
-		"options": {
-			"legend": {
-				"labels": {
-					leads_label: leads_label,
-					deals_label: deals_label,
-					won_deals_label: won_deals_label
-				}
-			}
-		}
 	}
 
 
@@ -703,22 +678,13 @@
 		as_dict=True,
 	)
 
-	# Pre-translate labels
-	forecasted_label = _("Forecasted")
-	actual_label = _("Actual")
-
-	# Transform data to use translated keys
-	translated_result = []
 	for row in result:
-		translated_row = {
-			"month": frappe.utils.get_datetime(row["month"]).strftime("%Y-%m-01"),
-			forecasted_label: row["forecasted"] or "",
-			actual_label: row["actual"] or ""
-		}
-		translated_result.append(translated_row)
-
-	return {
-		"data": translated_result or [],
+		row["month"] = frappe.utils.get_datetime(row["month"]).strftime("%Y-%m-01")
+		row["forecasted"] = row["forecasted"] or ""
+		row["actual"] = row["actual"] or ""
+
+	return {
+		"data": result or [],
 		"title": _("Forecasted revenue"),
 		"subtitle": _("Projected vs actual revenue based on deal probability"),
 		"xAxis": {
@@ -731,8 +697,8 @@
 			"title": _("Revenue") + f" ({get_base_currency_symbol()})",
 		},
 		"series": [
-			{"name": forecasted_label, "type": "line", "showDataPoints": True},
-			{"name": actual_label, "type": "line", "showDataPoints": True},
+			{"name": "forecasted", "type": "line", "showDataPoints": True},
+			{"name": "actual", "type": "line", "showDataPoints": True},
 		],
 	}
 
@@ -780,24 +746,12 @@
 	)
 	total_leads_count = total_leads[0].count if total_leads else 0
 
-	result.append({"stage": _("Leads"), "count": total_leads_count})
+	result.append({"stage": "Leads", "count": total_leads_count})
 
 	result += get_deal_status_change_counts(from_date, to_date, deal_conds, deal_filters)
 
-	# Pre-translate labels
-	count_label = _("Count")
-	
-	# Transform data to use translated keys
-	translated_result = []
-	for row in result:
-		translated_row = {
-			"stage": row["stage"],
-			count_label: row["count"]
-		}
-		translated_result.append(translated_row)
-	
-	return {
-		"data": translated_result or [],
+	return {
+		"data": result or [],
 		"title": _("Funnel conversion"),
 		"subtitle": _("Lead to deal conversion pipeline"),
 		"xAxis": {
@@ -811,7 +765,7 @@
 		"swapXY": True,
 		"series": [
 			{
-				"name": count_label,
+				"name": "count",
 				"type": "bar",
 				"echartOptions": {
 					"colorBy": "data",
@@ -859,20 +813,8 @@
 		as_dict=True,
 	)
 
-	# Pre-translate labels
-	count_label = _("Count")
-	
-	# Transform data to use translated keys
-	translated_result = []
-	for row in result:
-		translated_row = {
-			"stage": row["stage"],
-			count_label: row["count"]
-		}
-		translated_result.append(translated_row)
-	
-	return {
-		"data": translated_result or [],
+	return {
+		"data": result or [],
 		"title": _("Deals by ongoing & won stage"),
 		"xAxis": {
 			"title": _("Stage"),
@@ -881,7 +823,7 @@
 		},
 		"yAxis": {"title": _("Count")},
 		"series": [
-			{"name": count_label, "type": "bar"},
+			{"name": "count", "type": "bar"},
 		],
 	}
 
@@ -972,20 +914,8 @@
 		as_dict=True,
 	)
 
-	# Pre-translate labels
-	count_label = _("Count")
-	
-	# Transform data to use translated keys
-	translated_result = []
-	for row in result:
-		translated_row = {
-			"reason": row["reason"],
-			count_label: row["count"]
-		}
-		translated_result.append(translated_row)
-	
-	return {
-		"data": translated_result or [],
+	return {
+		"data": result or [],
 		"title": _("Lost deal reasons"),
 		"subtitle": _("Common reasons for losing deals"),
 		"xAxis": {
@@ -997,7 +927,7 @@
 			"title": _("Count"),
 		},
 		"series": [
-			{"name": count_label, "type": "bar"},
+			{"name": "count", "type": "bar"},
 		],
 	}
 
@@ -1026,7 +956,7 @@
 	result = frappe.db.sql(
 		f"""
 		SELECT
-			IFNULL(source, %(empty)s) AS source,
+			IFNULL(source, 'Empty') AS source,
 			COUNT(*) AS count
 		FROM `tabCRM Lead`
 		WHERE DATE(creation) BETWEEN %(from)s AND %(to)s
@@ -1034,32 +964,16 @@
 		GROUP BY source
 		ORDER BY count DESC
 		""",
-<<<<<<< HEAD
-		{"from": from_date, "to": to_date, "empty": _("Empty")},
-=======
-		params,
->>>>>>> ec4d7a8e
+		params,
 		as_dict=True,
 	)
 
-	# Pre-translate labels
-	count_label = _("Count")
-	
-	# Transform data to use translated keys
-	translated_result = []
-	for row in result:
-		translated_row = {
-			"source": row["source"],
-			count_label: row["count"]
-		}
-		translated_result.append(translated_row)
-	
-	return {
-		"data": translated_result or [],
+	return {
+		"data": result or [],
 		"title": _("Leads by source"),
 		"subtitle": _("Lead generation channel analysis"),
 		"categoryColumn": "source",
-		"valueColumn": count_label,
+		"valueColumn": "count",
 	}
 
 
@@ -1087,7 +1001,7 @@
 	result = frappe.db.sql(
 		f"""
 		SELECT
-			IFNULL(source, %(empty)s) AS source,
+			IFNULL(source, 'Empty') AS source,
 			COUNT(*) AS count
 		FROM `tabCRM Deal`
 		WHERE DATE(creation) BETWEEN %(from)s AND %(to)s
@@ -1095,32 +1009,16 @@
 		GROUP BY source
 		ORDER BY count DESC
 		""",
-<<<<<<< HEAD
-		{"from": from_date, "to": to_date, "empty": _("Empty")},
-=======
-		params,
->>>>>>> ec4d7a8e
+		params,
 		as_dict=True,
 	)
 
-	# Pre-translate labels
-	count_label = _("Count")
-	
-	# Transform data to use translated keys
-	translated_result = []
-	for row in result:
-		translated_row = {
-			"source": row["source"],
-			count_label: row["count"]
-		}
-		translated_result.append(translated_row)
-	
-	return {
-		"data": translated_result or [],
+	return {
+		"data": result or [],
 		"title": _("Deals by source"),
 		"subtitle": _("Deal generation channel analysis"),
 		"categoryColumn": "source",
-		"valueColumn": count_label,
+		"valueColumn": "count",
 	}
 
 
@@ -1148,7 +1046,7 @@
 	result = frappe.db.sql(
 		f"""
 		SELECT
-			IFNULL(d.territory, %(empty)s) AS territory,
+			IFNULL(d.territory, 'Empty') AS territory,
 			COUNT(*) AS deals,
 			SUM(COALESCE(d.deal_value, 0) * IFNULL(d.exchange_rate, 1)) AS value
 		FROM `tabCRM Deal` AS d
@@ -1157,30 +1055,12 @@
 		GROUP BY d.territory
 		ORDER BY value DESC
 		""",
-<<<<<<< HEAD
-		{"from": from_date, "to": to_date, "empty": _("Empty")},
-=======
-		params,
->>>>>>> ec4d7a8e
+		params,
 		as_dict=True,
 	)
 
-	# Pre-translate labels
-	deals_label = _("Deals")
-	value_label = _("Value")
-	
-	# Transform data to use translated keys
-	translated_result = []
-	for row in result:
-		translated_row = {
-			"territory": row["territory"],
-			deals_label: row["deals"],
-			value_label: row["value"]
-		}
-		translated_result.append(translated_row)
-	
-	return {
-		"data": translated_result or [],
+	return {
+		"data": result or [],
 		"title": _("Deals by territory"),
 		"subtitle": _("Geographic distribution of deals and revenue"),
 		"xAxis": {
@@ -1195,8 +1075,8 @@
 			"title": _("Deal value") + f" ({get_base_currency_symbol()})",
 		},
 		"series": [
-			{"name": deals_label, "type": "bar"},
-			{"name": value_label, "type": "line", "showDataPoints": True, "axis": "y2"},
+			{"name": "deals", "type": "bar"},
+			{"name": "value", "type": "line", "showDataPoints": True, "axis": "y2"},
 		],
 	}
 
@@ -1239,22 +1119,8 @@
 		as_dict=True,
 	)
 
-	# Pre-translate labels
-	deals_label = _("Deals")
-	value_label = _("Value")
-	
-	# Transform data to use translated keys
-	translated_result = []
-	for row in result:
-		translated_row = {
-			"salesperson": row["salesperson"],
-			deals_label: row["deals"],
-			value_label: row["value"]
-		}
-		translated_result.append(translated_row)
-	
-	return {
-		"data": translated_result or [],
+	return {
+		"data": result or [],
 		"title": _("Deals by salesperson"),
 		"subtitle": _("Number of deals and total value per salesperson"),
 		"xAxis": {
@@ -1269,8 +1135,8 @@
 			"title": _("Deal value") + f" ({get_base_currency_symbol()})",
 		},
 		"series": [
-			{"name": deals_label, "type": "bar"},
-			{"name": value_label, "type": "line", "showDataPoints": True, "axis": "y2"},
+			{"name": "deals", "type": "bar"},
+			{"name": "value", "type": "line", "showDataPoints": True, "axis": "y2"},
 		],
 	}
 
