--- conflicted
+++ resolved
@@ -4,7 +4,6 @@
 from crm.fcrm.doctype.crm_notification.crm_notification import notify_user
 
 
-<<<<<<< HEAD
 def after_insert(doc, method=None):
     """Handle document sharing after ToDo creation"""
     share_on_assignment(doc)
@@ -23,12 +22,8 @@
                 doc.reference_type, doc.reference_name, fieldname, doc.allocated_to
             )
 
-    if (
-        doc.reference_type in ["CRM Lead", "CRM Deal", "CRM Task"]
-        and doc.reference_name
-        and doc.allocated_to
-    ):
-        notify_assigned_user(doc)
+	if doc.reference_type in ["CRM Lead", "CRM Deal", "CRM Task"] and doc.reference_name and doc.allocated_to:
+		notify_assigned_user(doc)
 
 
 def on_update(doc, method=None):
@@ -43,30 +38,6 @@
         and doc.allocated_to
     ):
         notify_assigned_user(doc, is_cancelled=True)
-=======
-def after_insert(doc, method):
-	if doc.reference_type in ["CRM Lead", "CRM Deal"] and doc.reference_name and doc.allocated_to:
-		fieldname = "lead_owner" if doc.reference_type == "CRM Lead" else "deal_owner"
-		owner = frappe.db.get_value(doc.reference_type, doc.reference_name, fieldname)
-		if not owner:
-			frappe.db.set_value(
-				doc.reference_type, doc.reference_name, fieldname, doc.allocated_to, update_modified=False
-			)
-
-	if doc.reference_type in ["CRM Lead", "CRM Deal", "CRM Task"] and doc.reference_name and doc.allocated_to:
-		notify_assigned_user(doc)
-
-
-def on_update(doc, method):
-	if (
-		doc.has_value_changed("status")
-		and doc.status == "Cancelled"
-		and doc.reference_type in ["CRM Lead", "CRM Deal", "CRM Task"]
-		and doc.reference_name
-		and doc.allocated_to
-	):
-		notify_assigned_user(doc, is_cancelled=True)
->>>>>>> 066371bd
 
 
 def notify_assigned_user(doc, is_cancelled=False):
@@ -106,7 +77,6 @@
 	if doctype.startswith("CRM "):
 		doctype = doctype[4:].lower()
 
-<<<<<<< HEAD
     if doctype == "lead":
         name = reference_doc.lead_name or name
         
@@ -139,37 +109,21 @@
             formatted_name = f'<span class="font-medium text-ink-gray-9">{ name }</span>'
             formatted_owner = f'<span class="font-medium text-ink-gray-9">{ owner }</span>'
             return f"""
-=======
-	if doctype in ["lead", "deal"]:
-		name = (
-			reference_doc.lead_name or name
-			if doctype == "lead"
-			else reference_doc.organization or reference_doc.lead_name or name
-		)
-
-		if is_cancelled:
-			return f"""
->>>>>>> 066371bd
                 <div class="mb-2 leading-5 text-ink-gray-5">
                     <span>{ message.format(formatted_name, formatted_owner) }</span>
                 </div>
             """
 
-<<<<<<< HEAD
         # Extract translation strings separately for better extraction
         message = _('assigned deal {0} to you')
         formatted_name = f'<span class="font-medium text-ink-gray-9">{ name }</span>'
         return f"""
-=======
-		return f"""
->>>>>>> 066371bd
             <div class="mb-2 leading-5 text-ink-gray-5">
                 <span class="font-medium text-ink-gray-9">{ owner }</span>
                 <span>{ message.format(formatted_name) }</span>
             </div>
         """
 
-<<<<<<< HEAD
     if doctype == "task":
         if is_cancelled:
             # Extract translation strings separately for better extraction
@@ -177,24 +131,15 @@
             formatted_title = f'<span class="font-medium text-ink-gray-9">{ reference_doc.title }</span>'
             formatted_owner = f'<span class="font-medium text-ink-gray-9">{ owner }</span>'
             return f"""
-=======
-	if doctype == "task":
-		if is_cancelled:
-			return f"""
->>>>>>> 066371bd
                 <div class="mb-2 leading-5 text-ink-gray-5">
                     <span>{ message.format(formatted_title, formatted_owner) }</span>
                 </div>
             """
-<<<<<<< HEAD
             
         # Extract translation strings separately for better extraction
         message = _('assigned task {0} to you')
         formatted_title = f'<span class="font-medium text-ink-gray-9">{ reference_doc.title }</span>'
         return f"""
-=======
-		return f"""
->>>>>>> 066371bd
             <div class="mb-2 leading-5 text-ink-gray-5">
                 <span class="font-medium text-ink-gray-9">{ owner }</span>
                 <span>{ message.format(formatted_title) }</span>
@@ -207,7 +152,6 @@
 		reference_doc = frappe.get_doc(doc.reference_type, doc.reference_name)
 		return reference_doc.reference_doctype, reference_doc.reference_docname
 
-<<<<<<< HEAD
     return doc.reference_type, doc.reference_name
 
 
@@ -264,7 +208,4 @@
         
     except Exception as e:
         frappe.log_error(f"Error sharing document on assignment: {str(e)}")
-        frappe.throw(_("Error sharing document on assignment"))
-=======
-	return doc.reference_type, doc.reference_name
->>>>>>> 066371bd
+        frappe.throw(_("Error sharing document on assignment"))