import frappe
from frappe import _
from crm.utils import parse_phone_number


def validate(doc, method):
<<<<<<< HEAD
	set_primary_email(doc)
	set_primary_mobile_no(doc)
	normalize_phone_numbers(doc)
	doc.set_primary_email()
	doc.set_primary("mobile_no")
	update_deals_email_mobile_no(doc)


def set_primary_email(doc):
	if not doc.email_ids:
		return

	if len(doc.email_ids) == 1:
		doc.email_ids[0].is_primary = 1


def set_primary_mobile_no(doc):
	if not doc.phone_nos:
		return

	if len(doc.phone_nos) == 1:
		doc.phone_nos[0].is_primary_mobile_no = 1


def normalize_phone_numbers(doc):
	"""Normalize all phone numbers in the document"""
	if doc.phone_nos:
		for phone in doc.phone_nos:
			if phone.phone:
				# Use the phonenumbers library for proper validation and formatting
				parsed = parse_phone_number(phone.phone)
				if parsed.get("success"):
					phone.phone = parsed.get("formats", {}).get("E164", phone.phone)
				else:
					# Fallback to basic normalization if parsing fails
					phone.phone = "".join([c for c in phone.phone if c.isdigit() or c == "+"])


=======
	update_deals_email_mobile_no(doc)


>>>>>>> 98c80c9d
def update_deals_email_mobile_no(doc):
	"""
	Update contact information in linked deals where this contact is primary.
	This includes email, mobile number, name and salutation.
	"""
	linked_deals = frappe.get_all(
		"CRM Contacts",
		filters={"contact": doc.name, "is_primary": 1},
		fields=["parent"],
	)

	if not linked_deals:
		return
	
	# Extract primary email
	primary_email = doc.email_id
	
	# Extract primary mobile number
	primary_mobile = None
	
	if doc.phone_nos:
		for phone_entry in doc.phone_nos:
			# Find primary mobile number
			if phone_entry.get("is_primary_mobile_no"):
				primary_mobile = phone_entry.get("phone")
				break
				
		# If no primary mobile number found, use first phone as fallback
		if not primary_mobile and doc.phone_nos:
			primary_mobile = doc.phone_nos[0].get("phone")
	
	# Process each linked deal
	for linked_deal in linked_deals:
		deal = frappe.get_cached_doc("CRM Deal", linked_deal.parent)
		
		# Flag to track if any changes were made
		needs_update = False
		
		# Update contact personal info fields
		
		# Update email
		if primary_email and deal.email != primary_email:
			deal.email = primary_email
			needs_update = True
		
		# Update mobile number - contact's primary mobile to deal's mobile_no
		if primary_mobile and deal.mobile_no != primary_mobile:
			deal.mobile_no = primary_mobile
			needs_update = True
		
		# Update first name
		if doc.first_name and deal.first_name != doc.first_name:
			deal.first_name = doc.first_name
			needs_update = True
			
		# Update last name
		if doc.last_name and deal.last_name != doc.last_name:
			deal.last_name = doc.last_name
			needs_update = True
		
		# Update salutation
		if doc.salutation and deal.salutation != doc.salutation:
			deal.salutation = doc.salutation
			needs_update = True
		
		# Save only if something changed
		if needs_update:
			deal.save(ignore_permissions=True)


def get_contact_personal_data(contact_name):
	"""
	Get personal data from a contact for updating related documents.
	Returns a dict with personal fields like first_name, last_name, etc.
	"""
	if not contact_name:
		return {}
		
	contact = frappe.get_doc("Contact", contact_name)
	
	# Extract primary email
	primary_email = contact.email_id
	
	# Extract primary mobile number
	primary_mobile = None
	
	if contact.phone_nos:
		for phone_entry in contact.phone_nos:
			# Find primary mobile number
			if phone_entry.get("is_primary_mobile_no"):
				primary_mobile = phone_entry.get("phone")
				break
				
		# If no primary mobile number found, use first phone as fallback
		if not primary_mobile and contact.phone_nos:
			primary_mobile = contact.phone_nos[0].get("phone")
	
	return {
		"first_name": contact.first_name,
		"last_name": contact.last_name,
		"salutation": contact.salutation,
		"email": primary_email,
		"mobile_no": primary_mobile
	}


@frappe.whitelist()
def get_contact(name):
	Contact = frappe.qb.DocType("Contact")

	query = frappe.qb.from_(Contact).select("*").where(Contact.name == name).limit(1)

	contact = query.run(as_dict=True)
	if not len(contact):
		frappe.throw(_("Contact not found"), frappe.DoesNotExistError)
	contact = contact.pop()

	contact["doctype"] = "Contact"
	contact["email_ids"] = frappe.get_all(
		"Contact Email", filters={"parent": name}, fields=["name", "email_id", "is_primary"]
	)
	contact["phone_nos"] = frappe.get_all(
		"Contact Phone", filters={"parent": name}, fields=["name", "phone", "is_primary_mobile_no"]
	)
	return contact


@frappe.whitelist()
def get_linked_deals(contact):
	"""Get linked deals for a contact"""

	if not frappe.has_permission("Contact", "read", contact):
		frappe.throw("Not permitted", frappe.PermissionError)

	deal_names = frappe.get_all(
		"CRM Contacts",
		filters={"contact": contact, "parenttype": "CRM Deal"},
		fields=["parent"],
		distinct=True,
	)

	# get deals data
	deals = []
	for d in deal_names:
		deal = frappe.get_cached_doc(
			"CRM Deal",
			d.parent,
			fields=[
				"name",
				"organization",
				"currency",
				"annual_revenue",
				"status",
				"email",
				"mobile_no",
				"deal_owner",
				"modified",
			],
		)
		deals.append(deal.as_dict())

	return deals


@frappe.whitelist()
def create_new(contact, field, value):
	"""Create new email or phone for a contact"""
	if not frappe.has_permission("Contact", "write", contact):
		frappe.throw("Not permitted", frappe.PermissionError)

	contact = frappe.get_cached_doc("Contact", contact)

	if field == "email":
		email = {"email_id": value, "is_primary": 1 if len(contact.email_ids) == 0 else 0}
		contact.append("email_ids", email)
	elif field in ("mobile_no", "phone"):
		mobile_no = {"phone": value, "is_primary_mobile_no": 1 if len(contact.phone_nos) == 0 else 0}
		contact.append("phone_nos", mobile_no)
	else:
		frappe.throw("Invalid field")

	contact.save()
	return True


@frappe.whitelist()
def set_as_primary(contact, field, value):
	"""Set email or phone as primary for a contact"""
	if not frappe.has_permission("Contact", "write", contact):
		frappe.throw("Not permitted", frappe.PermissionError)

	contact = frappe.get_doc("Contact", contact)

	if field == "email":
		for email in contact.email_ids:
			if email.email_id == value:
				email.is_primary = 1
			else:
				email.is_primary = 0
	elif field in ("mobile_no", "phone"):
		name = "is_primary_mobile_no" if field == "mobile_no" else "is_primary_phone"
		for phone in contact.phone_nos:
			if phone.phone == value:
				phone.set(name, 1)
			else:
				phone.set(name, 0)
	else:
		frappe.throw("Invalid field")

	contact.save()
	return True


@frappe.whitelist()
def search_emails(txt: str):
	doctype = "Contact"
	meta = frappe.get_meta(doctype)
	filters = [["Contact", "email_id", "is", "set"]]

	if meta.get("fields", {"fieldname": "enabled", "fieldtype": "Check"}):
		filters.append([doctype, "enabled", "=", 1])
	if meta.get("fields", {"fieldname": "disabled", "fieldtype": "Check"}):
		filters.append([doctype, "disabled", "!=", 1])

	or_filters = []
	search_fields = ["full_name", "email_id", "name"]
	if txt:
		for f in search_fields:
			or_filters.append([doctype, f.strip(), "like", f"%{txt}%"])

	results = frappe.get_list(
		doctype,
		filters=filters,
		fields=search_fields,
		or_filters=or_filters,
		limit_start=0,
		limit_page_length=20,
		order_by="email_id, full_name, name",
		ignore_permissions=False,
		as_list=True,
		strict=False,
	)

	return results<|MERGE_RESOLUTION|>--- conflicted
+++ resolved
@@ -4,50 +4,9 @@
 
 
 def validate(doc, method):
-<<<<<<< HEAD
-	set_primary_email(doc)
-	set_primary_mobile_no(doc)
-	normalize_phone_numbers(doc)
-	doc.set_primary_email()
-	doc.set_primary("mobile_no")
 	update_deals_email_mobile_no(doc)
 
 
-def set_primary_email(doc):
-	if not doc.email_ids:
-		return
-
-	if len(doc.email_ids) == 1:
-		doc.email_ids[0].is_primary = 1
-
-
-def set_primary_mobile_no(doc):
-	if not doc.phone_nos:
-		return
-
-	if len(doc.phone_nos) == 1:
-		doc.phone_nos[0].is_primary_mobile_no = 1
-
-
-def normalize_phone_numbers(doc):
-	"""Normalize all phone numbers in the document"""
-	if doc.phone_nos:
-		for phone in doc.phone_nos:
-			if phone.phone:
-				# Use the phonenumbers library for proper validation and formatting
-				parsed = parse_phone_number(phone.phone)
-				if parsed.get("success"):
-					phone.phone = parsed.get("formats", {}).get("E164", phone.phone)
-				else:
-					# Fallback to basic normalization if parsing fails
-					phone.phone = "".join([c for c in phone.phone if c.isdigit() or c == "+"])
-
-
-=======
-	update_deals_email_mobile_no(doc)
-
-
->>>>>>> 98c80c9d
 def update_deals_email_mobile_no(doc):
 	"""
 	Update contact information in linked deals where this contact is primary.
