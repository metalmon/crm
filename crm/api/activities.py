--- conflicted
+++ resolved
@@ -5,7 +5,7 @@
 from frappe import _
 from frappe.utils.caching import redis_cache
 from frappe.desk.form.load import get_docinfo
-from ..utils import get_attachments, prepare_communication_activity
+from ..utils import prepare_communication_activity
 
 @frappe.whitelist()
 def get_activities(name):
@@ -288,10 +288,6 @@
 	activities = handle_multiple_versions(activities)
 
 	return activities, calls, notes, tasks, attachments
-<<<<<<< HEAD
-=======
-
->>>>>>> 8f312b02
 
 def get_attachments(doctype, name):
 	return frappe.db.get_all(
