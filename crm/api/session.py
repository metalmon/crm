import frappe


@frappe.whitelist()
def get_users():
	users = frappe.qb.get_query(
		"User",
		fields=[
			"name",
			"email",
			"enabled",
			"user_image",
			"first_name",
			"last_name",
			"full_name",
			"user_type",
		],
		order_by="full_name asc",
		distinct=True,
	).run(as_dict=1)

	for user in users:
		if frappe.session.user == user.name:
			user.session_user = True

		user.is_manager = "Sales Manager" in frappe.get_roles(user.name) or user.name == "Administrator"

		user.is_agent = frappe.db.exists("CRM Telephony Agent", {"user": user.name})

	return users


@frappe.whitelist()
<<<<<<< HEAD
def get_contacts():
	contacts = frappe.get_all(
		"Contact",
		fields=[
			"name",
			"salutation",
			"first_name",
			"last_name",
			"full_name",
			"gender",
			"address",
			"designation",
			"image",
			"email_id",
			"mobile_no",
			"phone",
			"company_name",
			"modified",
		],
		order_by="first_name asc",
		distinct=True,
	)

	for contact in contacts:
		contact["email_ids"] = frappe.get_all(
			"Contact Email",
			filters={"parenttype": "Contact", "parent": contact.name},
			fields=["name", "email_id", "is_primary"],
		)

		contact["phone_nos"] = frappe.get_all(
			"Contact Phone",
			filters={"parenttype": "Contact", "parent": contact.name},
			fields=["name", "phone", "is_primary_phone", "is_primary_mobile_no"],
		)

	return contacts

@frappe.whitelist()
def get_lead_contacts():
	lead_contacts = frappe.get_all(
		"CRM Lead",
		fields=["name", "lead_name", "mobile_no", "phone", "image", "modified"],
		filters={"converted": 0},
		order_by="lead_name asc",
		distinct=True,
	)

	return lead_contacts

@frappe.whitelist()
=======
>>>>>>> 7ca09870
def get_organizations():
	organizations = frappe.qb.get_query(
		"CRM Organization",
		fields=["*"],
		order_by="name asc",
		distinct=True,
	).run(as_dict=1)

	return organizations<|MERGE_RESOLUTION|>--- conflicted
+++ resolved
@@ -31,60 +31,6 @@
 
 
 @frappe.whitelist()
-<<<<<<< HEAD
-def get_contacts():
-	contacts = frappe.get_all(
-		"Contact",
-		fields=[
-			"name",
-			"salutation",
-			"first_name",
-			"last_name",
-			"full_name",
-			"gender",
-			"address",
-			"designation",
-			"image",
-			"email_id",
-			"mobile_no",
-			"phone",
-			"company_name",
-			"modified",
-		],
-		order_by="first_name asc",
-		distinct=True,
-	)
-
-	for contact in contacts:
-		contact["email_ids"] = frappe.get_all(
-			"Contact Email",
-			filters={"parenttype": "Contact", "parent": contact.name},
-			fields=["name", "email_id", "is_primary"],
-		)
-
-		contact["phone_nos"] = frappe.get_all(
-			"Contact Phone",
-			filters={"parenttype": "Contact", "parent": contact.name},
-			fields=["name", "phone", "is_primary_phone", "is_primary_mobile_no"],
-		)
-
-	return contacts
-
-@frappe.whitelist()
-def get_lead_contacts():
-	lead_contacts = frappe.get_all(
-		"CRM Lead",
-		fields=["name", "lead_name", "mobile_no", "phone", "image", "modified"],
-		filters={"converted": 0},
-		order_by="lead_name asc",
-		distinct=True,
-	)
-
-	return lead_contacts
-
-@frappe.whitelist()
-=======
->>>>>>> 7ca09870
 def get_organizations():
 	organizations = frappe.qb.get_query(
 		"CRM Organization",
