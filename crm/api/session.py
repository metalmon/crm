import frappe


@frappe.whitelist()
def get_users():
	users = frappe.qb.get_query(
		"User",
		fields=[
			"name",
			"email",
			"enabled",
			"user_image",
			"first_name",
			"last_name",
			"full_name",
			"user_type",
		],
		order_by="full_name asc",
		distinct=True,
	).run(as_dict=1)

	for user in users:
		if frappe.session.user == user.name:
			user.session_user = True

<<<<<<< HEAD
		user.is_manager = "Sales Manager" in frappe.get_roles(user.name) or user.name == "Administrator"
=======
		user.roles = frappe.get_roles(user.name)

		user.role = ""

		if "System Manager" in user.roles:
			user.role = "System Manager"
		elif "Sales Manager" in user.roles:
			user.role = "Sales Manager"
		elif "Sales User" in user.roles:
			user.role = "Sales User"
		elif "Guest" in user.roles:
			user.role = "Guest"

		if frappe.session.user == user.name:
			user.session_user = True
>>>>>>> 2708274f

		user.is_telephony_agent = frappe.db.exists("CRM Telephony Agent", {"user": user.name})

	return users


@frappe.whitelist()
def get_organizations():
	organizations = frappe.qb.get_query(
		"CRM Organization",
		fields=["*"],
		order_by="name asc",
		distinct=True,
	).run(as_dict=1)

	return organizations<|MERGE_RESOLUTION|>--- conflicted
+++ resolved
@@ -23,9 +23,6 @@
 		if frappe.session.user == user.name:
 			user.session_user = True
 
-<<<<<<< HEAD
-		user.is_manager = "Sales Manager" in frappe.get_roles(user.name) or user.name == "Administrator"
-=======
 		user.roles = frappe.get_roles(user.name)
 
 		user.role = ""
@@ -41,7 +38,6 @@
 
 		if frappe.session.user == user.name:
 			user.session_user = True
->>>>>>> 2708274f
 
 		user.is_telephony_agent = frappe.db.exists("CRM Telephony Agent", {"user": user.name})
 
