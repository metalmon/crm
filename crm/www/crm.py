# Copyright (c) 2022, Frappe Technologies Pvt. Ltd. and Contributors
# GNU GPLv3 License. See license.txt
import os
import json

import frappe
<<<<<<< HEAD
=======
from frappe import _, safe_decode
>>>>>>> ec4d7a8e
from frappe.integrations.frappe_providers.frappecloud_billing import is_fc_site
from frappe.utils import cint, get_system_timezone
from frappe.utils.telemetry import capture

no_cache = 1


def get_context():
	from crm.api import check_app_permission

	if not check_app_permission():
		frappe.throw(
			_("You do not have permission to access Frappe CRM"),
			frappe.PermissionError
		)

	frappe.db.commit()
	context = frappe._dict()
	context.boot = get_boot()
	if frappe.session.user != "Guest":
		capture("active_site", "crm")
	return context


@frappe.whitelist(methods=["POST"], allow_guest=True)
def get_context_for_dev():
	if not frappe.conf.developer_mode:
		frappe.throw(_("This method is only meant for developer mode"))
	return get_boot()


def get_boot():
	return frappe._dict(
		{
			"frappe_version": frappe.__version__,
			"default_route": get_default_route(),
			"site_name": frappe.local.site,
			"read_only_mode": frappe.flags.read_only,
			"csrf_token": frappe.sessions.get_csrf_token(),
			"setup_complete": cint(frappe.get_system_settings("setup_complete")),
			"sysdefaults": frappe.defaults.get_defaults(),
			"is_demo_site": frappe.conf.get("is_demo_site"),
			"is_fc_site": is_fc_site(),
			"timezone": {
				"system": get_system_timezone(),
				"user": frappe.db.get_value("User", frappe.session.user, "time_zone")
				or get_system_timezone(),
			},
			"app_version": get_app_version(),
		}
	)


def get_default_route():
	return "/crm"


def get_app_version():
	app = "crm"
	version_file_path = os.path.join(os.path.dirname(__file__), "..", "..", "frontend", "public", "version.json")
	
	try:
		with open(version_file_path, 'r') as f:
			version_data = json.load(f)
		
		return {
			"branch": version_data.get("branch", ""),
			"commit": version_data.get("commit", ""),
			"commit_date": version_data.get("commit_date", ""),
			"commit_message": version_data.get("commit_message", ""),
			"tag": version_data.get("tag", ""),
			"dirty": False,  # Set to False since we can't determine this from version.json
		}
	except Exception:
		frappe.log_error(
			title="Version File Read Error",
		)
		return {
			"branch": "",
			"commit": "",
			"commit_date": "",
			"tag": "",
			"commit_message": "",
			"dirty": False,
		}<|MERGE_RESOLUTION|>--- conflicted
+++ resolved
@@ -2,12 +2,10 @@
 # GNU GPLv3 License. See license.txt
 import os
 import json
+import subprocess
 
 import frappe
-<<<<<<< HEAD
-=======
 from frappe import _, safe_decode
->>>>>>> ec4d7a8e
 from frappe.integrations.frappe_providers.frappecloud_billing import is_fc_site
 from frappe.utils import cint, get_system_timezone
 from frappe.utils.telemetry import capture
@@ -66,6 +64,7 @@
 
 
 def get_app_version():
+	"""Get app version from version.json file (our custom implementation)"""
 	app = "crm"
 	version_file_path = os.path.join(os.path.dirname(__file__), "..", "..", "frontend", "public", "version.json")
 	
@@ -92,4 +91,17 @@
 			"tag": "",
 			"commit_message": "",
 			"dirty": False,
-		}+		}
+
+
+def run_git_command(command):
+	"""Run git command (from frappe/main, kept for compatibility)"""
+	try:
+		with open(os.devnull, "wb") as null_stream:
+			result = subprocess.check_output(command, shell=True, stdin=null_stream, stderr=null_stream)
+		return safe_decode(result).strip()
+	except Exception:
+		frappe.log_error(
+			title="Git Command Error",
+		)
+		return ""