--- conflicted
+++ resolved
@@ -6,29 +6,8 @@
 from frappe.utils import cint, get_system_timezone
 from frappe.utils.telemetry import capture
 
-# COMPATIBILITY NOTE:
-# In Frappe develop branch, locale-related functions were moved to frappe.locale
-# In version-15, these functions are still in frappe.utils.data
-# We try the new location first, then fall back to the old location
+no_cache = 1
 
-try:
-    from frappe.locale import (
-        get_date_format,
-        get_first_day_of_the_week,
-        get_number_format,
-        get_time_format,
-    )
-    NUMBER_FORMAT_FUNCTION_TAKES_ARG = False
-except ImportError:
-    from frappe.utils.data import (
-        get_user_date_format as get_date_format,
-        get_first_day_of_the_week,
-        get_number_format_info as get_number_format, 
-        get_user_time_format as get_time_format,
-    )
-    NUMBER_FORMAT_FUNCTION_TAKES_ARG = True
-
-no_cache = 1
 
 def get_context():
 	frappe.db.commit()
@@ -47,34 +26,6 @@
 
 
 def get_boot():
-<<<<<<< HEAD
-    number_format = get_number_format("# ###,##") if NUMBER_FORMAT_FUNCTION_TAKES_ARG else get_number_format()
-    number_format_string = number_format.string if hasattr(number_format, 'string') else number_format
-    
-    return frappe._dict(
-        {
-            "frappe_version": frappe.__version__,
-            "default_route": get_default_route(),
-            "site_name": frappe.local.site,
-            "read_only_mode": frappe.flags.read_only,
-            "csrf_token": frappe.sessions.get_csrf_token(),
-            "setup_complete": cint(frappe.get_system_settings("setup_complete")),
-            "sysdefaults": {
-                "float_precision": cint(frappe.get_system_settings("float_precision"))
-                or 2,
-                "date_format": get_date_format(),
-                "time_format": get_time_format(),
-                "first_day_of_the_week": get_first_day_of_the_week(),
-                "number_format": number_format_string,
-            },
-            "timezone": {
-                "system": get_system_timezone(),
-                "user": frappe.db.get_value("User", frappe.session.user, "time_zone")
-                or get_system_timezone(),
-            },
-        }
-    )
-=======
 	return frappe._dict(
 		{
 			"frappe_version": frappe.__version__,
@@ -91,7 +42,6 @@
 			},
 		}
 	)
->>>>>>> f27d4ba8
 
 
 def get_default_route():
