# Copyright (c) 2022, Frappe Technologies Pvt. Ltd. and Contributors
# GNU GPLv3 License. See license.txt


import frappe
from frappe.integrations.frappe_providers.frappecloud_billing import is_fc_site
from frappe.utils import cint, get_system_timezone
from frappe.utils.telemetry import capture

no_cache = 1


def get_context():
	frappe.db.commit()
	context = frappe._dict()
	context.boot = get_boot()
	if frappe.session.user != "Guest":
		capture("active_site", "crm")
	return context


@frappe.whitelist(methods=["POST"], allow_guest=True)
def get_context_for_dev():
	if not frappe.conf.developer_mode:
		frappe.throw("This method is only meant for developer mode")
	return get_boot()


def get_boot():
	return frappe._dict(
		{
			"frappe_version": frappe.__version__,
			"default_route": get_default_route(),
			"site_name": frappe.local.site,
			"read_only_mode": frappe.flags.read_only,
			"csrf_token": frappe.sessions.get_csrf_token(),
			"setup_complete": cint(frappe.get_system_settings("setup_complete")),
			"sysdefaults": frappe.defaults.get_defaults(),
<<<<<<< HEAD
=======
			"is_demo_site": frappe.conf.get("is_demo_site"),
			"is_fc_site": is_fc_site(),
>>>>>>> b81c9a19
			"timezone": {
				"system": get_system_timezone(),
				"user": frappe.db.get_value("User", frappe.session.user, "time_zone")
				or get_system_timezone(),
			},
		}
	)


def get_default_route():
	return "/crm"<|MERGE_RESOLUTION|>--- conflicted
+++ resolved
@@ -36,11 +36,8 @@
 			"csrf_token": frappe.sessions.get_csrf_token(),
 			"setup_complete": cint(frappe.get_system_settings("setup_complete")),
 			"sysdefaults": frappe.defaults.get_defaults(),
-<<<<<<< HEAD
-=======
 			"is_demo_site": frappe.conf.get("is_demo_site"),
 			"is_fc_site": is_fc_site(),
->>>>>>> b81c9a19
 			"timezone": {
 				"system": get_system_timezone(),
 				"user": frappe.db.get_value("User", frappe.session.user, "time_zone")
