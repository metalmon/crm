
<<<<<<< HEAD
__version__ = "1.38.6"
=======
__version__ = "1.38.8"
>>>>>>> 7ca09870
__title__ = "Frappe CRM"
<|MERGE_RESOLUTION|>--- conflicted
+++ resolved
@@ -1,7 +1,3 @@
 
-<<<<<<< HEAD
-__version__ = "1.38.6"
-=======
 __version__ = "1.38.8"
->>>>>>> 7ca09870
 __title__ = "Frappe CRM"
