--- conflicted
+++ resolved
@@ -122,7 +122,6 @@
 		client = TwilioClient(twilio_settings.account_sid, auth_token)
 
 		return client
-
 
 class IncomingCall:
 	def __init__(self, from_number, to_number, meta=None):
@@ -206,14 +205,9 @@
 				current_loggedin_users = [user]
 
 	for name, details in owners.items():
-<<<<<<< HEAD
-		if ((details['call_receiving_device'] == _('Phone') and details['mobile_no']) or
-			(details['call_receiving_device'] == _('Computer') and name in current_loggedin_users)):
-=======
 		if (details["call_receiving_device"] == "Phone" and details["mobile_no"]) or (
 			details["call_receiving_device"] == "Computer" and name in current_loggedin_users
 		):
->>>>>>> 99e62169
 			return details
 
 
@@ -228,15 +222,9 @@
 		self._call_to = call_to or call_info.get("To")
 
 	def get_direction(self):
-<<<<<<< HEAD
-		if self.call_info.get('Caller').lower().startswith('client'):
-			return _('Outgoing')
-		return _('Incoming')
-=======
 		if self.call_info.get("Caller").lower().startswith("client"):
 			return "Outgoing"
 		return "Incoming"
->>>>>>> 99e62169
 
 	def get_from_number(self):
 		return self._call_from or self.call_info.get("From")
